# cuDF 0.8.0 (Date TBD)

## New Features

- PR #1524 Add GPU-accelerated JSON Lines parser with limited feature set
- PR #1569 Add support for Json objects to the JSON Lines reader

## Improvements

...

## Bug Fixes

- PR #1583 Fix underlying issue in `as_index()` that was causing `Series.quantile()` to fail
<<<<<<< HEAD
- PR #1660 Fix bug in `loc` when indexing with a column name (a string)
=======
- PR #1683 ORC reader: fix timestamp conversion to UTC

>>>>>>> b9a69ec9

# cuDF 0.7.0 (Date TBD)

## New Features

- PR #982 Implement gdf_group_by_without_aggregations and gdf_unique_indices functions
- PR #1142 Add `GDF_BOOL` column type
- PR #1194 Implement overloads for CUDA atomic operations
- PR #1292 Implemented Bitwise binary ops AND, OR, XOR (&, |, ^)
- PR #1235 Add GPU-accelerated Parquet Reader
- PR #1335 Added local_dict arg in `DataFrame.query()`.
- PR #1282 Add Series and DataFrame.describe()
- PR #1356 Rolling windows
- PR #1381 Add DataFrame._get_numeric_data
- PR #1388 Add CODEOWNERS file to auto-request reviews based on where changes are made
- PR #1396 Add DataFrame.drop method
- PR #1413 Add DataFrame.melt method
- PR #1412 Add DataFrame.pop()
- PR #1419 Initial CSV writer function
- PR #1441 Add Series level cumulative ops (cumsum, cummin, cummax, cumprod)
- PR #1420 Add script to build and test on a local gpuCI image
- PR #1440 Add DatetimeColumn.min(), DatetimeColumn.max()
- PR #1455 Add Series.Shift via Numba kernel
- PR #1441 Add Series level cumulative ops (cumsum, cummin, cummax, cumprod)
- PR #1461 Add Python coverage test to gpu build
- PR #1445 Parquet Reader: Add selective reading of rows and row group
- PR #1532 Parquet Reader: Add support for INT96 timestamps
- PR #1516 Add Series and DataFrame.ndim
- PR #1556 Add libcudf C++ transition guide
- PR #1466 Add GPU-accelerated ORC Reader
- PR #1565 Add build script for nightly doc builds
- PR #1508 Add Series isna, isnull, and notna
- PR #1456 Add Series.diff() via Numba kernel
- PR #1588 Add Index `astype` typecasting
- PR #1301 MultiIndex support
- PR #1599 Level keyword supported in groupby
- PR #929 Add support operations to dataframe
- PR #1609 Groupby accept list of Series
- PR #1658 Support `group_keys=True` keyword in groupby method

## Improvements

- PR #1531 Refactor closures as private functions in gpuarrow
- PR #1404 Parquet reader page data decoding speedup
- PR #1076 Use `type_dispatcher` in join, quantiles, filter, segmented sort, radix sort and hash_groupby
- PR #1202 Simplify README.md
- PR #1149 CSV Reader: Change convertStrToValue() functions to `__device__` only
- PR #1238 Improve performance of the CUDA trie used in the CSV reader
- PR #1278 Update CONTRIBUTING for new conda environment yml naming conventions
- PR #1163 Refactored UnaryOps. Reduced API to two functions: `gdf_unary_math` and `gdf_cast`. Added `abs`, `-`, and `~` ops. Changed bindings to Cython
- PR #1284 Update docs version
- PR #1287 add exclude argument to cudf.select_dtype function
- PR #1286 Refactor some of the CSV Reader kernels into generic utility functions
- PR #1291 fillna in `Series.to_gpu_array()` and `Series.to_array()` can accept the scalar too now.
- PR #1005 generic `reduction` and `scan` support
- PR #1349 Replace modernGPU sort join with thrust.
- PR #1363 Add a dataframe.mean(...) that raises NotImplementedError to satisfy `dask.dataframe.utils.is_dataframe_like`
- PR #1319 CSV Reader: Use column wrapper for gdf_column output alloc/dealloc
- PR #1376 Change series quantile default to linear
- PR #1399 Replace CFFI bindings for NVTX functions with Cython bindings
- PR #1407 Rename and cleanup of `gdf_table` to `device_table`
- PR #1389 Refactored `set_null_count()`
- PR #1386 Added macros `GDF_TRY()`, `CUDF_TRY()` and `ASSERT_CUDF_SUCCEEDED()`
- PR #1435 Rework CMake and conda recipes to depend on installed libraries
- PR #1391 Tidy up bit-resolution-operation and bitmask class code
- PR #1439 Add cmake variable to enable compiling CUDA code with -lineinfo
- PR #1462 Add ability to read parquet files from arrow::io::RandomAccessFile
- PR #1453 Convert CSV Reader CFFI to Cython
- PR #1479 Convert Parquet Reader CFFI to Cython
- PR #1397 Add a utility function for producing an overflow-safe kernel launch grid configuration
- PR #1382 Add GPU parsing of nested brackets to cuIO parsing utilities
- PR #1481 Add cudf::table constructor to allocate a set of `gdf_column`s
- PR #1484 Convert GroupBy CFFI to Cython
- PR #1463 Allow and default melt keyword argument var_name to be None
- PR #1486 Parquet Reader: Use device_buffer rather than device_ptr
- PR #1525 Add cudatoolkit conda dependency
- PR #1520 Renamed `src/dataframe` to `src/table` and moved `table.hpp`. Made `types.hpp` to be type declarations only.
- PR #1492 Convert transpose CFFI to Cython
- PR #1495 Convert binary and unary ops CFFI to Cython
- PR #1503 Convert sorting and hashing ops CFFI to Cython
- PR #1522 Use latest release version in update-version CI script
- PR #1533 Remove stale join CFFI, fix memory leaks in join Cython
- PR #1521 Added `row_bitmask` to compute bitmask for rows of a table. Merged `valids_ops.cu` and `bitmask_ops.cu`
- PR #1553 Overload `hash_row` to avoid using intial hash values. Updated `gdf_hash` to select between overloads
- PR #1585 Updated `cudf::table` to maintain own copy of wrapped `gdf_column*`s
- PR #1559 Add `except +` to all Cython function definitions to catch C++ exceptions properly
- PR #1617 `has_nulls` and `column_dtypes` for `cudf::table`
- PR #1590 Remove CFFI from the build / install process entirely
- PR #1536 Convert gpuarrow CFFI to Cython
- PR #1655 Add `Column._pointer` as a way to access underlying `gdf_column*` of a `Column`

## Bug Fixes

- PR #1233 Fix dtypes issue while adding the column to `str` dataframe.
- PR #1254 CSV Reader: fix data type detection for floating-point numbers in scientific notation
- PR #1289 Fix looping over each value instead of each category in concatenation
- PR #1293 Fix Inaccurate error message in join.pyx
- PR #1308 Add atomicCAS overload for `int8_t`, `int16_t`
- PR #1317 Fix catch polymorphic exception by reference in ipc.cu
- PR #1325 Fix dtype of null bitmasks to int8
- PR #1326 Update build documentation to use -DCMAKE_CXX11_ABI=ON
- PR #1334 Add "na_position" argument to CategoricalColumn sort_by_values
- PR #1321 Fix out of bounds warning when checking Bzip2 header
- PR #1359 Add atomicAnd/Or/Xor for integers
- PR #1354 Fix `fillna()` behaviour when replacing values with different dtypes
- PR #1347 Fixed core dump issue while passing dict_dtypes without column names in `cudf.read_csv()`
- PR #1379 Fixed build failure caused due to error: 'col_dtype' may be used uninitialized
- PR #1392 Update cudf Dockerfile and package_versions.sh
- PR #1385 Added INT8 type to `_schema_to_dtype` for use in GpuArrowReader
- PR #1393 Fixed a bug in `gdf_count_nonzero_mask()` for the case of 0 bits to count
- PR #1395 Update CONTRIBUTING to use the environment variable CUDF_HOME
- PR #1416 Fix bug at gdf_quantile_exact and gdf_quantile_appox
- PR #1421 Fix remove creation of series multiple times during `add_column()`
- PR #1405 CSV Reader: Fix memory leaks on read_csv() failure
- PR #1328 Fix CategoricalColumn to_arrow() null mask
- PR #1433 Fix NVStrings/categories includes
- PR #1432 Update NVStrings to 0.7.* to coincide with 0.7 development
- PR #1483 Modify CSV reader to avoid cropping blank quoted characters in non-string fields
- PR #1446 Merge 1275 hotfix from master into branch-0.7
- PR #1447 Fix legacy groupby apply docstring
- PR #1451 Fix hash join estimated result size is not correct
- PR #1454 Fix local build script improperly change directory permissions
- PR #1490 Require Dask 1.1.0+ for `is_dataframe_like` test or skip otherwise.
- PR #1491 Use more specific directories & groups in CODEOWNERS
- PR #1497 Fix Thrust issue on CentOS caused by missing default constructor of host_vector elements
- PR #1498 Add missing include guard to device_atomics.cuh and separated DEVICE_ATOMICS_TEST
- PR #1506 Fix csv-write call to updated NVStrings method
- PR #1510 Added nvstrings `fillna()` function
- PR #1507 Parquet Reader: Default string data to GDF_STRING
- PR #1535 Fix doc issue to ensure correct labelling of cudf.series
- PR #1537 Fix `undefined reference` link error in HashPartitionTest
- PR #1548 Fix ci/local/build.sh README from using an incorrect image example
- PR #1551 CSV Reader: Fix integer column name indexing
- PR #1586 Fix broken `scalar_wrapper::operator==`
- PR #1591 ORC/Parquet Reader: Fix missing import for FileNotFoundError exception
- PR #1573 Parquet Reader: Fix crash due to clash with ORC reader datasource
- PR #1607 Revert change of `column.to_dense_buffer` always return by copy for performance concerns
- PR #1618 ORC reader: fix assert & data output when nrows/skiprows isn't aligned to stripe boundaries
- PR #1631 Fix failure of TYPES_TEST on some gcc-7 based systems.
- PR #1641 CSV Reader: Fix skip_blank_lines behavior with Windows line terminators (\r\n)
- PR #1648 ORC reader: fix non-deterministic output when skiprows is non-zero
- PR #1676 Fix groupby `as_index` behaviour with `MultiIndex`
- PR #1659 Fix bug caused by empty groupbys and multiindex slicing throwing exceptions
- PR #1656 Correct Groupby failure in dask when un-aggregable columns are left in dataframe.
- PR #1689 Fix groupby performance regression


# cuDF 0.6.1 (25 Mar 2019)

## Bug Fixes

- PR #1275 Fix CentOS exception in DataFrame.hash_partition from using value "returned" by a void function


# cuDF 0.6.0 (22 Mar 2019)

## New Features

- PR #760 Raise `FileNotFoundError` instead of `GDF_FILE_ERROR` in `read_csv` if the file does not exist
- PR #539 Add Python bindings for replace function
- PR #823 Add Doxygen configuration to enable building HTML documentation for libcudf C/C++ API
- PR #807 CSV Reader: Add byte_range parameter to specify the range in the input file to be read
- PR #857 Add Tail method for Series/DataFrame and update Head method to use iloc
- PR #858 Add series feature hashing support
- PR #871 CSV Reader: Add support for NA values, including user specified strings
- PR #893 Adds PyArrow based parquet readers / writers to Python, fix category dtype handling, fix arrow ingest buffer size issues
- PR #867 CSV Reader: Add support for ignoring blank lines and comment lines
- PR #887 Add Series digitize method
- PR #895 Add Series groupby
- PR #898 Add DataFrame.groupby(level=0) support
- PR #920 Add feather, JSON, HDF5 readers / writers from PyArrow / Pandas
- PR #888 CSV Reader: Add prefix parameter for column names, used when parsing without a header
- PR #913 Add DLPack support: convert between cuDF DataFrame and DLTensor
- PR #939 Add ORC reader from PyArrow
- PR #918 Add Series.groupby(level=0) support
- PR #906 Add binary and comparison ops to DataFrame
- PR #958 Support unary and binary ops on indexes
- PR #964 Add `rename` method to `DataFrame`, `Series`, and `Index`
- PR #985 Add `Series.to_frame` method
- PR #985 Add `drop=` keyword to reset_index method
- PR #994 Remove references to pygdf
- PR #990 Add external series groupby support
- PR #988 Add top-level merge function to cuDF
- PR #992 Add comparison binaryops to DateTime columns
- PR #996 Replace relative path imports with absolute paths in tests
- PR #995 CSV Reader: Add index_col parameter to specify the column name or index to be used as row labels
- PR #1004 Add `from_gpu_matrix` method to DataFrame
- PR #997 Add property index setter
- PR #1007 Replace relative path imports with absolute paths in cudf
- PR #1013 select columns with df.columns
- PR #1016 Rename Series.unique_count() to nunique() to match pandas API
- PR #947 Prefixsum to handle nulls and float types
- PR #1029 Remove rest of relative path imports
- PR #1021 Add filtered selection with assignment for Dataframes
- PR #872 Adding NVCategory support to cudf apis
- PR #1052 Add left/right_index and left/right_on keywords to merge
- PR #1091 Add `indicator=` and `suffixes=` keywords to merge
- PR #1107 Add unsupported keywords to Series.fillna
- PR #1032 Add string support to cuDF python
- PR #1136 Removed `gdf_concat`
- PR #1153 Added function for getting the padded allocation size for valid bitmask
- PR #1148 Add cudf.sqrt for dataframes and Series
- PR #1159 Add Python bindings for libcudf dlpack functions
- PR #1155 Add __array_ufunc__ for DataFrame and Series for sqrt
- PR #1168 to_frame for series accepts a name argument


## Improvements

- PR #1218 Add dask-cudf page to API docs
- PR #892 Add support for heterogeneous types in binary ops with JIT
- PR #730 Improve performance of `gdf_table` constructor
- PR #561 Add Doxygen style comments to Join CUDA functions
- PR #813 unified libcudf API functions by replacing gpu_ with gdf_
- PR #822 Add support for `__cuda_array_interface__` for ingest
- PR #756 Consolidate common helper functions from unordered map and multimap
- PR #753 Improve performance of groupby sum and average, especially for cases with few groups.
- PR #836 Add ingest support for arrow chunked arrays in Column, Series, DataFrame creation
- PR #763 Format doxygen comments for csv_read_arg struct
- PR #532 CSV Reader: Use type dispatcher instead of switch block
- PR #694 Unit test utilities improvements
- PR #878 Add better indexing to Groupby
- PR #554 Add `empty` method and `is_monotonic` attribute to `Index`
- PR #1040 Fixed up Doxygen comment tags
- PR #909 CSV Reader: Avoid host->device->host copy for header row data
- PR #916 Improved unit testing and error checking for `gdf_column_concat`
- PR #941 Replace `numpy` call in `Series.hash_encode` with `numba`
- PR #942 Added increment/decrement operators for wrapper types
- PR #943 Updated `count_nonzero_mask` to return `num_rows` when the mask is null
- PR #952 Added trait to map C++ type to `gdf_dtype`
- PR #966 Updated RMM submodule.
- PR #998 Add IO reader/writer modules to API docs, fix for missing cudf.Series docs
- PR #1017 concatenate along columns for Series and DataFrames
- PR #1002 Support indexing a dataframe with another boolean dataframe
- PR #1018 Better concatenation for Series and Dataframes
- PR #1036 Use Numpydoc style docstrings
- PR #1047 Adding gdf_dtype_extra_info to gdf_column_view_augmented
- PR #1054 Added default ctor to SerialTrieNode to overcome Thrust issue in CentOS7 + CUDA10
- PR #1024 CSV Reader: Add support for hexadecimal integers in integral-type columns
- PR #1033 Update `fillna()` to use libcudf function `gdf_replace_nulls`
- PR #1066 Added inplace assignment for columns and select_dtypes for dataframes
- PR #1026 CSV Reader: Change the meaning and type of the quoting parameter to match Pandas
- PR #1100 Adds `CUDF_EXPECTS` error-checking macro
- PR #1092 Fix select_dtype docstring
- PR #1111 Added cudf::table
- PR #1108 Sorting for datetime columns
- PR #1120 Return a `Series` (not a `Column`) from `Series.cat.set_categories()`
- PR #1128 CSV Reader: The last data row does not need to be line terminated
- PR #1183 Bump Arrow version to 0.12.1
- PR #1208 Default to CXX11_ABI=ON
- PR #1252 Fix NVStrings dependencies for cuda 9.2 and 10.0

## Bug Fixes

- PR #821 Fix flake8 issues revealed by flake8 update
- PR #808 Resolved renamed `d_columns_valids` variable name
- PR #820 CSV Reader: fix the issue where reader adds additional rows when file uses \r\n as a line terminator
- PR #780 CSV Reader: Fix scientific notation parsing and null values for empty quotes
- PR #815 CSV Reader: Fix data parsing when tabs are present in the input CSV file
- PR #850 Fix bug where left joins where the left df has 0 rows causes a crash
- PR #861 Fix memory leak by preserving the boolean mask index
- PR #875 Handle unnamed indexes in to/from arrow functions
- PR #877 Fix ingest of 1 row arrow tables in from arrow function
- PR #876 Added missing `<type_traits>` include
- PR #889 Deleted test_rmm.py which has now moved to RMM repo
- PR #866 Merge v0.5.1 numpy ABI hotfix into 0.6
- PR #917 value_counts return int type on empty columns
- PR #611 Renamed `gdf_reduce_optimal_output_size()` -> `gdf_reduction_get_intermediate_output_size()`
- PR #923 fix index for negative slicing for cudf dataframe and series
- PR #927 CSV Reader: Fix category GDF_CATEGORY hashes not being computed properly
- PR #921 CSV Reader: Fix parsing errors with delim_whitespace, quotations in the header row, unnamed columns
- PR #933 Fix handling objects of all nulls in series creation
- PR #940 CSV Reader: Fix an issue where the last data row is missing when using byte_range
- PR #945 CSV Reader: Fix incorrect datetime64 when milliseconds or space separator are used
- PR #959 Groupby: Problem with column name lookup
- PR #950 Converting dataframe/recarry with non-contiguous arrays
- PR #963 CSV Reader: Fix another issue with missing data rows when using byte_range
- PR #999 Fix 0 sized kernel launches and empty sort_index exception
- PR #993 Fix dtype in selecting 0 rows from objects
- PR #1009 Fix performance regression in `to_pandas` method on DataFrame
- PR #1008 Remove custom dask communication approach
- PR #1001 CSV Reader: Fix a memory access error when reading a large (>2GB) file with date columns
- PR #1019 Binary Ops: Fix error when one input column has null mask but other doesn't
- PR #1014 CSV Reader: Fix false positives in bool value detection
- PR #1034 CSV Reader: Fix parsing floating point precision and leading zero exponents
- PR #1044 CSV Reader: Fix a segfault when byte range aligns with a page
- PR #1058 Added support for `DataFrame.loc[scalar]`
- PR #1060 Fix column creation with all valid nan values
- PR #1073 CSV Reader: Fix an issue where a column name includes the return character
- PR #1090 Updating Doxygen Comments
- PR #1080 Fix dtypes returned from loc / iloc because of lists
- PR #1102 CSV Reader: Minor fixes and memory usage improvements
- PR #1174: Fix release script typo
- PR #1137 Add prebuild script for CI
- PR #1118 Enhanced the `DataFrame.from_records()` feature
- PR #1129 Fix join performance with index parameter from using numpy array
- PR #1145 Issue with .agg call on multi-column dataframes
- PR #908 Some testing code cleanup
- PR #1167 Fix issue with null_count not being set after inplace fillna()
- PR #1184 Fix iloc performance regression
- PR #1185 Support left_on/right_on and also on=str in merge
- PR #1200 Fix allocating bitmasks with numba instead of rmm in allocate_mask function
- PR #1213 Fix bug with csv reader requesting subset of columns using wrong datatype
- PR #1223 gpuCI: Fix label on rapidsai channel on gpu build scripts
- PR #1242 Add explicit Thrust exec policy to fix NVCATEGORY_TEST segfault on some platforms
- PR #1246 Fix categorical tests that failed due to bad implicit type conversion
- PR #1255 Fix overwriting conda package main label uploads
- PR #1259 Add dlpack includes to pip build


# cuDF 0.5.1 (05 Feb 2019)

## Bug Fixes

- PR #842 Avoid using numpy via cimport to prevent ABI issues in Cython compilation


# cuDF 0.5.0 (28 Jan 2019)

## New Features

- PR #722 Add bzip2 decompression support to `read_csv()`
- PR #693 add ZLIB-based GZIP/ZIP support to `read_csv_strings()`
- PR #411 added null support to gdf_order_by (new API) and cudf_table::sort
- PR #525 Added GitHub Issue templates for bugs, documentation, new features, and questions
- PR #501 CSV Reader: Add support for user-specified decimal point and thousands separator to read_csv_strings()
- PR #455 CSV Reader: Add support for user-specified decimal point and thousands separator to read_csv()
- PR #439 add `DataFrame.drop` method similar to pandas
- PR #356 add `DataFrame.transpose` method and `DataFrame.T` property similar to pandas
- PR #505 CSV Reader: Add support for user-specified boolean values
- PR #350 Implemented Series replace function
- PR #490 Added print_env.sh script to gather relevant environment details when reporting cuDF issues
- PR #474 add ZLIB-based GZIP/ZIP support to `read_csv()`
- PR #547 Added melt similar to `pandas.melt()`
- PR #491 Add CI test script to check for updates to CHANGELOG.md in PRs
- PR #550 Add CI test script to check for style issues in PRs
- PR #558 Add CI scripts for cpu-based conda and gpu-based test builds
- PR #524 Add Boolean Indexing
- PR #564 Update python `sort_values` method to use updated libcudf `gdf_order_by` API
- PR #509 CSV Reader: Input CSV file can now be passed in as a text or a binary buffer
- PR #607 Add `__iter__` and iteritems to DataFrame class
- PR #643 added a new api gdf_replace_nulls that allows a user to replace nulls in a column

## Improvements

- PR #426 Removed sort-based groupby and refactored existing groupby APIs. Also improves C++/CUDA compile time.
- PR #461 Add `CUDF_HOME` variable in README.md to replace relative pathing.
- PR #472 RMM: Created centralized rmm::device_vector alias and rmm::exec_policy
- PR #500 Improved the concurrent hash map class to support partitioned (multi-pass) hash table building.
- PR #454 Improve CSV reader docs and examples
- PR #465 Added templated C++ API for RMM to avoid explicit cast to `void**`
- PR #513 `.gitignore` tweaks
- PR #521 Add `assert_eq` function for testing
- PR #502 Simplify Dockerfile for local dev, eliminate old conda/pip envs
- PR #549 Adds `-rdynamic` compiler flag to nvcc for Debug builds
- PR #472 RMM: Created centralized rmm::device_vector alias and rmm::exec_policy
- PR #577 Added external C++ API for scatter/gather functions
- PR #500 Improved the concurrent hash map class to support partitioned (multi-pass) hash table building
- PR #583 Updated `gdf_size_type` to `int`
- PR #500 Improved the concurrent hash map class to support partitioned (multi-pass) hash table building
- PR #617 Added .dockerignore file. Prevents adding stale cmake cache files to the docker container
- PR #658 Reduced `JOIN_TEST` time by isolating overflow test of hash table size computation
- PR #664 Added Debuging instructions to README
- PR #651 Remove noqa marks in `__init__.py` files
- PR #671 CSV Reader: uncompressed buffer input can be parsed without explicitly specifying compression as None
- PR #684 Make RMM a submodule
- PR #718 Ensure sum, product, min, max methods pandas compatibility on empty datasets
- PR #720 Refactored Index classes to make them more Pandas-like, added CategoricalIndex
- PR #749 Improve to_arrow and from_arrow Pandas compatibility
- PR #766 Remove TravisCI references, remove unused variables from CMake, fix ARROW_VERSION in Cmake
- PR #773 Add build-args back to Dockerfile and handle dependencies based on environment yml file
- PR #781 Move thirdparty submodules to root and symlink in /cpp
- PR #843 Fix broken cudf/python API examples, add new methods to the API index

## Bug Fixes

- PR #569 CSV Reader: Fix days being off-by-one when parsing some dates
- PR #531 CSV Reader: Fix incorrect parsing of quoted numbers
- PR #465 Added templated C++ API for RMM to avoid explicit cast to `void**`
- PR #473 Added missing <random> include
- PR #478 CSV Reader: Add api support for auto column detection, header, mangle_dupe_cols, usecols
- PR #495 Updated README to correct where cffi pytest should be executed
- PR #501 Fix the intermittent segfault caused by the `thousands` and `compression` parameters in the csv reader
- PR #502 Simplify Dockerfile for local dev, eliminate old conda/pip envs
- PR #512 fix bug for `on` parameter in `DataFrame.merge` to allow for None or single column name
- PR #511 Updated python/cudf/bindings/join.pyx to fix cudf merge printing out dtypes
- PR #513 `.gitignore` tweaks
- PR #521 Add `assert_eq` function for testing
- PR #537 Fix CMAKE_CUDA_STANDARD_REQURIED typo in CMakeLists.txt
- PR #447 Fix silent failure in initializing DataFrame from generator
- PR #545 Temporarily disable csv reader thousands test to prevent segfault (test re-enabled in PR #501)
- PR #559 Fix Assertion error while using `applymap` to change the output dtype
- PR #575 Update `print_env.sh` script to better handle missing commands
- PR #612 Prevent an exception from occuring with true division on integer series.
- PR #630 Fix deprecation warning for `pd.core.common.is_categorical_dtype`
- PR #622 Fix Series.append() behaviour when appending values with different numeric dtype
- PR #603 Fix error while creating an empty column using None.
- PR #673 Fix array of strings not being caught in from_pandas
- PR #644 Fix return type and column support of dataframe.quantile()
- PR #634 Fix create `DataFrame.from_pandas()` with numeric column names
- PR #654 Add resolution check for GDF_TIMESTAMP in Join
- PR #648 Enforce one-to-one copy required when using `numba>=0.42.0`
- PR #645 Fix cmake build type handling not setting debug options when CMAKE_BUILD_TYPE=="Debug"
- PR #669 Fix GIL deadlock when launching multiple python threads that make Cython calls
- PR #665 Reworked the hash map to add a way to report the destination partition for a key
- PR #670 CMAKE: Fix env include path taking precedence over libcudf source headers
- PR #674 Check for gdf supported column types
- PR #677 Fix 'gdf_csv_test_Dates' gtest failure due to missing nrows parameter
- PR #604 Fix the parsing errors while reading a csv file using `sep` instead of `delimiter`.
- PR #686 Fix converting nulls to NaT values when converting Series to Pandas/Numpy
- PR #689 CSV Reader: Fix behavior with skiprows+header to match pandas implementation
- PR #691 Fixes Join on empty input DFs
- PR #706 CSV Reader: Fix broken dtype inference when whitespace is in data
- PR #717 CSV reader: fix behavior when parsing a csv file with no data rows
- PR #724 CSV Reader: fix build issue due to parameter type mismatch in a std::max call
- PR #734 Prevents reading undefined memory in gpu_expand_mask_bits numba kernel
- PR #747 CSV Reader: fix an issue where CUDA allocations fail with some large input files
- PR #750 Fix race condition for handling NVStrings in CMake
- PR #719 Fix merge column ordering
- PR #770 Fix issue where RMM submodule pointed to wrong branch and pin other to correct branches
- PR #778 Fix hard coded ABI off setting
- PR #784 Update RMM submodule commit-ish and pip paths
- PR #794 Update `rmm::exec_policy` usage to fix segmentation faults when used as temprory allocator.
- PR #800 Point git submodules to branches of forks instead of exact commits


# cuDF 0.4.0 (05 Dec 2018)

## New Features

- PR #398 add pandas-compatible `DataFrame.shape()` and `Series.shape()`
- PR #394 New documentation feature "10 Minutes to cuDF"
- PR #361 CSV Reader: Add support for strings with delimiters

## Improvements

 - PR #436 Improvements for type_dispatcher and wrapper structs
 - PR #429 Add CHANGELOG.md (this file)
 - PR #266 use faster CUDA-accelerated DataFrame column/Series concatenation.
 - PR #379 new C++ `type_dispatcher` reduces code complexity in supporting many data types.
 - PR #349 Improve performance for creating columns from memoryview objects
 - PR #445 Update reductions to use type_dispatcher. Adds integer types support to sum_of_squares.
 - PR #448 Improve installation instructions in README.md
 - PR #456 Change default CMake build to Release, and added option for disabling compilation of tests

## Bug Fixes

 - PR #444 Fix csv_test CUDA too many resources requested fail.
 - PR #396 added missing output buffer in validity tests for groupbys.
 - PR #408 Dockerfile updates for source reorganization
 - PR #437 Add cffi to Dockerfile conda env, fixes "cannot import name 'librmm'"
 - PR #417 Fix `map_test` failure with CUDA 10
 - PR #414 Fix CMake installation include file paths
 - PR #418 Properly cast string dtypes to programmatic dtypes when instantiating columns
 - PR #427 Fix and tests for Concatenation illegal memory access with nulls


# cuDF 0.3.0 (23 Nov 2018)

## New Features

 - PR #336 CSV Reader string support

## Improvements

 - PR #354 source code refactored for better organization. CMake build system overhaul. Beginning of transition to Cython bindings.
 - PR #290 Add support for typecasting to/from datetime dtype
 - PR #323 Add handling pyarrow boolean arrays in input/out, add tests
 - PR #325 GDF_VALIDITY_UNSUPPORTED now returned for algorithms that don't support non-empty valid bitmasks
 - PR #381 Faster InputTooLarge Join test completes in ms rather than minutes.
 - PR #373 .gitignore improvements
 - PR #367 Doc cleanup & examples for DataFrame methods
 - PR #333 Add Rapids Memory Manager documentation
 - PR #321 Rapids Memory Manager adds file/line location logging and convenience macros
 - PR #334 Implement DataFrame `__copy__` and `__deepcopy__`
 - PR #271 Add NVTX ranges to pygdf
 - PR #311 Document system requirements for conda install

## Bug Fixes

 - PR #337 Retain index on `scale()` function
 - PR #344 Fix test failure due to PyArrow 0.11 Boolean handling
 - PR #364 Remove noexcept from managed_allocator;  CMakeLists fix for NVstrings
 - PR #357 Fix bug that made all series be considered booleans for indexing
 - PR #351 replace conda env configuration for developers
 - PRs #346 #360 Fix CSV reading of negative numbers
 - PR #342 Fix CMake to use conda-installed nvstrings
 - PR #341 Preserve categorical dtype after groupby aggregations
 - PR #315 ReadTheDocs build update to fix missing libcuda.so
 - PR #320 FIX out-of-bounds access error in reductions.cu
 - PR #319 Fix out-of-bounds memory access in libcudf count_valid_bits
 - PR #303 Fix printing empty dataframe


# cuDF 0.2.0 and cuDF 0.1.0

These were initial releases of cuDF based on previously separate pyGDF and libGDF libraries.<|MERGE_RESOLUTION|>--- conflicted
+++ resolved
@@ -12,12 +12,9 @@
 ## Bug Fixes
 
 - PR #1583 Fix underlying issue in `as_index()` that was causing `Series.quantile()` to fail
-<<<<<<< HEAD
 - PR #1660 Fix bug in `loc` when indexing with a column name (a string)
-=======
 - PR #1683 ORC reader: fix timestamp conversion to UTC
 
->>>>>>> b9a69ec9
 
 # cuDF 0.7.0 (Date TBD)
 
