# cuDF 0.13.0 (Date TBD)

## New Features

- PR #3577 Add initial dictionary support to column classes
- PR #3917 Add dictionary add_keys function
- PR #3777 Add support for dictionary column in gather
- PR #3693 add string support, skipna to scan operation
- PR #3662 Define and implement `shift`.
- PR #3842 ORC writer: add support for column statistics
- PR #3861 Added Series.sum feature for String
- PR #4069 Added cast of numeric columns from/to String
- PR #3681 Add cudf::experimental::boolean_mask_scatter
- PR #4088 Added asString() on ColumnVector in Java that takes a format string
- PR #4040 Add support for n-way merge of sorted tables
- PR #4053 Multi-column quantiles.
- PR #4100 Add set_keys function for dictionary columns
- PR #3894 Add remove_keys functions for dictionary columns
- PR #4107 Add groupby nunique aggregation
- PR #4153 Support Dask serialization protocol on cuDF objects
- PR #4127 Add python API for n-way sorted merge (merge_sorted)
- PR #4164 Add Buffer "constructor-kwargs" header
- PR #4172 Add groupby nth aggregation
- PR #4159 Add COUNT aggregation that includes null values
- PR #4190 Add libcudf++ transpose Cython implementation
- PR #4217 Add libcudf++ quantiles Cython implementation
- PR #4216 Add cudf.Scalar Python type
- PR #4259 Ability to create Java host buffers from memory-mapped files
- PR #4240 Add groupby::groups()

## Improvements

- PR #4187 exposed getNativeView method in Java bindings
- PR #3525 build.sh option to disable nvtx
- PR #3748 Optimize hash_partition using shared memory
- PR #3808 Optimize hash_partition using shared memory and cub block scan
- PR #3698 Add count_(un)set_bits functions taking multiple ranges and updated slice to compute null counts at once.
- PR #3909 Move java backend to libcudf++
- PR #3971 Adding `as_table` to convert Column to Table in python
- PR #3910 Adding sinh, cosh, tanh, asinh, acosh, atanh cube root and rint unary support.
- PR #3972 Add Java bindings for left_semi_join and left_anti_join
- PR #3975 Simplify and generalize data handling in `Buffer`
- PR #3985 Update RMM include files and remove extraneously included header files.
- PR #3601 Port UDF functionality for rolling windows to libcudf++
- PR #3911 Adding null boolean handling for copy_if_else
- PR #4003 Drop old `to_device` utility wrapper function
- PR #4002 Adding to_frame and fix for categorical column issue
- PR #4035 Port NVText tokenize function to libcudf++
- PR #4009 build script update to enable cudf build without installing
- PR #3897 Port cuIO JSON reader to cudf::column types
- PR #4008 Eliminate extra copy in column constructor
- PR #4013 Add cython definition for io readers cudf/io/io_types.hpp
- PR #4014 ORC/Parquet: add count parameter to stripe/rowgroup-based reader API
- PR #4042 Port cudf/io/functions.hpp to Cython for use in IO bindings
- PR #3880 Add aggregation infrastructure support for reduction
- PR #3880 Add aggregation infrastructure support for cudf::reduce
- PR #4059 Add aggregation infrastructure support for cudf::scan
- PR #4021 Change quantiles signature for clarity.
- PR #4058 Port hash.pyx to use libcudf++ APIs
- PR #4057 Handle offsets in cython Column class
- PR #4045 Reorganize `libxx` directory
- PR #4029 Port stream_compaction.pyx to use libcudf++ APIs
- PR #4031 Docs build scripts and instructions update
- PR #4062 Improve how java classifiers are produced
- PR #4038 JNI and Java support for is_nan and is_not_nan
- PR #3786 Adding string support to rolling_windows
- PR #4067 Removed unused `CATEGORY` type ID.
- PR #3891 Port NVStrings (r)split_record to contiguous_(r)split_record
- PR #4070 Port NVText normalize_spaces to use libcudf strings column
- PR #4072 Allow round_robin_partition to single partition
- PR #4064 Add cudaGetDeviceCount to JNI layer
- PR #4075 Port nvtext ngrams-tokenize to libcudf++
- PR #4087 Add support for writing large Parquet files in a chunked manner.
- PR #3716 Update cudf.to_parquet to use new GPU accelerated Parquet writer
- PR #4083 Use two partitions in test_groupby_multiindex_reset_index
- PR #4071 Add Java bindings for round robin partition
- PR #4079 Simply use `mask.size` to create the array view
- PR #4092 Keep mask on GPU for bit unpacking
- PR #4081 Copy from `Buffer`'s pointer directly to host
- PR #4105 Change threshold of using optimized hash partition code
- PR #4101 Redux serialize `Buffer` directly with `__cuda_array_interface__`
- PR #4098 Remove legacy calls from libcudf strings column code
- PR #4044 Port join.pyx to use libcudf++ APIs
- PR #4111 Use `Buffer`'s to serialize `StringColumn`
- PR #4133 Mask cleanup and fixes: use `int32` dtype, ensure 64 byte padding, handle offsets
- PR #4113 Get `len` of `StringColumn`s without `nvstrings`
- PR #4147 Remove workaround for UNKNOWN_NULL_COUNT in contiguous_split.
- PR #4130 Renames in-place `cudf::experimental::fill` to `cudf::experimental::fill_in_place`
- PR #4136 Add `Index.names` property
- PR #4139 Port rolling.pyx to new libcudf APIs
- PR #4143 Renames in-place `cudf::experimental::copy_range` to `cudf::experimental::copy_range_in_place`
- PR #4144 Release GIL when calling libcudf++ functions
- PR #4082 Rework MultiColumns in cuDF
- PR #4149 Use "type-serialized" for pickled types like Dask
- PR #4174 Port hash groupby to libcudf++
- PR #4171 Split java host and device vectors to make a vector truly immutable
- PR #4167 Port `search` to libcudf++ (support multi-column searchsorted)
- PR #4163 Assert Dask CUDA serializers have `Buffer` frames
- PR #4165 List serializable classes once
- PR #4168 IO readers: do not create null mask for non-nullable columns
- PR #4177 Use `uint8` type for host array copy of `Buffer`
- PR #4183 Update Google Test Execution
- PR #4182 Rename cuDF serialize functions to be more generic
- PR #4176 Add option to parallelize setup.py's cythonize
- PR #4191 Porting sort.pyx to use new libcudf APIs
- PR #4196 reduce CHANGELOG.md merge conflicts
- PR #4197 Added notebook testing to gpuCI gpu build
- PR #4204 Port nvtext create-ngrams function
- PR #4219 Port dlpack.pyx to use new libcudf APIs
- PR #4225 Remove stale notebooks
- PR #4233 Porting replace.pyx to use new libcudf APIs
- PR #4223 Fix a few of the Cython warnings
- PR #4234 Add BUILD_LEGACY_TESTS cmake option
<<<<<<< HEAD
- PR #4251 Add class to docs in `dask-cudf` `derived_from`
=======
- PR #4261 libxx Cython reorganization
>>>>>>> 4b6ed0b7

## Bug Fixes

- PR #3888 Drop `ptr=None` from `DeviceBuffer` call
- PR #3976 Fix string serialization and memory_usage method to be consistent
- PR #3902 Fix conversion of large size GPU array to dataframe
- PR #3953 Fix overflow in column_buffer when computing the device buffer size
- PR #3959 Add missing hash-dispatch function for cudf.Series
- PR #3970 Fix for Series Pickle
- PR #3964 Restore legacy NVStrings and NVCategory dependencies in Java jar
- PR #3982 Fix java unary op enum and add missing ops
- PR #3999 Fix issue serializing empty string columns (java)
- PR #3979 Add `name` to Series serialize and deserialize
- PR #4005 Fix null mask allocation bug in gather_bitmask
- PR #4000 Fix dask_cudf sort_values performance for single partitions
- PR #4007 Fix for copy_bitmask issue with uninitialized device_buffer
- PR #4037 Fix JNI quantile compile issue
- PR #4054 Fixed JNI to deal with reduction API changes
- PR #4052 Fix for round-robin when num_partitions divides nrows.
- PR #4061 Add NDEBUG guard on `constexpr_assert`.
- PR #4049 Fix `cudf::split` issue returning one less than expected column vectors
- PR #4065 Parquet writer: fix for out-of-range dictionary indices
- PR #4066 Fixed mismatch with dtype enums
- PR #4078 Fix joins for when column_in_common input parameter is empty
- PR #4080 Fix multi-index dask test with sort issue
- PR #4084 Update Java for removal of CATEGORY type
- PR #4086 ORC reader: fix potentially incorrect timestamp decoding in the last rowgroup
- PR #4089 Fix dask groupby mutliindex test case issues in join
- PR #4097 Fix strings concatenate logic with column offsets
- PR #4076 All null string entries should have null data buffer
- PR #4145 Support empty index case in DataFrame._from_table
- PR #4109 Use rmm::device_vector instead of thrust::device_vector
- PR #4113 Use `.nvstrings` in `StringColumn.sum(...)`
- PR #4116 Fix a bug in contiguous_split() where tables with mixed column types could corrupt string output
- PR #4108 Fix dtype bugs in dask_cudf metadata (metadata_nonempty overhaul)
- PR #4138 Really fix strings concatenate logic with column offsets
- PR #4119 Fix binary ops slowdown using jitify -remove-unused-globals
- PR #4125 Fix type enum to account for added Dictionary type in `types.hpp`
- PR #4132 Fix `hash_partition` null mask allocation
- PR #4137 Update Java for mutating fill and rolling window changes
- PR #4184 Add missing except+ to Cython bindings
- PR #4141 Fix NVStrings test_convert failure in 10.2 build
- PR #4158 Fix merge issue with empty table return if one of the two tables are empty
- PR #4162 Properly handle no index metadata generation for to_parquet
- PR #4175 Fix `__sizeof__` calculation in `StringColumn`
- PR #4155 Update groupby group_offsets size and fix unnecessary device dispatch.
- PR #4186 Fix from_timestamps 12-hour specifiers support
- PR #4198 Fix constructing `RangeIndex` from `range`
- PR #4192 Parquet writer: fix OOB read when computing string hash
- PR #4201 Fix java window tests
- PR #4199 Fix potential race condition in memcpy_block
- PR #4221 Fix series dict alignment to not drop index name
- PR #4218 Fix `get_aggregation` definition with `except *`
- PR #4215 Fix performance regression in strings::detail::concatenate
- PR #4214 Alter ValueError exception for GPU accelerated Parquet writer to properly report `categorical` columns are not supported.
- PR #4232 Fix handling empty tuples of children in string columns
- PR #4222 Fix no-return compile error in binop-null-test
- PR #4242 Fix for rolling tests CI failure
- PR #4245 Fix race condition in parquet reader
- PR #4258 Fix dask-cudf losing index name in `reset_index`
- PR #4268 Fix java build for hash aggregate
- PR #4273 Fix losing `StringIndex` name in dask `_meta_nonempty`
- PR #4279 Fix converting `np.float64` to Scalar


# cuDF 0.12.0 (04 Feb 2020)

## New Features

- PR #3759 Updated 10 Minutes with clarification on how `dask_cudf` uses `cudf` API
- PR #3224 Define and implement new join APIs.
- PR #3284 Add gpu-accelerated parquet writer
- PR #3254 Python redesign for libcudf++
- PR #3336 Add `from_dlpack` and `to_dlpack`
- PR #3555 Add column names support to libcudf++ io readers and writers
- PR #3527 Add string functionality for merge API
- PR #3610 Add memory_usage to DataFrame and Series APIs
- PR #3557 Add contiguous_split() function. 
- PR #3619 Support CuPy 7
- PR #3604 Add nvtext ngrams-tokenize function
- PR #3403 Define and implement new stack + tile APIs
- PR #3627 Adding cudf::sort and cudf::sort_by_key
- PR #3597 Implement new sort based groupby
- PR #3776 Add column equivalence comparator (using epsilon for float equality)
- PR #3667 Define and implement round-robin partition API.
- PR #3690 Add bools_to_mask
- PR #3761 Introduce a Frame class and make Index, DataFrame and Series subclasses
- PR #3538 Define and implement left semi join and left anti join
- PR #3683 Added support for multiple delimiters in `nvtext.token_count()`
- PR #3792 Adding is_nan and is_notnan
- PR #3594 Adding clamp support to libcudf++

## Improvements

- PR #3124 Add support for grand-children in cudf column classes
- PR #3292 Port NVStrings regex contains function
- PR #3409 Port NVStrings regex replace function
- PR #3417 Port NVStrings regex findall function
- PR #3351 Add warning when filepath resolves to multiple files in cudf readers
- PR #3370 Port NVStrings strip functions
- PR #3453 Port NVStrings IPv4 convert functions to cudf strings column
- PR #3441 Port NVStrings url encode/decode to cudf strings column
- PR #3364 Port NVStrings split functions
- PR #3463 Port NVStrings partition/rpartition to cudf strings column
- PR #3502 ORC reader: add option to read DECIMALs as INT64
- PR #3461 Add a new overload to allocate_like() that takes explicit type and size params.
- PR #3590 Specialize hash functions for floating point
- PR #3569 Use `np.asarray` in `StringColumn.deserialize`
- PR #3553 Support Python NoneType in numeric binops
- PR #3511 Support DataFrame / Series mixed arithmetic
- PR #3567 Include `strides` in `__cuda_array_interface__`
- PR #3608 Update OPS codeowner group name
- PR #3431 Port NVStrings translate to cudf strings column
- PR #3507 Define and implement new binary operation APIs
- PR #3620 Add stream parameter to unary ops detail API
- PR #3593 Adding begin/end for mutable_column_device_view
- PR #3587 Merge CHECK_STREAM & CUDA_CHECK_LAST to CHECK_CUDA
- PR #3733 Rework `hash_partition` API
- PR #3655 Use move with make_pair to avoid copy construction
- PR #3402 Define and implement new quantiles APIs
- PR #3612 Add ability to customize the JIT kernel cache path
- PR #3647 Remove PatchedNumbaDeviceArray with CuPy 6.6.0
- PR #3641 Remove duplicate definitions of CUDA_DEVICE_CALLABLE
- PR #3640 Enable memory_usage in dask_cudf (also adds pd.Index from_pandas)
- PR #3654 Update Jitify submodule ref to include gcc-8 fix
- PR #3639 Define and implement `nans_to_nulls`
- PR #3561 Rework contains implementation in search
- PR #3616 Add aggregation infrastructure for argmax/argmin.
- PR #3673 Parquet reader: improve rounding of timestamp conversion to seconds
- PR #3699 Stringify libcudacxx headers for binary op JIT
- PR #3697 Improve column insert performance for wide frames
- PR #3653 Make `gather_bitmask_kernel` more reusable.
- PR #3710 Remove multiple CMake configuration steps from root build script
- PR #3657 Define and implement compiled binops for string column comparisons
- PR #3520 Change read_parquet defaults and add warnings
- PR #3780 Java APIs for selecting a GPU
- PR #3796 Improve on round-robin with the case when number partitions greater than number of rows.
- PR #3805 Avoid CuPy 7.1.0 for now
- PR #3758 detail::scatter variant with map iterator support
- PR #3882 Fail loudly when creating a StringColumn from nvstrings with > MAX_VAL(int32) bytes
- PR #3823 Add header file for detail search functions
- PR #2438 Build GBench Benchmarks in CI
- PR #3713 Adding aggregation support to rolling_window
- PR #3875 Add abstract sink for IO writers, used by ORC and Parquet writers for now
- PR #3916 Refactor gather bindings

## Bug Fixes

- PR #3618 Update 10 minutes to cudf and cupy to hide warning that were being shown in the docs
- PR #3550 Update Java package to 0.12
- PR #3549 Fix index name issue with iloc with RangeIndex
- PR #3562 Fix 4GB limit for gzipped-compressed csv files
- PR #2981 enable build.sh to build all targets without installation
- PR #3563 Use `__cuda_array_interface__` for serialization
- PR #3564 Fix cuda memory access error in gather_bitmask_kernel
- PR #3548 Replaced CUDA_RT_CALL with CUDA_TRY
- PR #3486 Pandas > 0.25 compatability
- PR #3622 Fix new warnings and errors when building with gcc-8
- PR #3588 Remove avro reader column order reversal
- PR #3629 Fix hash map test failure
- PR #3637 Fix sorted set_index operations in dask_cudf
- PR #3663 Fix libcudf++ ORC reader microseconds and milliseconds conversion
- PR #3668 Fixing CHECK_CUDA debug build issue
- PR #3684 Fix ends_with logic for matching string case
- PR #3691 Fix create_offsets to handle offset correctly
- PR #3687 Fixed bug while passing input GPU memory pointer in `nvtext.scatter_count()`
- PR #3701 Fix hash_partition hashing all columns instead of columns_to_hash
- PR #3694 Allow for null columns parameter in `csv_writer`
- PR #3706 Removed extra type-dispatcher call from merge
- PR #3704 Changed the default delimiter to `whitespace` for nvtext methods.
- PR #3741 Construct DataFrame from dict-of-Series with alignment
- PR #3724 Update rmm version to match release
- PR #3743 Fix for `None` data in `__array_interface__`
- PR #3731 Fix performance of zero sized dataframe slice
- PR #3709 Fix inner_join incorrect result issue
- PR #3734 Update numba to 0.46 in conda files
- PR #3738 Update libxx cython types.hpp path
- PR #3672 Fix to_host issue with column_view having offset
- PR #3730 CSV reader: Set invalid float values to NaN/null
- PR #3670 Floor when casting between timestamps of different precisions
- PR #3728 Fix apply_boolean_mask issue with non-null string column
- PR #3769 Don't look for a `name` attribute in column
- PR #3783 Bind cuDF operators to Dask Dataframe
- PR #3775 Fix segfault when reading compressed CSV files larger than 4GB
- PR #3799 Align indices of Series inputs when adding as columns to DataFrame
- PR #3803 Keep name when unpickling Index objects
- PR #3804 Fix cuda crash in AVRO reader
- PR #3766 Remove references to cudf::type_id::CATEGORY from IO code
- PR #3817 Don't always deepcopy an index
- PR #3821 Fix OOB read in gpuinflate prefetcher
- PR #3829 Parquet writer: fix empty dataframe causing cuda launch errors
- PR #3835 Fix memory leak in Cython when dealing with nulls in string columns
- PR #3866 Remove unnecessary if check in NVStrings.create_offsets
- PR #3858 Fixes the broken debug build after #3728
- PR #3850 Fix merge typecast scope issue and resulting memory leak
- PR #3855 Fix MultiColumn recreation with reset_index
- PR #3869 Fixed size calculation in NVStrings::byte_count()
- PR #3868 Fix apply_grouped moving average example
- PR #3900 Properly link `NVStrings` and `NVCategory` into tests
- PR #3868 Fix apply_grouped moving average example
- PR #3871 Fix `split_out` error
- PR #3886 Fix string column materialization from column view
- PR #3893 Parquet reader: fix segfault reading empty parquet file
- PR #3931 Dask-cudf groupby `.agg` multicolumn handling fix
- PR #4017 Fix memory leaks in `GDF_STRING` cython handling and `nans_to_nulls` cython


# cuDF 0.11.0 (11 Dec 2019)

## New Features

- PR #2905 Added `Series.median()` and null support for `Series.quantile()`
- PR #2930 JSON Reader: Support ARROW_RANDOM_FILE input
- PR #2956 Add `cudf::stack` and `cudf::tile`
- PR #2980 Added nvtext is_vowel/is_consonant functions
- PR #2987 Add `inplace` arg to `DataFrame.reset_index` and `Series`
- PR #3011 Added libcudf++ transition guide
- PR #3129 Add strings column factory from `std::vector`s
- PR #3054 Add parquet reader support for decimal data types
- PR #3022 adds DataFrame.astype for cuDF dataframes
- PR #2962 Add isnull(), notnull() and related functions
- PR #3025 Move search files to legacy
- PR #3068 Add `scalar` class
- PR #3094 Adding `any` and `all` support from libcudf
- PR #3130 Define and implement new `column_wrapper`
- PR #3143 Define and implement new copying APIs `slice` and `split`
- PR #3161 Move merge files to legacy
- PR #3079 Added support to write ORC files given a local path
- PR #3192 Add dtype param to cast `DataFrame` on init
- PR #3213 Port cuIO to libcudf++
- PR #3222 Add nvtext character tokenizer
- PR #3223 Java expose underlying buffers
- PR #3300 Add `DataFrame.insert`
- PR #3263 Define and implement new `valid_if`
- PR #3278 Add `to_host` utility to copy `column_view` to host
- PR #3087 Add new cudf::experimental bool8 wrapper
- PR #3219 Construct column from column_view
- PR #3250 Define and implement new merge APIs
- PR #3144 Define and implement new hashing APIs `hash` and `hash_partition`
- PR #3229 Define and implement new search APIs
- PR #3308 java add API for memory usage callbacks
- PR #2691 Row-wise reduction and scan operations via CuPy
- PR #3291 Add normalize_nans_and_zeros
- PR #3187 Define and implement new replace APIs
- PR #3356 Add vertical concatenation for table/columns
- PR #3344 java split API
- PR #2791 Add `groupby.std()`
- PR #3368 Enable dropna argument in dask_cudf groupby
- PR #3298 add null replacement iterator for column_device_view
- PR #3297 Define and implement new groupby API.
- PR #3396 Update device_atomics with new bool8 and timestamp specializations
- PR #3411 Java host memory management API
- PR #3393 Implement df.cov and enable covariance/correlation in dask_cudf
- PR #3401 Add dask_cudf ORC writer (to_orc)
- PR #3331 Add copy_if_else
- PR #3427 Define and Implement new multi-search API
- PR #3442 Add Bool-index + Multi column + DataFrame support for set-item
- PR #3172 Define and implement new fill/repeat/copy_range APIs
- PR #3490 Add pair iterators for columns
- PR #3497 Add DataFrame.drop(..., inplace=False) argument
- PR #3469 Add string functionality for replace API
- PR #3273 Define and implement new reduction APIs

## Improvements

- PR #2904 Move gpu decompressors to cudf::io namespace
- PR #2977 Moved old C++ test utilities to legacy directory.
- PR #2965 Fix slow orc reader perf with large uncompressed blocks
- PR #2995 Move JIT type utilities to legacy directory
- PR #2927 Add ``Table`` and ``TableView`` extension classes that wrap legacy cudf::table
- PR #3005 Renames `cudf::exp` namespace to `cudf::experimental`
- PR #3008 Make safe versions of `is_null` and `is_valid` in `column_device_view`
- PR #3026 Move fill and repeat files to legacy
- PR #3027 Move copying.hpp and related source to legacy folder
- PR #3014 Snappy decompression optimizations
- PR #3032 Use `asarray` to coerce indices to a NumPy array
- PR #2996 IO Readers: Replace `cuio::device_buffer` with `rmm::device_buffer`
- PR #3051 Specialized hash function for strings column
- PR #3065 Select and Concat for cudf::experimental::table
- PR #3080 Move `valid_if.cuh` to `legacy/`
- PR #3052 Moved replace.hpp functionality to legacy
- PR #3091 Move join files to legacy
- PR #3092 Implicitly init RMM if Java allocates before init
- PR #3029 Update gdf_ numeric types with stdint and move to cudf namespace
- PR #3052 Moved replace.hpp functionality to legacy
- PR #2955 Add cmake option to only build for present GPU architecture
- PR #3070 Move functions.h and related source to legacy
- PR #2951 Allow set_index to handle a list of column names
- PR #3093 Move groupby files to legacy
- PR #2988 Removing GIS functionality (now part of cuSpatial library)
- PR #3067 Java method to return size of device memory buffer
- PR #3083 Improved some binary operation tests to include null testing.
- PR #3084 Update to arrow-cpp and pyarrow 0.15.0
- PR #3071 Move cuIO to legacy
- PR #3126 Round 2 of snappy decompression optimizations
- PR #3046 Define and implement new copying APIs `empty_like` and `allocate_like`
- PR #3128 Support MultiIndex in DataFrame.join
- PR #2971 Added initial gather and scatter methods for strings_column_view
- PR #3133 Port NVStrings to cudf column: count_characters and count_bytes
- PR #2991 Added strings column functions concatenate and join_strings
- PR #3028 Define and implement new `gather` APIs.
- PR #3135 Add nvtx utilities to cudf::nvtx namespace
- PR #3021 Java host side concat of serialized buffers
- PR #3138 Move unary files to legacy
- PR #3170 Port NVStrings substring functions to cudf strings column
- PR #3159 Port NVStrings is-chars-types function to cudf strings column
- PR #3154 Make `table_view_base.column()` const and add `mutable_table_view.column()`
- PR #3175 Set cmake cuda version variables
- PR #3171 Move deprecated error macros to legacy
- PR #3191 Port NVStrings integer convert ops to cudf column
- PR #3189 Port NVStrings find ops to cudf column
- PR #3352 Port NVStrings convert float functions to cudf strings column
- PR #3193 Add cuPy as a formal dependency
- PR #3195 Support for zero columned `table_view`
- PR #3165 Java device memory size for string category
- PR #3205 Move transform files to legacy
- PR #3202 Rename and move error.hpp to public headers
- PR #2878 Use upstream merge code in dask_cudf
- PR #3217 Port NVStrings upper and lower case conversion functions
- PR #3350 Port NVStrings booleans convert functions
- PR #3231 Add `column::release()` to give up ownership of contents.
- PR #3157 Use enum class rather than enum for mask_allocation_policy
- PR #3232 Port NVStrings datetime conversion to cudf strings column
- PR #3136 Define and implement new transpose API
- PR #3237 Define and implement new transform APIs
- PR #3245 Move binaryop files to legacy
- PR #3241 Move stream_compaction files to legacy
- PR #3166 Move reductions to legacy
- PR #3261 Small cleanup: remove `== true`
- PR #3271 Update rmm API based on `rmm.reinitialize(...)` change
- PR #3266 Remove optional checks for CuPy
- PR #3268 Adding null ordering per column feature when sorting
- PR #3239 Adding floating point specialization to comparators for NaNs
- PR #3270 Move predicates files to legacy
- PR #3281 Add to_host specialization for strings in column test utilities
- PR #3282 Add `num_bitmask_words`
- PR #3252 Add new factory methods to include passing an existing null mask
- PR #3288 Make `bit.cuh` utilities usable from host code.
- PR #3287 Move rolling windows files to legacy
- PR #3182 Define and implement new unary APIs `is_null` and `is_not_null`
- PR #3314 Drop `cython` from run requirements
- PR #3301 Add tests for empty column wrapper.
- PR #3294 Update to arrow-cpp and pyarrow 0.15.1
- PR #3310 Add `row_hasher` and `element_hasher` utilities
- PR #3272 Support non-default streams when creating/destroying hash maps
- PR #3286 Clean up the starter code on README
- PR #3332 Port NVStrings replace to cudf strings column
- PR #3354 Define and implement new `scatter` APIs
- PR #3322 Port NVStrings pad operations to cudf strings column
- PR #3345 Add cache member for number of characters in string_view class
- PR #3299 Define and implement new `is_sorted` APIs
- PR #3328 Partition by stripes in dask_cudf ORC reader
- PR #3243 Use upstream join code in dask_cudf
- PR #3371 Add `select` method to `table_view`
- PR #3309 Add java and JNI bindings for search bounds
- PR #3305 Define and implement new rolling window APIs
- PR #3380 Concatenate columns of strings
- PR #3382 Add fill function for strings column
- PR #3391 Move device_atomics_tests.cu files to legacy
- PR #3303 Define and implement new stream compaction APIs `copy_if`, `drop_nulls`,
           `apply_boolean_mask`, `drop_duplicate` and `unique_count`.
- PR #3387 Strings column gather function
- PR #3440 Strings column scatter function
- PR #3389 Move quantiles.hpp + group_quantiles.hpp files to legacy
- PR #3397 Port unary cast to libcudf++
- PR #3398 Move reshape.hpp files to legacy
- PR #3395 Port NVStrings regex extract to cudf strings column
- PR #3423 Port NVStrings htoi to cudf strings column
- PR #3425 Strings column copy_if_else implementation
- PR #3422 Move utilities to legacy
- PR #3201 Define and implement new datetime_ops APIs
- PR #3421 Port NVStrings find_multiple to cudf strings column
- PR #3448 Port scatter_to_tables to libcudf++
- PR #3458 Update strings sections in the transition guide
- PR #3462 Add `make_empty_column` and update `empty_like`.
- PR #3465 Port `aggregation` traits and utilities.
- PR #3214 Define and implement new unary operations APIs
- PR #3475 Add `bitmask_to_host` column utility
- PR #3487 Add is_boolean trait and random timestamp generator for testing
- PR #3492 Small cleanup (remove std::abs) and comment
- PR #3407 Allow multiple row-groups per task in dask_cudf read_parquet
- PR #3512 Remove unused CUDA conda labels
- PR #3500 cudf::fill()/cudf::repeat() support for strings columns.
- PR #3438 Update scalar and scalar_device_view to better support strings
- PR #3414 Add copy_range function for strings column
- PR #3685 Add string support to contiguous_split.
- PR #3471 Add scalar/column, column/scalar and scalar/scalar overloads to copy_if_else.
- PR #3451 Add support for implicit typecasting of join columns

## Bug Fixes

- PR #2895 Fixed dask_cudf group_split behavior to handle upstream rearrange_by_divisions
- PR #3048 Support for zero columned tables
- PR #3030 Fix snappy decoding regression in PR #3014
- PR #3041 Fixed exp to experimental namespace name change issue
- PR #3056 Add additional cmake hint for finding local build of RMM files
- PR #3060 Move copying.hpp includes to legacy
- PR #3139 Fixed java RMM auto initalization
- PR #3141 Java fix for relocated IO headers
- PR #3149 Rename column_wrapper.cuh to column_wrapper.hpp
- PR #3168 Fix mutable_column_device_view head const_cast
- PR #3199 Update JNI includes for legacy moves
- PR #3204 ORC writer: Fix ByteRLE encoding of NULLs
- PR #2994 Fix split_out-support but with hash_object_dispatch
- PR #3212 Fix string to date casting when format is not specified
- PR #3218 Fixes `row_lexicographic_comparator` issue with handling two tables
- PR #3228 Default initialize RMM when Java native dependencies are loaded
- PR #3012 replacing instances of `to_gpu_array` with `mem`
- PR #3236 Fix Numba 0.46+/CuPy 6.3 interface compatibility
- PR #3276 Update JNI includes for legacy moves
- PR #3256 Fix orc writer crash with multiple string columns
- PR #3211 Fix breaking change caused by rapidsai/rmm#167
- PR #3265 Fix dangling pointer in `is_sorted`
- PR #3267 ORC writer: fix incorrect ByteRLE encoding of long literal runs
- PR #3277 Fix invalid reference to deleted temporary in `is_sorted`.
- PR #3274 ORC writer: fix integer RLEv2 mode2 unsigned base value encoding
- PR #3279 Fix shutdown hang issues with pinned memory pool init executor
- PR #3280 Invalid children check in mutable_column_device_view
- PR #3289 fix java memory usage API for empty columns
- PR #3293 Fix loading of csv files zipped on MacOS (disabled zip min version check)
- PR #3295 Fix storing storing invalid RMM exec policies.
- PR #3307 Add pd.RangeIndex to from_pandas to fix dask_cudf meta_nonempty bug
- PR #3313 Fix public headers including non-public headers
- PR #3318 Revert arrow to 0.15.0 temporarily to unblock downstream projects CI
- PR #3317 Fix index-argument bug in dask_cudf parquet reader
- PR #3323 Fix `insert` non-assert test case
- PR #3341 Fix `Series` constructor converting NoneType to "None"
- PR #3326 Fix and test for detail::gather map iterator type inference
- PR #3334 Remove zero-size exception check from make_strings_column factories
- PR #3333 Fix compilation issues with `constexpr` functions not marked `__device__`
- PR #3340 Make all benchmarks use cudf base fixture to initialize RMM pool
- PR #3337 Fix Java to pad validity buffers to 64-byte boundary
- PR #3362 Fix `find_and_replace` upcasting series for python scalars and lists
- PR #3357 Disabling `column_view` iterators for non fixed-width types
- PR #3383 Fix : properly compute null counts for rolling_window.
- PR #3386 Removing external includes from `column_view.hpp`
- PR #3369 Add write_partition to dask_cudf to fix to_parquet bug
- PR #3388 Support getitem with bools when DataFrame has a MultiIndex
- PR #3408 Fix String and Column (De-)Serialization
- PR #3372 Fix dask-distributed scatter_by_map bug
- PR #3419 Fix a bug in parse_into_parts (incomplete input causing walking past the end of string).
- PR #3413 Fix dask_cudf read_csv file-list bug
- PR #3416 Fix memory leak in ColumnVector when pulling strings off the GPU
- PR #3424 Fix benchmark build by adding libcudacxx to benchmark's CMakeLists.txt
- PR #3435 Fix diff and shift for empty series
- PR #3439 Fix index-name bug in StringColumn concat
- PR #3445 Fix ORC Writer default stripe size
- PR #3459 Fix printing of invalid entries
- PR #3466 Fix gather null mask allocation for invalid index
- PR #3468 Fix memory leak issue in `drop_duplicates`
- PR #3474 Fix small doc error in capitalize Docs
- PR #3491 Fix more doc errors in NVStrings
- PR #3478 Fix as_index deep copy via Index.rename inplace arg
- PR #3476 Fix ORC reader timezone conversion
- PR #3188 Repr slices up large DataFrames
- PR #3519 Fix strings column concatenate handling zero-sized columns
- PR #3530 Fix copy_if_else test case fail issue
- PR #3523 Fix lgenfe issue with debug build
- PR #3532 Fix potential use-after-free in cudf parquet reader
- PR #3540 Fix unary_op null_mask bug and add missing test cases
- PR #3559 Use HighLevelGraph api in DataFrame constructor (Fix upstream compatibility)
- PR #3572 Fix CI Issue with hypothesis tests that are flaky


# cuDF 0.10.0 (16 Oct 2019)

## New Features

- PR #2423 Added `groupby.quantile()`
- PR #2522 Add Java bindings for NVStrings backed upper and lower case mutators
- PR #2605 Added Sort based groupby in libcudf
- PR #2607 Add Java bindings for parsing JSON
- PR #2629 Add dropna= parameter to groupby
- PR #2585 ORC & Parquet Readers: Remove millisecond timestamp restriction
- PR #2507 Add GPU-accelerated ORC Writer
- PR #2559 Add Series.tolist()
- PR #2653 Add Java bindings for rolling window operations
- PR #2480 Merge `custreamz` codebase into `cudf` repo
- PR #2674 Add __contains__ for Index/Series/Column
- PR #2635 Add support to read from remote and cloud sources like s3, gcs, hdfs
- PR #2722 Add Java bindings for NVTX ranges
- PR #2702 Add make_bool to dataset generation functions
- PR #2394 Move `rapidsai/custrings` into `cudf`
- PR #2734 Final sync of custrings source into cudf
- PR #2724 Add libcudf support for __contains__
- PR #2777 Add python bindings for porter stemmer measure functionality
- PR #2781 Add issorted to is_monotonic
- PR #2685 Add cudf::scatter_to_tables and cython binding
- PR #2743 Add Java bindings for NVStrings timestamp2long as part of String ColumnVector casting
- PR #2785 Add nvstrings Python docs
- PR #2786 Add benchmarks option to root build.sh
- PR #2802 Add `cudf::repeat()` and `cudf.Series.repeat()`
- PR #2773 Add Fisher's unbiased kurtosis and skew for Series/DataFrame
- PR #2748 Parquet Reader: Add option to specify loading of PANDAS index
- PR #2807 Add scatter_by_map to DataFrame python API
- PR #2836 Add nvstrings.code_points method
- PR #2844 Add Series/DataFrame notnull
- PR #2858 Add GTest type list utilities
- PR #2870 Add support for grouping by Series of arbitrary length
- PR #2719 Series covariance and Pearson correlation
- PR #2207 Beginning of libcudf overhaul: introduce new column and table types
- PR #2869 Add `cudf.CategoricalDtype`
- PR #2838 CSV Reader: Support ARROW_RANDOM_FILE input
- PR #2655 CuPy-based Series and Dataframe .values property
- PR #2803 Added `edit_distance_matrix()` function to calculate pairwise edit distance for each string on a given nvstrings object.
- PR #2811 Start of cudf strings column work based on 2207
- PR #2872 Add Java pinned memory pool allocator
- PR #2969 Add findAndReplaceAll to ColumnVector
- PR #2814 Add Datetimeindex.weekday
- PR #2999 Add timestamp conversion support for string categories
- PR #2918 Add cudf::column timestamp wrapper types

## Improvements

- PR #2578 Update legacy_groupby to use libcudf group_by_without_aggregation
- PR #2581 Removed `managed` allocator from hash map classes.
- PR #2571 Remove unnecessary managed memory from gdf_column_concat
- PR #2648 Cython/Python reorg
- PR #2588 Update Series.append documentation
- PR #2632 Replace dask-cudf set_index code with upstream
- PR #2682 Add cudf.set_allocator() function for easier allocator init
- PR #2642 Improve null printing and testing
- PR #2747 Add missing Cython headers / cudftestutil lib to conda package for cuspatial build
- PR #2706 Compute CSV format in device code to speedup performance
- PR #2673 Add support for np.longlong type
- PR #2703 move dask serialization dispatch into cudf
- PR #2728 Add YYMMDD to version tag for nightly conda packages
- PR #2729 Handle file-handle input in to_csv
- PR #2741 CSV Reader: Move kernel functions into its own file
- PR #2766 Improve nvstrings python cmake flexibility
- PR #2756 Add out_time_unit option to csv reader, support timestamp resolutions
- PR #2771 Stopgap alias for to_gpu_matrix()
- PR #2783 Support mapping input columns to function arguments in apply kernels
- PR #2645 libcudf unique_count for Series.nunique
- PR #2817 Dask-cudf: `read_parquet` support for remote filesystems
- PR #2823 improve java data movement debugging
- PR #2806 CSV Reader: Clean-up row offset operations
- PR #2640 Add dask wait/persist exmaple to 10 minute guide
- PR #2828 Optimizations of kernel launch configuration for `DataFrame.apply_rows` and `DataFrame.apply_chunks`
- PR #2831 Add `column` argument to `DataFrame.drop`
- PR #2775 Various optimizations to improve __getitem__ and __setitem__ performance
- PR #2810 cudf::allocate_like can optionally always allocate a mask.
- PR #2833 Parquet reader: align page data allocation sizes to 4-bytes to satisfy cuda-memcheck
- PR #2832 Using the new Python bindings for UCX
- PR #2856 Update group_split_cudf to use scatter_by_map
- PR #2890 Optionally keep serialized table data on the host.
- PR #2778 Doc: Updated and fixed some docstrings that were formatted incorrectly.
- PR #2830 Use YYMMDD tag in custreamz nightly build
- PR #2875 Java: Remove synchronized from register methods in MemoryCleaner
- PR #2887 Minor snappy decompression optimization
- PR #2899 Use new RMM API based on Cython
- PR #2788 Guide to Python UDFs
- PR #2919 Change java API to use operators in groupby namespace
- PR #2909 CSV Reader: Avoid row offsets host vector default init
- PR #2834 DataFrame supports setting columns via attribute syntax `df.x = col`
- PR #3147 DataFrame can be initialized from rows via list of tuples
- PR #3539 Restrict CuPy to 6

## Bug Fixes

- PR #2584 ORC Reader: fix parsing of `DECIMAL` index positions
- PR #2619 Fix groupby serialization/deserialization
- PR #2614 Update Java version to match
- PR #2601 Fixes nlargest(1) issue in Series and Dataframe
- PR #2610 Fix a bug in index serialization (properly pass DeviceNDArray)
- PR #2621 Fixes the floordiv issue of not promoting float type when rhs is 0
- PR #2611 Types Test: fix static casting from negative int to string
- PR #2618 IO Readers: Fix datasource memory map failure for multiple reads
- PR #2628 groupby_without_aggregation non-nullable input table produces non-nullable output
- PR #2615 fix string category partitioning in java API
- PR #2641 fix string category and timeunit concat in the java API
- PR #2649 Fix groupby issue resulting from column_empty bug
- PR #2658 Fix astype() for null categorical columns
- PR #2660 fix column string category and timeunit concat in the java API
- PR #2664 ORC reader: fix `skip_rows` larger than first stripe
- PR #2654 Allow Java gdfOrderBy to work with string categories
- PR #2669 AVRO reader: fix non-deterministic output
- PR #2668 Update Java bindings to specify timestamp units for ORC and Parquet readers
- PR #2679 AVRO reader: fix cuda errors when decoding compressed streams
- PR #2692 Add concatenation for data-frame with different headers (empty and non-empty)
- PR #2651 Remove nvidia driver installation from ci/cpu/build.sh
- PR #2697 Ensure csv reader sets datetime column time units
- PR #2698 Return RangeIndex from contiguous slice of RangeIndex
- PR #2672 Fix null and integer handling in round
- PR #2704 Parquet Reader: Fix crash when loading string column with nulls
- PR #2725 Fix Jitify issue with running on Turing using CUDA version < 10
- PR #2731 Fix building of benchmarks
- PR #2738 Fix java to find new NVStrings locations
- PR #2736 Pin Jitify branch to v0.10 version
- PR #2742 IO Readers: Fix possible silent failures when creating `NvStrings` instance
- PR #2753 Fix java quantile API calls
- PR #2762 Fix validity processing for time in java
- PR #2796 Fix handling string slicing and other nvstrings delegated methods with dask
- PR #2769 Fix link to API docs in README.md
- PR #2772 Handle multiindex pandas Series #2772
- PR #2749 Fix apply_rows/apply_chunks pessimistic null mask to use in_cols null masks only
- PR #2752 CSV Reader: Fix exception when there's no rows to process
- PR #2716 Added Exception for `StringMethods` in string methods
- PR #2787 Fix Broadcasting `None` to `cudf-series`
- PR #2794 Fix async race in NVCategory::get_value and get_value_bounds
- PR #2795 Fix java build/cast error
- PR #2496 Fix improper merge of two dataframes when names differ
- PR #2824 Fix issue with incorrect result when Numeric Series replace is called several times
- PR #2751 Replace value with null
- PR #2765 Fix Java inequality comparisons for string category
- PR #2818 Fix java join API to use new C++ join API
- PR #2841 Fix nvstrings.slice and slice_from for range (0,0)
- PR #2837 Fix join benchmark
- PR #2809 Add hash_df and group_split dispatch functions for dask
- PR #2843 Parquet reader: fix skip_rows when not aligned with page or row_group boundaries
- PR #2851 Deleted existing dask-cudf/record.txt
- PR #2854 Fix column creation from ephemeral objects exposing __cuda_array_interface__
- PR #2860 Fix boolean indexing when the result is a single row
- PR #2859 Fix tail method issue for string columns
- PR #2852 Fixed `cumsum()` and `cumprod()` on boolean series.
- PR #2865 DaskIO: Fix `read_csv` and `read_orc` when input is list of files
- PR #2750 Fixed casting values to cudf::bool8 so non-zero values always cast to true
- PR #2873 Fixed dask_cudf read_partition bug by generating ParquetDatasetPiece
- PR #2850 Fixes dask_cudf.read_parquet on partitioned datasets
- PR #2896 Properly handle `axis` string keywords in `concat`
- PR #2926 Update rounding algorithm to avoid using fmod
- PR #2968 Fix Java dependency loading when using NVTX
- PR #2963 Fix ORC writer uncompressed block indexing
- PR #2928 CSV Reader: Fix using `byte_range` for large datasets
- PR #2983 Fix sm_70+ race condition in gpu_unsnap
- PR #2964 ORC Writer: Segfault when writing mixed numeric and string columns
- PR #3007 Java: Remove unit test that frees RMM invalid pointer
- PR #3009 Fix orc reader RLEv2 patch position regression from PR #2507
- PR #3002 Fix CUDA invalid configuration errors reported after loading an ORC file without data
- PR #3035 Update update-version.sh for new docs locations
- PR #3038 Fix uninitialized stream parameter in device_table deleter
- PR #3064 Fixes groupby performance issue
- PR #3061 Add rmmInitialize to nvstrings gtests
- PR #3058 Fix UDF doc markdown formatting
- PR #3059 Add nvstrings python build instructions to contributing.md


# cuDF 0.9.0 (21 Aug 2019)

## New Features

- PR #1993 Add CUDA-accelerated series aggregations: mean, var, std
- PR #2111 IO Readers: Support memory buffer, file-like object, and URL inputs
- PR #2012 Add `reindex()` to DataFrame and Series
- PR #2097 Add GPU-accelerated AVRO reader
- PR #2098 Support binary ops on DFs and Series with mismatched indices
- PR #2160 Merge `dask-cudf` codebase into `cudf` repo
- PR #2149 CSV Reader: Add `hex` dtype for explicit hexadecimal parsing
- PR #2156 Add `upper_bound()` and `lower_bound()` for libcudf tables and `searchsorted()` for cuDF Series
- PR #2158 CSV Reader: Support single, non-list/dict argument for `dtype`
- PR #2177 CSV Reader: Add `parse_dates` parameter for explicit date inference
- PR #1744 cudf::apply_boolean_mask and cudf::drop_nulls support for cudf::table inputs (multi-column)
- PR #2196 Add `DataFrame.dropna()`
- PR #2197 CSV Writer: add `chunksize` parameter for `to_csv`
- PR #2215 `type_dispatcher` benchmark
- PR #2179 Add Java quantiles
- PR #2157 Add __array_function__ to DataFrame and Series
- PR #2212 Java support for ORC reader
- PR #2224 Add DataFrame isna, isnull, notna functions
- PR #2236 Add Series.drop_duplicates
- PR #2105 Add hash-based join benchmark
- PR #2316 Add unique, nunique, and value_counts for datetime columns
- PR #2337 Add Java support for slicing a ColumnVector
- PR #2049 Add cudf::merge (sorted merge)
- PR #2368 Full cudf+dask Parquet Support
- PR #2380 New cudf::is_sorted checks whether cudf::table is sorted
- PR #2356 Java column vector standard deviation support
- PR #2221 MultiIndex full indexing - Support iloc and wildcards for loc
- PR #2429 Java support for getting length of strings in a ColumnVector
- PR #2415 Add `value_counts` for series of any type
- PR #2446 Add __array_function__ for index
- PR #2437 ORC reader: Add 'use_np_dtypes' option
- PR #2382 Add CategoricalAccessor add, remove, rename, and ordering methods
- PR #2464 Native implement `__cuda_array_interface__` for Series/Index/Column objects
- PR #2425 Rolling window now accepts array-based user-defined functions
- PR #2442 Add __setitem__
- PR #2449 Java support for getting byte count of strings in a ColumnVector
- PR #2492 Add groupby.size() method
- PR #2358 Add cudf::nans_to_nulls: convert floating point column into bitmask
- PR #2489 Add drop argument to set_index
- PR #2491 Add Java bindings for ORC reader 'use_np_dtypes' option
- PR #2213 Support s/ms/us/ns DatetimeColumn time unit resolutions
- PR #2536 Add _constructor properties to Series and DataFrame

## Improvements

- PR #2103 Move old `column` and `bitmask` files into `legacy/` directory
- PR #2109 added name to Python column classes
- PR #1947 Cleanup serialization code
- PR #2125 More aggregate in java API
- PR #2127 Add in java Scalar tests
- PR #2088 Refactor of Python groupby code
- PR #2130 Java serialization and deserialization of tables.
- PR #2131 Chunk rows logic added to csv_writer
- PR #2129 Add functions in the Java API to support nullable column filtering
- PR #2165 made changes to get_dummies api for it to be available in MethodCache
- PR #2171 Add CodeCov integration, fix doc version, make --skip-tests work when invoking with source
- PR #2184 handle remote orc files for dask-cudf
- PR #2186 Add `getitem` and `getattr` style access to Rolling objects
- PR #2168 Use cudf.Column for CategoricalColumn's categories instead of a tuple
- PR #2193 DOC: cudf::type_dispatcher documentation for specializing dispatched functors
- PR #2199 Better java support for appending strings
- PR #2176 Added column dtype support for datetime, int8, int16 to csv_writer
- PR #2209 Matching `get_dummies` & `select_dtypes` behavior to pandas
- PR #2217 Updated Java bindings to use the new groupby API
- PR #2214 DOC: Update doc instructions to build/install `cudf` and `dask-cudf`
- PR #2220 Update Java bindings for reduction rename
- PR #2232 Move CodeCov upload from build script to Jenkins
- PR #2225 refactor to use libcudf for gathering columns in dataframes
- PR #2293 Improve join performance (faster compute_join_output_size)
- PR #2300 Create separate dask codeowners for dask-cudf codebase
- PR #2304 gdf_group_by_without_aggregations returns gdf_column
- PR #2309 Java readers: remove redundant copy of result pointers
- PR #2307 Add `black` and `isort` to style checker script
- PR #2345 Restore removal of old groupby implementation
- PR #2342 Improve `astype()` to operate all ways
- PR #2329 using libcudf cudf::copy for column deep copy
- PR #2344 DOC: docs on code formatting for contributors
- PR #2376 Add inoperative axis= and win_type= arguments to Rolling()
- PR #2378 remove dask for (de-)serialization of cudf objects
- PR #2353 Bump Arrow and Dask versions
- PR #2377 Replace `standard_python_slice` with just `slice.indices()`
- PR #2373 cudf.DataFrame enchancements & Series.values support
- PR #2392 Remove dlpack submodule; make cuDF's Cython API externally accessible
- PR #2430 Updated Java bindings to use the new unary API
- PR #2406 Moved all existing `table` related files to a `legacy/` directory
- PR #2350 Performance related changes to get_dummies
- PR #2420 Remove `cudautils.astype` and replace with `typecast.apply_cast`
- PR #2456 Small improvement to typecast utility
- PR #2458 Fix handling of thirdparty packages in `isort` config
- PR #2459 IO Readers: Consolidate all readers to use `datasource` class
- PR #2475 Exposed type_dispatcher.hpp, nvcategory_util.hpp and wrapper_types.hpp in the include folder
- PR #2484 Enabled building libcudf as a static library
- PR #2453 Streamline CUDA_REL environment variable
- PR #2483 Bundle Boost filesystem dependency in the Java jar
- PR #2486 Java API hash functions
- PR #2481 Adds the ignore_null_keys option to the java api
- PR #2490 Java api: support multiple aggregates for the same column
- PR #2510 Java api: uses table based apply_boolean_mask
- PR #2432 Use pandas formatting for console, html, and latex output
- PR #2573 Bump numba version to 0.45.1
- PR #2606 Fix references to notebooks-contrib

## Bug Fixes

- PR #2086 Fixed quantile api behavior mismatch in series & dataframe
- PR #2128 Add offset param to host buffer readers in java API.
- PR #2145 Work around binops validity checks for java
- PR #2146 Work around unary_math validity checks for java
- PR #2151 Fixes bug in cudf::copy_range where null_count was invalid
- PR #2139 matching to pandas describe behavior & fixing nan values issue
- PR #2161 Implicitly convert unsigned to signed integer types in binops
- PR #2154 CSV Reader: Fix bools misdetected as strings dtype
- PR #2178 Fix bug in rolling bindings where a view of an ephemeral column was being taken
- PR #2180 Fix issue with isort reordering `importorskip` below imports depending on them
- PR #2187 fix to honor dtype when numpy arrays are passed to columnops.as_column
- PR #2190 Fix issue in astype conversion of string column to 'str'
- PR #2208 Fix issue with calling `head()` on one row dataframe
- PR #2229 Propagate exceptions from Cython cdef functions
- PR #2234 Fix issue with local build script not properly building
- PR #2223 Fix CUDA invalid configuration errors reported after loading small compressed ORC files
- PR #2162 Setting is_unique and is_monotonic-related attributes
- PR #2244 Fix ORC RLEv2 delta mode decoding with nonzero residual delta width
- PR #2297 Work around `var/std` unsupported only at debug build
- PR #2302 Fixed java serialization corner case
- PR #2355 Handle float16 in binary operations
- PR #2311 Fix copy behaviour for GenericIndex
- PR #2349 Fix issues with String filter in java API
- PR #2323 Fix groupby on categoricals
- PR #2328 Ensure order is preserved in CategoricalAccessor._set_categories
- PR #2202 Fix issue with unary ops mishandling empty input
- PR #2326 Fix for bug in DLPack when reading multiple columns
- PR #2324 Fix cudf Docker build
- PR #2325 Fix ORC RLEv2 patched base mode decoding with nonzero patch width
- PR #2235 Fix get_dummies to be compatible with dask
- PR #2332 Zero initialize gdf_dtype_extra_info
- PR #2355 Handle float16 in binary operations
- PR #2360 Fix missing dtype handling in cudf.Series & columnops.as_column
- PR #2364 Fix quantile api and other trivial issues around it
- PR #2361 Fixed issue with `codes` of CategoricalIndex
- PR #2357 Fixed inconsistent type of index created with from_pandas vs direct construction
- PR #2389 Fixed Rolling __getattr__ and __getitem__ for offset based windows
- PR #2402 Fixed bug in valid mask computation in cudf::copy_if (apply_boolean_mask)
- PR #2401 Fix to a scalar datetime(of type Days) issue
- PR #2386 Correctly allocate output valids in groupby
- PR #2411 Fixed failures on binary op on single element string column
- PR #2422 Fix Pandas logical binary operation incompatibilites
- PR #2447 Fix CodeCov posting build statuses temporarily
- PR #2450 Fix erroneous null handling in `cudf.DataFrame`'s `apply_rows`
- PR #2470 Fix issues with empty strings and string categories (Java)
- PR #2471 Fix String Column Validity.
- PR #2481 Fix java validity buffer serialization
- PR #2485 Updated bytes calculation to use size_t to avoid overflow in column concat
- PR #2461 Fix groupby multiple aggregations same column
- PR #2514 Fix cudf::drop_nulls threshold handling in Cython
- PR #2516 Fix utilities include paths and meta.yaml header paths
- PR #2517 Fix device memory leak in to_dlpack tensor deleter
- PR #2431 Fix local build generated file ownerships
- PR #2511 Added import of orc, refactored exception handlers to not squash fatal exceptions
- PR #2527 Fix index and column input handling in dask_cudf read_parquet
- PR #2466 Fix `dataframe.query` returning null rows erroneously
- PR #2548 Orc reader: fix non-deterministic data decoding at chunk boundaries
- PR #2557 fix cudautils import in string.py
- PR #2521 Fix casting datetimes from/to the same resolution
- PR #2545 Fix MultiIndexes with datetime levels
- PR #2560 Remove duplicate `dlpack` definition in conda recipe
- PR #2567 Fix ColumnVector.fromScalar issues while dealing with null scalars
- PR #2565 Orc reader: fix incorrect data decoding of int64 data types
- PR #2577 Fix search benchmark compilation error by adding necessary header
- PR #2604 Fix a bug in copying.pyx:_normalize_types that upcasted int32 to int64


# cuDF 0.8.0 (27 June 2019)

## New Features

- PR #1524 Add GPU-accelerated JSON Lines parser with limited feature set
- PR #1569 Add support for Json objects to the JSON Lines reader
- PR #1622 Add Series.loc
- PR #1654 Add cudf::apply_boolean_mask: faster replacement for gdf_apply_stencil
- PR #1487 cython gather/scatter
- PR #1310 Implemented the slice/split functionality.
- PR #1630 Add Python layer to the GPU-accelerated JSON reader
- PR #1745 Add rounding of numeric columns via Numba
- PR #1772 JSON reader: add support for BytesIO and StringIO input
- PR #1527 Support GDF_BOOL8 in readers and writers
- PR #1819 Logical operators (AND, OR, NOT) for libcudf and cuDF
- PR #1813 ORC Reader: Add support for stripe selection
- PR #1828 JSON Reader: add suport for bool8 columns
- PR #1833 Add column iterator with/without nulls
- PR #1665 Add the point-in-polygon GIS function
- PR #1863 Series and Dataframe methods for all and any
- PR #1908 cudf::copy_range and cudf::fill for copying/assigning an index or range to a constant
- PR #1921 Add additional formats for typecasting to/from strings
- PR #1807 Add Series.dropna()
- PR #1987 Allow user defined functions in the form of ptx code to be passed to binops
- PR #1948 Add operator functions like `Series.add()` to DataFrame and Series
- PR #1954 Add skip test argument to GPU build script
- PR #2018 Add bindings for new groupby C++ API
- PR #1984 Add rolling window operations Series.rolling() and DataFrame.rolling()
- PR #1542 Python method and bindings for to_csv
- PR #1995 Add Java API
- PR #1998 Add google benchmark to cudf
- PR #1845 Add cudf::drop_duplicates, DataFrame.drop_duplicates
- PR #1652 Added `Series.where()` feature
- PR #2074 Java Aggregates, logical ops, and better RMM support
- PR #2140 Add a `cudf::transform` function
- PR #2068 Concatenation of different typed columns

## Improvements

- PR #1538 Replacing LesserRTTI with inequality_comparator
- PR #1703 C++: Added non-aggregating `insert` to `concurrent_unordered_map` with specializations to store pairs with a single atomicCAS when possible.
- PR #1422 C++: Added a RAII wrapper for CUDA streams
- PR #1701 Added `unique` method for stringColumns
- PR #1713 Add documentation for Dask-XGBoost
- PR #1666 CSV Reader: Improve performance for files with large number of columns
- PR #1725 Enable the ability to use a single column groupby as its own index
- PR #1759 Add an example showing simultaneous rolling averages to `apply_grouped` documentation
- PR #1746 C++: Remove unused code: `windowed_ops.cu`, `sorting.cu`, `hash_ops.cu`
- PR #1748 C++: Add `bool` nullability flag to `device_table` row operators
- PR #1764 Improve Numerical column: `mean_var` and `mean`
- PR #1767 Speed up Python unit tests
- PR #1770 Added build.sh script, updated CI scripts and documentation
- PR #1739 ORC Reader: Add more pytest coverage
- PR #1696 Added null support in `Series.replace()`.
- PR #1390 Added some basic utility functions for `gdf_column`'s
- PR #1791 Added general column comparison code for testing
- PR #1795 Add printing of git submodule info to `print_env.sh`
- PR #1796 Removing old sort based group by code and gdf_filter
- PR #1811 Added funtions for copying/allocating `cudf::table`s
- PR #1838 Improve columnops.column_empty so that it returns typed columns instead of a generic Column
- PR #1890 Add utils.get_dummies- a pandas-like wrapper around one_hot-encoding
- PR #1823 CSV Reader: default the column type to string for empty dataframes
- PR #1827 Create bindings for scalar-vector binops, and update one_hot_encoding to use them
- PR #1817 Operators now support different sized dataframes as long as they don't share different sized columns
- PR #1855 Transition replace_nulls to new C++ API and update corresponding Cython/Python code
- PR #1858 Add `std::initializer_list` constructor to `column_wrapper`
- PR #1846 C++ type-erased gdf_equal_columns test util; fix gdf_equal_columns logic error
- PR #1390 Added some basic utility functions for `gdf_column`s
- PR #1391 Tidy up bit-resolution-operation and bitmask class code
- PR #1882 Add iloc functionality to MultiIndex dataframes
- PR #1884 Rolling windows: general enhancements and better coverage for unit tests
- PR #1886 support GDF_STRING_CATEGORY columns in apply_boolean_mask, drop_nulls and other libcudf functions
- PR #1896 Improve performance of groupby with levels specified in dask-cudf
- PR #1915 Improve iloc performance for non-contiguous row selection
- PR #1859 Convert read_json into a C++ API
- PR #1919 Rename libcudf namespace gdf to namespace cudf
- PR #1850 Support left_on and right_on for DataFrame merge operator
- PR #1930 Specialize constructor for `cudf::bool8` to cast argument to `bool`
- PR #1938 Add default constructor for `column_wrapper`
- PR #1930 Specialize constructor for `cudf::bool8` to cast argument to `bool`
- PR #1952 consolidate libcudf public API headers in include/cudf
- PR #1949 Improved selection with boolmask using libcudf `apply_boolean_mask`
- PR #1956 Add support for nulls in `query()`
- PR #1973 Update `std::tuple` to `std::pair` in top-most libcudf APIs and C++ transition guide
- PR #1981 Convert read_csv into a C++ API
- PR #1868 ORC Reader: Support row index for speed up on small/medium datasets
- PR #1964 Added support for list-like types in Series.str.cat
- PR #2005 Use HTML5 details tag in bug report issue template
- PR #2003 Removed few redundant unit-tests from test_string.py::test_string_cat
- PR #1944 Groupby design improvements
- PR #2017 Convert `read_orc()` into a C++ API
- PR #2011 Convert `read_parquet()` into a C++ API
- PR #1756 Add documentation "10 Minutes to cuDF and dask_cuDF"
- PR #2034 Adding support for string columns concatenation using "add" binary operator
- PR #2042 Replace old "10 Minutes" guide with new guide for docs build process
- PR #2036 Make library of common test utils to speed up tests compilation
- PR #2022 Facilitating get_dummies to be a high level api too
- PR #2050 Namespace IO readers and add back free-form `read_xxx` functions
- PR #2104 Add a functional ``sort=`` keyword argument to groupby
- PR #2108 Add `find_and_replace` for StringColumn for replacing single values
- PR #1803 cuDF/CuPy interoperability documentation

## Bug Fixes

- PR #1465 Fix for test_orc.py and test_sparse_df.py test failures
- PR #1583 Fix underlying issue in `as_index()` that was causing `Series.quantile()` to fail
- PR #1680 Add errors= keyword to drop() to fix cudf-dask bug
- PR #1651 Fix `query` function on empty dataframe
- PR #1616 Fix CategoricalColumn to access categories by index instead of iteration
- PR #1660 Fix bug in `loc` when indexing with a column name (a string)
- PR #1683 ORC reader: fix timestamp conversion to UTC
- PR #1613 Improve CategoricalColumn.fillna(-1) performance
- PR #1642 Fix failure of CSV_TEST gdf_csv_test.SkiprowsNrows on multiuser systems
- PR #1709 Fix handling of `datetime64[ms]` in `dataframe.select_dtypes`
- PR #1704 CSV Reader: Add support for the plus sign in number fields
- PR #1687 CSV reader: return an empty dataframe for zero size input
- PR #1757 Concatenating columns with null columns
- PR #1755 Add col_level keyword argument to melt
- PR #1758 Fix df.set_index() when setting index from an empty column
- PR #1749 ORC reader: fix long strings of NULL values resulting in incorrect data
- PR #1742 Parquet Reader: Fix index column name to match PANDAS compat
- PR #1782 Update libcudf doc version
- PR #1783 Update conda dependencies
- PR #1786 Maintain the original series name in series.unique output
- PR #1760 CSV Reader: fix segfault when dtype list only includes columns from usecols list
- PR #1831 build.sh: Assuming python is in PATH instead of using PYTHON env var
- PR #1839 Raise an error instead of segfaulting when transposing a DataFrame with StringColumns
- PR #1840 Retain index correctly during merge left_on right_on
- PR #1825 cuDF: Multiaggregation Groupby Failures
- PR #1789 CSV Reader: Fix missing support for specifying `int8` and `int16` dtypes
- PR #1857 Cython Bindings: Handle `bool` columns while calling `column_view_from_NDArrays`
- PR #1849 Allow DataFrame support methods to pass arguments to the methods
- PR #1847 Fixed #1375 by moving the nvstring check into the wrapper function
- PR #1864 Fixing cudf reduction for POWER platform
- PR #1869 Parquet reader: fix Dask timestamps not matching with Pandas (convert to milliseconds)
- PR #1876 add dtype=bool for `any`, `all` to treat integer column correctly
- PR #1875 CSV reader: take NaN values into account in dtype detection
- PR #1873 Add column dtype checking for the all/any methods
- PR #1902 Bug with string iteration in _apply_basic_agg
- PR #1887 Fix for initialization issue in pq_read_arg,orc_read_arg
- PR #1867 JSON reader: add support for null/empty fields, including the 'null' literal
- PR #1891 Fix bug #1750 in string column comparison
- PR #1909 Support of `to_pandas()` of boolean series with null values
- PR #1923 Use prefix removal when two aggs are called on a SeriesGroupBy
- PR #1914 Zero initialize gdf_column local variables
- PR #1959 Add support for comparing boolean Series to scalar
- PR #1966 Ignore index fix in series append
- PR #1967 Compute index __sizeof__ only once for DataFrame __sizeof__
- PR #1977 Support CUDA installation in default system directories
- PR #1982 Fixes incorrect index name after join operation
- PR #1985 Implement `GDF_PYMOD`, a special modulo that follows python's sign rules
- PR #1991 Parquet reader: fix decoding of NULLs
- PR #1990 Fixes a rendering bug in the `apply_grouped` documentation
- PR #1978 Fix for values being filled in an empty dataframe
- PR #2001 Correctly create MultiColumn from Pandas MultiColumn
- PR #2006 Handle empty dataframe groupby construction for dask
- PR #1965 Parquet Reader: Fix duplicate index column when it's already in `use_cols`
- PR #2033 Add pip to conda environment files to fix warning
- PR #2028 CSV Reader: Fix reading of uncompressed files without a recognized file extension
- PR #2073 Fix an issue when gathering columns with NVCategory and nulls
- PR #2053 cudf::apply_boolean_mask return empty column for empty boolean mask
- PR #2066 exclude `IteratorTest.mean_var_output` test from debug build
- PR #2069 Fix JNI code to use read_csv and read_parquet APIs
- PR #2071 Fix bug with unfound transitive dependencies for GTests in Ubuntu 18.04
- PR #2089 Configure Sphinx to render params correctly
- PR #2091 Fix another bug with unfound transitive dependencies for `cudftestutils` in Ubuntu 18.04
- PR #2115 Just apply `--disable-new-dtags` instead of trying to define all the transitive dependencies
- PR #2106 Fix errors in JitCache tests caused by sharing of device memory between processes
- PR #2120 Fix errors in JitCache tests caused by running multiple threads on the same data
- PR #2102 Fix memory leak in groupby
- PR #2113 fixed typo in to_csv code example


# cudf 0.7.2 (16 May 2019)

## New Features

- PR #1735 Added overload for atomicAdd on int64. Streamlined implementation of custom atomic overloads.
- PR #1741 Add MultiIndex concatenation

## Bug Fixes

- PR #1718 Fix issue with SeriesGroupBy MultiIndex in dask-cudf
- PR #1734 Python: fix performance regression for groupby count() aggregations
- PR #1768 Cython: fix handling read only schema buffers in gpuarrow reader


# cudf 0.7.1 (11 May 2019)

## New Features

- PR #1702 Lazy load MultiIndex to return groupby performance to near optimal.

## Bug Fixes

- PR #1708 Fix handling of `datetime64[ms]` in `dataframe.select_dtypes`


# cuDF 0.7.0 (10 May 2019)

## New Features

- PR #982 Implement gdf_group_by_without_aggregations and gdf_unique_indices functions
- PR #1142 Add `GDF_BOOL` column type
- PR #1194 Implement overloads for CUDA atomic operations
- PR #1292 Implemented Bitwise binary ops AND, OR, XOR (&, |, ^)
- PR #1235 Add GPU-accelerated Parquet Reader
- PR #1335 Added local_dict arg in `DataFrame.query()`.
- PR #1282 Add Series and DataFrame.describe()
- PR #1356 Rolling windows
- PR #1381 Add DataFrame._get_numeric_data
- PR #1388 Add CODEOWNERS file to auto-request reviews based on where changes are made
- PR #1396 Add DataFrame.drop method
- PR #1413 Add DataFrame.melt method
- PR #1412 Add DataFrame.pop()
- PR #1419 Initial CSV writer function
- PR #1441 Add Series level cumulative ops (cumsum, cummin, cummax, cumprod)
- PR #1420 Add script to build and test on a local gpuCI image
- PR #1440 Add DatetimeColumn.min(), DatetimeColumn.max()
- PR #1455 Add Series.Shift via Numba kernel
- PR #1441 Add Series level cumulative ops (cumsum, cummin, cummax, cumprod)
- PR #1461 Add Python coverage test to gpu build
- PR #1445 Parquet Reader: Add selective reading of rows and row group
- PR #1532 Parquet Reader: Add support for INT96 timestamps
- PR #1516 Add Series and DataFrame.ndim
- PR #1556 Add libcudf C++ transition guide
- PR #1466 Add GPU-accelerated ORC Reader
- PR #1565 Add build script for nightly doc builds
- PR #1508 Add Series isna, isnull, and notna
- PR #1456 Add Series.diff() via Numba kernel
- PR #1588 Add Index `astype` typecasting
- PR #1301 MultiIndex support
- PR #1599 Level keyword supported in groupby
- PR #929 Add support operations to dataframe
- PR #1609 Groupby accept list of Series
- PR #1658 Support `group_keys=True` keyword in groupby method

## Improvements

- PR #1531 Refactor closures as private functions in gpuarrow
- PR #1404 Parquet reader page data decoding speedup
- PR #1076 Use `type_dispatcher` in join, quantiles, filter, segmented sort, radix sort and hash_groupby
- PR #1202 Simplify README.md
- PR #1149 CSV Reader: Change convertStrToValue() functions to `__device__` only
- PR #1238 Improve performance of the CUDA trie used in the CSV reader
- PR #1245 Use file cache for JIT kernels
- PR #1278 Update CONTRIBUTING for new conda environment yml naming conventions
- PR #1163 Refactored UnaryOps. Reduced API to two functions: `gdf_unary_math` and `gdf_cast`. Added `abs`, `-`, and `~` ops. Changed bindings to Cython
- PR #1284 Update docs version
- PR #1287 add exclude argument to cudf.select_dtype function
- PR #1286 Refactor some of the CSV Reader kernels into generic utility functions
- PR #1291 fillna in `Series.to_gpu_array()` and `Series.to_array()` can accept the scalar too now.
- PR #1005 generic `reduction` and `scan` support
- PR #1349 Replace modernGPU sort join with thrust.
- PR #1363 Add a dataframe.mean(...) that raises NotImplementedError to satisfy `dask.dataframe.utils.is_dataframe_like`
- PR #1319 CSV Reader: Use column wrapper for gdf_column output alloc/dealloc
- PR #1376 Change series quantile default to linear
- PR #1399 Replace CFFI bindings for NVTX functions with Cython bindings
- PR #1389 Refactored `set_null_count()`
- PR #1386 Added macros `GDF_TRY()`, `CUDF_TRY()` and `ASSERT_CUDF_SUCCEEDED()`
- PR #1435 Rework CMake and conda recipes to depend on installed libraries
- PR #1391 Tidy up bit-resolution-operation and bitmask class code
- PR #1439 Add cmake variable to enable compiling CUDA code with -lineinfo
- PR #1462 Add ability to read parquet files from arrow::io::RandomAccessFile
- PR #1453 Convert CSV Reader CFFI to Cython
- PR #1479 Convert Parquet Reader CFFI to Cython
- PR #1397 Add a utility function for producing an overflow-safe kernel launch grid configuration
- PR #1382 Add GPU parsing of nested brackets to cuIO parsing utilities
- PR #1481 Add cudf::table constructor to allocate a set of `gdf_column`s
- PR #1484 Convert GroupBy CFFI to Cython
- PR #1463 Allow and default melt keyword argument var_name to be None
- PR #1486 Parquet Reader: Use device_buffer rather than device_ptr
- PR #1525 Add cudatoolkit conda dependency
- PR #1520 Renamed `src/dataframe` to `src/table` and moved `table.hpp`. Made `types.hpp` to be type declarations only.
- PR #1492 Convert transpose CFFI to Cython
- PR #1495 Convert binary and unary ops CFFI to Cython
- PR #1503 Convert sorting and hashing ops CFFI to Cython
- PR #1522 Use latest release version in update-version CI script
- PR #1533 Remove stale join CFFI, fix memory leaks in join Cython
- PR #1521 Added `row_bitmask` to compute bitmask for rows of a table. Merged `valids_ops.cu` and `bitmask_ops.cu`
- PR #1553 Overload `hash_row` to avoid using intial hash values. Updated `gdf_hash` to select between overloads
- PR #1585 Updated `cudf::table` to maintain own copy of wrapped `gdf_column*`s
- PR #1559 Add `except +` to all Cython function definitions to catch C++ exceptions properly
- PR #1617 `has_nulls` and `column_dtypes` for `cudf::table`
- PR #1590 Remove CFFI from the build / install process entirely
- PR #1536 Convert gpuarrow CFFI to Cython
- PR #1655 Add `Column._pointer` as a way to access underlying `gdf_column*` of a `Column`
- PR #1655 Update readme conda install instructions for cudf version 0.6 and 0.7


## Bug Fixes

- PR #1233 Fix dtypes issue while adding the column to `str` dataframe.
- PR #1254 CSV Reader: fix data type detection for floating-point numbers in scientific notation
- PR #1289 Fix looping over each value instead of each category in concatenation
- PR #1293 Fix Inaccurate error message in join.pyx
- PR #1308 Add atomicCAS overload for `int8_t`, `int16_t`
- PR #1317 Fix catch polymorphic exception by reference in ipc.cu
- PR #1325 Fix dtype of null bitmasks to int8
- PR #1326 Update build documentation to use -DCMAKE_CXX11_ABI=ON
- PR #1334 Add "na_position" argument to CategoricalColumn sort_by_values
- PR #1321 Fix out of bounds warning when checking Bzip2 header
- PR #1359 Add atomicAnd/Or/Xor for integers
- PR #1354 Fix `fillna()` behaviour when replacing values with different dtypes
- PR #1347 Fixed core dump issue while passing dict_dtypes without column names in `cudf.read_csv()`
- PR #1379 Fixed build failure caused due to error: 'col_dtype' may be used uninitialized
- PR #1392 Update cudf Dockerfile and package_versions.sh
- PR #1385 Added INT8 type to `_schema_to_dtype` for use in GpuArrowReader
- PR #1393 Fixed a bug in `gdf_count_nonzero_mask()` for the case of 0 bits to count
- PR #1395 Update CONTRIBUTING to use the environment variable CUDF_HOME
- PR #1416 Fix bug at gdf_quantile_exact and gdf_quantile_appox
- PR #1421 Fix remove creation of series multiple times during `add_column()`
- PR #1405 CSV Reader: Fix memory leaks on read_csv() failure
- PR #1328 Fix CategoricalColumn to_arrow() null mask
- PR #1433 Fix NVStrings/categories includes
- PR #1432 Update NVStrings to 0.7.* to coincide with 0.7 development
- PR #1483 Modify CSV reader to avoid cropping blank quoted characters in non-string fields
- PR #1446 Merge 1275 hotfix from master into branch-0.7
- PR #1447 Fix legacy groupby apply docstring
- PR #1451 Fix hash join estimated result size is not correct
- PR #1454 Fix local build script improperly change directory permissions
- PR #1490 Require Dask 1.1.0+ for `is_dataframe_like` test or skip otherwise.
- PR #1491 Use more specific directories & groups in CODEOWNERS
- PR #1497 Fix Thrust issue on CentOS caused by missing default constructor of host_vector elements
- PR #1498 Add missing include guard to device_atomics.cuh and separated DEVICE_ATOMICS_TEST
- PR #1506 Fix csv-write call to updated NVStrings method
- PR #1510 Added nvstrings `fillna()` function
- PR #1507 Parquet Reader: Default string data to GDF_STRING
- PR #1535 Fix doc issue to ensure correct labelling of cudf.series
- PR #1537 Fix `undefined reference` link error in HashPartitionTest
- PR #1548 Fix ci/local/build.sh README from using an incorrect image example
- PR #1551 CSV Reader: Fix integer column name indexing
- PR #1586 Fix broken `scalar_wrapper::operator==`
- PR #1591 ORC/Parquet Reader: Fix missing import for FileNotFoundError exception
- PR #1573 Parquet Reader: Fix crash due to clash with ORC reader datasource
- PR #1607 Revert change of `column.to_dense_buffer` always return by copy for performance concerns
- PR #1618 ORC reader: fix assert & data output when nrows/skiprows isn't aligned to stripe boundaries
- PR #1631 Fix failure of TYPES_TEST on some gcc-7 based systems.
- PR #1641 CSV Reader: Fix skip_blank_lines behavior with Windows line terminators (\r\n)
- PR #1648 ORC reader: fix non-deterministic output when skiprows is non-zero
- PR #1676 Fix groupby `as_index` behaviour with `MultiIndex`
- PR #1659 Fix bug caused by empty groupbys and multiindex slicing throwing exceptions
- PR #1656 Correct Groupby failure in dask when un-aggregable columns are left in dataframe.
- PR #1689 Fix groupby performance regression
- PR #1694 Add Cython as a runtime dependency since it's required in `setup.py`


# cuDF 0.6.1 (25 Mar 2019)

## Bug Fixes

- PR #1275 Fix CentOS exception in DataFrame.hash_partition from using value "returned" by a void function


# cuDF 0.6.0 (22 Mar 2019)

## New Features

- PR #760 Raise `FileNotFoundError` instead of `GDF_FILE_ERROR` in `read_csv` if the file does not exist
- PR #539 Add Python bindings for replace function
- PR #823 Add Doxygen configuration to enable building HTML documentation for libcudf C/C++ API
- PR #807 CSV Reader: Add byte_range parameter to specify the range in the input file to be read
- PR #857 Add Tail method for Series/DataFrame and update Head method to use iloc
- PR #858 Add series feature hashing support
- PR #871 CSV Reader: Add support for NA values, including user specified strings
- PR #893 Adds PyArrow based parquet readers / writers to Python, fix category dtype handling, fix arrow ingest buffer size issues
- PR #867 CSV Reader: Add support for ignoring blank lines and comment lines
- PR #887 Add Series digitize method
- PR #895 Add Series groupby
- PR #898 Add DataFrame.groupby(level=0) support
- PR #920 Add feather, JSON, HDF5 readers / writers from PyArrow / Pandas
- PR #888 CSV Reader: Add prefix parameter for column names, used when parsing without a header
- PR #913 Add DLPack support: convert between cuDF DataFrame and DLTensor
- PR #939 Add ORC reader from PyArrow
- PR #918 Add Series.groupby(level=0) support
- PR #906 Add binary and comparison ops to DataFrame
- PR #958 Support unary and binary ops on indexes
- PR #964 Add `rename` method to `DataFrame`, `Series`, and `Index`
- PR #985 Add `Series.to_frame` method
- PR #985 Add `drop=` keyword to reset_index method
- PR #994 Remove references to pygdf
- PR #990 Add external series groupby support
- PR #988 Add top-level merge function to cuDF
- PR #992 Add comparison binaryops to DateTime columns
- PR #996 Replace relative path imports with absolute paths in tests
- PR #995 CSV Reader: Add index_col parameter to specify the column name or index to be used as row labels
- PR #1004 Add `from_gpu_matrix` method to DataFrame
- PR #997 Add property index setter
- PR #1007 Replace relative path imports with absolute paths in cudf
- PR #1013 select columns with df.columns
- PR #1016 Rename Series.unique_count() to nunique() to match pandas API
- PR #947 Prefixsum to handle nulls and float types
- PR #1029 Remove rest of relative path imports
- PR #1021 Add filtered selection with assignment for Dataframes
- PR #872 Adding NVCategory support to cudf apis
- PR #1052 Add left/right_index and left/right_on keywords to merge
- PR #1091 Add `indicator=` and `suffixes=` keywords to merge
- PR #1107 Add unsupported keywords to Series.fillna
- PR #1032 Add string support to cuDF python
- PR #1136 Removed `gdf_concat`
- PR #1153 Added function for getting the padded allocation size for valid bitmask
- PR #1148 Add cudf.sqrt for dataframes and Series
- PR #1159 Add Python bindings for libcudf dlpack functions
- PR #1155 Add __array_ufunc__ for DataFrame and Series for sqrt
- PR #1168 to_frame for series accepts a name argument


## Improvements

- PR #1218 Add dask-cudf page to API docs
- PR #892 Add support for heterogeneous types in binary ops with JIT
- PR #730 Improve performance of `gdf_table` constructor
- PR #561 Add Doxygen style comments to Join CUDA functions
- PR #813 unified libcudf API functions by replacing gpu_ with gdf_
- PR #822 Add support for `__cuda_array_interface__` for ingest
- PR #756 Consolidate common helper functions from unordered map and multimap
- PR #753 Improve performance of groupby sum and average, especially for cases with few groups.
- PR #836 Add ingest support for arrow chunked arrays in Column, Series, DataFrame creation
- PR #763 Format doxygen comments for csv_read_arg struct
- PR #532 CSV Reader: Use type dispatcher instead of switch block
- PR #694 Unit test utilities improvements
- PR #878 Add better indexing to Groupby
- PR #554 Add `empty` method and `is_monotonic` attribute to `Index`
- PR #1040 Fixed up Doxygen comment tags
- PR #909 CSV Reader: Avoid host->device->host copy for header row data
- PR #916 Improved unit testing and error checking for `gdf_column_concat`
- PR #941 Replace `numpy` call in `Series.hash_encode` with `numba`
- PR #942 Added increment/decrement operators for wrapper types
- PR #943 Updated `count_nonzero_mask` to return `num_rows` when the mask is null
- PR #952 Added trait to map C++ type to `gdf_dtype`
- PR #966 Updated RMM submodule.
- PR #998 Add IO reader/writer modules to API docs, fix for missing cudf.Series docs
- PR #1017 concatenate along columns for Series and DataFrames
- PR #1002 Support indexing a dataframe with another boolean dataframe
- PR #1018 Better concatenation for Series and Dataframes
- PR #1036 Use Numpydoc style docstrings
- PR #1047 Adding gdf_dtype_extra_info to gdf_column_view_augmented
- PR #1054 Added default ctor to SerialTrieNode to overcome Thrust issue in CentOS7 + CUDA10
- PR #1024 CSV Reader: Add support for hexadecimal integers in integral-type columns
- PR #1033 Update `fillna()` to use libcudf function `gdf_replace_nulls`
- PR #1066 Added inplace assignment for columns and select_dtypes for dataframes
- PR #1026 CSV Reader: Change the meaning and type of the quoting parameter to match Pandas
- PR #1100 Adds `CUDF_EXPECTS` error-checking macro
- PR #1092 Fix select_dtype docstring
- PR #1111 Added cudf::table
- PR #1108 Sorting for datetime columns
- PR #1120 Return a `Series` (not a `Column`) from `Series.cat.set_categories()`
- PR #1128 CSV Reader: The last data row does not need to be line terminated
- PR #1183 Bump Arrow version to 0.12.1
- PR #1208 Default to CXX11_ABI=ON
- PR #1252 Fix NVStrings dependencies for cuda 9.2 and 10.0
- PR #2037 Optimize the existing `gather` and `scatter` routines in `libcudf`

## Bug Fixes

- PR #821 Fix flake8 issues revealed by flake8 update
- PR #808 Resolved renamed `d_columns_valids` variable name
- PR #820 CSV Reader: fix the issue where reader adds additional rows when file uses \r\n as a line terminator
- PR #780 CSV Reader: Fix scientific notation parsing and null values for empty quotes
- PR #815 CSV Reader: Fix data parsing when tabs are present in the input CSV file
- PR #850 Fix bug where left joins where the left df has 0 rows causes a crash
- PR #861 Fix memory leak by preserving the boolean mask index
- PR #875 Handle unnamed indexes in to/from arrow functions
- PR #877 Fix ingest of 1 row arrow tables in from arrow function
- PR #876 Added missing `<type_traits>` include
- PR #889 Deleted test_rmm.py which has now moved to RMM repo
- PR #866 Merge v0.5.1 numpy ABI hotfix into 0.6
- PR #917 value_counts return int type on empty columns
- PR #611 Renamed `gdf_reduce_optimal_output_size()` -> `gdf_reduction_get_intermediate_output_size()`
- PR #923 fix index for negative slicing for cudf dataframe and series
- PR #927 CSV Reader: Fix category GDF_CATEGORY hashes not being computed properly
- PR #921 CSV Reader: Fix parsing errors with delim_whitespace, quotations in the header row, unnamed columns
- PR #933 Fix handling objects of all nulls in series creation
- PR #940 CSV Reader: Fix an issue where the last data row is missing when using byte_range
- PR #945 CSV Reader: Fix incorrect datetime64 when milliseconds or space separator are used
- PR #959 Groupby: Problem with column name lookup
- PR #950 Converting dataframe/recarry with non-contiguous arrays
- PR #963 CSV Reader: Fix another issue with missing data rows when using byte_range
- PR #999 Fix 0 sized kernel launches and empty sort_index exception
- PR #993 Fix dtype in selecting 0 rows from objects
- PR #1009 Fix performance regression in `to_pandas` method on DataFrame
- PR #1008 Remove custom dask communication approach
- PR #1001 CSV Reader: Fix a memory access error when reading a large (>2GB) file with date columns
- PR #1019 Binary Ops: Fix error when one input column has null mask but other doesn't
- PR #1014 CSV Reader: Fix false positives in bool value detection
- PR #1034 CSV Reader: Fix parsing floating point precision and leading zero exponents
- PR #1044 CSV Reader: Fix a segfault when byte range aligns with a page
- PR #1058 Added support for `DataFrame.loc[scalar]`
- PR #1060 Fix column creation with all valid nan values
- PR #1073 CSV Reader: Fix an issue where a column name includes the return character
- PR #1090 Updating Doxygen Comments
- PR #1080 Fix dtypes returned from loc / iloc because of lists
- PR #1102 CSV Reader: Minor fixes and memory usage improvements
- PR #1174: Fix release script typo
- PR #1137 Add prebuild script for CI
- PR #1118 Enhanced the `DataFrame.from_records()` feature
- PR #1129 Fix join performance with index parameter from using numpy array
- PR #1145 Issue with .agg call on multi-column dataframes
- PR #908 Some testing code cleanup
- PR #1167 Fix issue with null_count not being set after inplace fillna()
- PR #1184 Fix iloc performance regression
- PR #1185 Support left_on/right_on and also on=str in merge
- PR #1200 Fix allocating bitmasks with numba instead of rmm in allocate_mask function
- PR #1213 Fix bug with csv reader requesting subset of columns using wrong datatype
- PR #1223 gpuCI: Fix label on rapidsai channel on gpu build scripts
- PR #1242 Add explicit Thrust exec policy to fix NVCATEGORY_TEST segfault on some platforms
- PR #1246 Fix categorical tests that failed due to bad implicit type conversion
- PR #1255 Fix overwriting conda package main label uploads
- PR #1259 Add dlpack includes to pip build


# cuDF 0.5.1 (05 Feb 2019)

## Bug Fixes

- PR #842 Avoid using numpy via cimport to prevent ABI issues in Cython compilation


# cuDF 0.5.0 (28 Jan 2019)

## New Features

- PR #722 Add bzip2 decompression support to `read_csv()`
- PR #693 add ZLIB-based GZIP/ZIP support to `read_csv_strings()`
- PR #411 added null support to gdf_order_by (new API) and cudf_table::sort
- PR #525 Added GitHub Issue templates for bugs, documentation, new features, and questions
- PR #501 CSV Reader: Add support for user-specified decimal point and thousands separator to read_csv_strings()
- PR #455 CSV Reader: Add support for user-specified decimal point and thousands separator to read_csv()
- PR #439 add `DataFrame.drop` method similar to pandas
- PR #356 add `DataFrame.transpose` method and `DataFrame.T` property similar to pandas
- PR #505 CSV Reader: Add support for user-specified boolean values
- PR #350 Implemented Series replace function
- PR #490 Added print_env.sh script to gather relevant environment details when reporting cuDF issues
- PR #474 add ZLIB-based GZIP/ZIP support to `read_csv()`
- PR #547 Added melt similar to `pandas.melt()`
- PR #491 Add CI test script to check for updates to CHANGELOG.md in PRs
- PR #550 Add CI test script to check for style issues in PRs
- PR #558 Add CI scripts for cpu-based conda and gpu-based test builds
- PR #524 Add Boolean Indexing
- PR #564 Update python `sort_values` method to use updated libcudf `gdf_order_by` API
- PR #509 CSV Reader: Input CSV file can now be passed in as a text or a binary buffer
- PR #607 Add `__iter__` and iteritems to DataFrame class
- PR #643 added a new api gdf_replace_nulls that allows a user to replace nulls in a column

## Improvements

- PR #426 Removed sort-based groupby and refactored existing groupby APIs. Also improves C++/CUDA compile time.
- PR #461 Add `CUDF_HOME` variable in README.md to replace relative pathing.
- PR #472 RMM: Created centralized rmm::device_vector alias and rmm::exec_policy
- PR #500 Improved the concurrent hash map class to support partitioned (multi-pass) hash table building.
- PR #454 Improve CSV reader docs and examples
- PR #465 Added templated C++ API for RMM to avoid explicit cast to `void**`
- PR #513 `.gitignore` tweaks
- PR #521 Add `assert_eq` function for testing
- PR #502 Simplify Dockerfile for local dev, eliminate old conda/pip envs
- PR #549 Adds `-rdynamic` compiler flag to nvcc for Debug builds
- PR #472 RMM: Created centralized rmm::device_vector alias and rmm::exec_policy
- PR #577 Added external C++ API for scatter/gather functions
- PR #500 Improved the concurrent hash map class to support partitioned (multi-pass) hash table building
- PR #583 Updated `gdf_size_type` to `int`
- PR #500 Improved the concurrent hash map class to support partitioned (multi-pass) hash table building
- PR #617 Added .dockerignore file. Prevents adding stale cmake cache files to the docker container
- PR #658 Reduced `JOIN_TEST` time by isolating overflow test of hash table size computation
- PR #664 Added Debuging instructions to README
- PR #651 Remove noqa marks in `__init__.py` files
- PR #671 CSV Reader: uncompressed buffer input can be parsed without explicitly specifying compression as None
- PR #684 Make RMM a submodule
- PR #718 Ensure sum, product, min, max methods pandas compatibility on empty datasets
- PR #720 Refactored Index classes to make them more Pandas-like, added CategoricalIndex
- PR #749 Improve to_arrow and from_arrow Pandas compatibility
- PR #766 Remove TravisCI references, remove unused variables from CMake, fix ARROW_VERSION in Cmake
- PR #773 Add build-args back to Dockerfile and handle dependencies based on environment yml file
- PR #781 Move thirdparty submodules to root and symlink in /cpp
- PR #843 Fix broken cudf/python API examples, add new methods to the API index

## Bug Fixes

- PR #569 CSV Reader: Fix days being off-by-one when parsing some dates
- PR #531 CSV Reader: Fix incorrect parsing of quoted numbers
- PR #465 Added templated C++ API for RMM to avoid explicit cast to `void**`
- PR #473 Added missing <random> include
- PR #478 CSV Reader: Add api support for auto column detection, header, mangle_dupe_cols, usecols
- PR #495 Updated README to correct where cffi pytest should be executed
- PR #501 Fix the intermittent segfault caused by the `thousands` and `compression` parameters in the csv reader
- PR #502 Simplify Dockerfile for local dev, eliminate old conda/pip envs
- PR #512 fix bug for `on` parameter in `DataFrame.merge` to allow for None or single column name
- PR #511 Updated python/cudf/bindings/join.pyx to fix cudf merge printing out dtypes
- PR #513 `.gitignore` tweaks
- PR #521 Add `assert_eq` function for testing
- PR #537 Fix CMAKE_CUDA_STANDARD_REQURIED typo in CMakeLists.txt
- PR #447 Fix silent failure in initializing DataFrame from generator
- PR #545 Temporarily disable csv reader thousands test to prevent segfault (test re-enabled in PR #501)
- PR #559 Fix Assertion error while using `applymap` to change the output dtype
- PR #575 Update `print_env.sh` script to better handle missing commands
- PR #612 Prevent an exception from occuring with true division on integer series.
- PR #630 Fix deprecation warning for `pd.core.common.is_categorical_dtype`
- PR #622 Fix Series.append() behaviour when appending values with different numeric dtype
- PR #603 Fix error while creating an empty column using None.
- PR #673 Fix array of strings not being caught in from_pandas
- PR #644 Fix return type and column support of dataframe.quantile()
- PR #634 Fix create `DataFrame.from_pandas()` with numeric column names
- PR #654 Add resolution check for GDF_TIMESTAMP in Join
- PR #648 Enforce one-to-one copy required when using `numba>=0.42.0`
- PR #645 Fix cmake build type handling not setting debug options when CMAKE_BUILD_TYPE=="Debug"
- PR #669 Fix GIL deadlock when launching multiple python threads that make Cython calls
- PR #665 Reworked the hash map to add a way to report the destination partition for a key
- PR #670 CMAKE: Fix env include path taking precedence over libcudf source headers
- PR #674 Check for gdf supported column types
- PR #677 Fix 'gdf_csv_test_Dates' gtest failure due to missing nrows parameter
- PR #604 Fix the parsing errors while reading a csv file using `sep` instead of `delimiter`.
- PR #686 Fix converting nulls to NaT values when converting Series to Pandas/Numpy
- PR #689 CSV Reader: Fix behavior with skiprows+header to match pandas implementation
- PR #691 Fixes Join on empty input DFs
- PR #706 CSV Reader: Fix broken dtype inference when whitespace is in data
- PR #717 CSV reader: fix behavior when parsing a csv file with no data rows
- PR #724 CSV Reader: fix build issue due to parameter type mismatch in a std::max call
- PR #734 Prevents reading undefined memory in gpu_expand_mask_bits numba kernel
- PR #747 CSV Reader: fix an issue where CUDA allocations fail with some large input files
- PR #750 Fix race condition for handling NVStrings in CMake
- PR #719 Fix merge column ordering
- PR #770 Fix issue where RMM submodule pointed to wrong branch and pin other to correct branches
- PR #778 Fix hard coded ABI off setting
- PR #784 Update RMM submodule commit-ish and pip paths
- PR #794 Update `rmm::exec_policy` usage to fix segmentation faults when used as temprory allocator.
- PR #800 Point git submodules to branches of forks instead of exact commits


# cuDF 0.4.0 (05 Dec 2018)

## New Features

- PR #398 add pandas-compatible `DataFrame.shape()` and `Series.shape()`
- PR #394 New documentation feature "10 Minutes to cuDF"
- PR #361 CSV Reader: Add support for strings with delimiters

## Improvements

 - PR #436 Improvements for type_dispatcher and wrapper structs
 - PR #429 Add CHANGELOG.md (this file)
 - PR #266 use faster CUDA-accelerated DataFrame column/Series concatenation.
 - PR #379 new C++ `type_dispatcher` reduces code complexity in supporting many data types.
 - PR #349 Improve performance for creating columns from memoryview objects
 - PR #445 Update reductions to use type_dispatcher. Adds integer types support to sum_of_squares.
 - PR #448 Improve installation instructions in README.md
 - PR #456 Change default CMake build to Release, and added option for disabling compilation of tests

## Bug Fixes

 - PR #444 Fix csv_test CUDA too many resources requested fail.
 - PR #396 added missing output buffer in validity tests for groupbys.
 - PR #408 Dockerfile updates for source reorganization
 - PR #437 Add cffi to Dockerfile conda env, fixes "cannot import name 'librmm'"
 - PR #417 Fix `map_test` failure with CUDA 10
 - PR #414 Fix CMake installation include file paths
 - PR #418 Properly cast string dtypes to programmatic dtypes when instantiating columns
 - PR #427 Fix and tests for Concatenation illegal memory access with nulls


# cuDF 0.3.0 (23 Nov 2018)

## New Features

 - PR #336 CSV Reader string support

## Improvements

 - PR #354 source code refactored for better organization. CMake build system overhaul. Beginning of transition to Cython bindings.
 - PR #290 Add support for typecasting to/from datetime dtype
 - PR #323 Add handling pyarrow boolean arrays in input/out, add tests
 - PR #325 GDF_VALIDITY_UNSUPPORTED now returned for algorithms that don't support non-empty valid bitmasks
 - PR #381 Faster InputTooLarge Join test completes in ms rather than minutes.
 - PR #373 .gitignore improvements
 - PR #367 Doc cleanup & examples for DataFrame methods
 - PR #333 Add Rapids Memory Manager documentation
 - PR #321 Rapids Memory Manager adds file/line location logging and convenience macros
 - PR #334 Implement DataFrame `__copy__` and `__deepcopy__`
 - PR #271 Add NVTX ranges to pygdf
 - PR #311 Document system requirements for conda install

## Bug Fixes

 - PR #337 Retain index on `scale()` function
 - PR #344 Fix test failure due to PyArrow 0.11 Boolean handling
 - PR #364 Remove noexcept from managed_allocator;  CMakeLists fix for NVstrings
 - PR #357 Fix bug that made all series be considered booleans for indexing
 - PR #351 replace conda env configuration for developers
 - PRs #346 #360 Fix CSV reading of negative numbers
 - PR #342 Fix CMake to use conda-installed nvstrings
 - PR #341 Preserve categorical dtype after groupby aggregations
 - PR #315 ReadTheDocs build update to fix missing libcuda.so
 - PR #320 FIX out-of-bounds access error in reductions.cu
 - PR #319 Fix out-of-bounds memory access in libcudf count_valid_bits
 - PR #303 Fix printing empty dataframe


# cuDF 0.2.0 and cuDF 0.1.0

These were initial releases of cuDF based on previously separate pyGDF and libGDF libraries.<|MERGE_RESOLUTION|>--- conflicted
+++ resolved
@@ -111,11 +111,8 @@
 - PR #4233 Porting replace.pyx to use new libcudf APIs
 - PR #4223 Fix a few of the Cython warnings
 - PR #4234 Add BUILD_LEGACY_TESTS cmake option
-<<<<<<< HEAD
 - PR #4251 Add class to docs in `dask-cudf` `derived_from`
-=======
 - PR #4261 libxx Cython reorganization
->>>>>>> 4b6ed0b7
 
 ## Bug Fixes
 
