
# cuDF 0.5.0 (Date TBD)

## New Features

- PR #411 added null support to gdf_order_by (new API) and cudf_table::sort
- PR #525 Added GitHub Issue templates for bugs, documentation, new features, and questions
- PR #455 CSV Reader: Add support for user-specified decimal point and thousands separator
- PR #439 add `DataFrame.drop` method similar to pandas
<<<<<<< HEAD
- PR #350 Implemented Series replace function
=======
- PR #474 add ZLIB-based GZIP/ZIP support to `read_csv()`
>>>>>>> 79648916

## Improvements

- PR #472 RMM: Created centralized rmm::device_vector alias and rmm::exec_policy
- PR #426 Removed sort-based groupby and refactored existing groupby APIs. Also improves C++/CUDA compile time.
- PR #500 Improved the concurrent hash map class to support partitioned (multi-pass) hash table building.
- PR #465 Added templated C++ API for RMM to avoid explicit cast to `void**`
- PR #521 Add `assert_eq` function for testing

## Bug Fixes
- PR #473 Added missing <random> include
- PR #495 Updated README to correct where cffi pytest should be executed.
- PR #537 Fix CMAKE_CUDA_STANDARD_REQURIED typo in CMakeLists.txt


# cuDF 0.4.0 (05 Dec 2018)

## New Features

- PR #398 add pandas-compatible `DataFrame.shape()` and `Series.shape()`
- PR #394 New documentation feature "10 Minutes to cuDF"
- PR #361 CSV Reader: Add support for strings with delimiters

## Improvements

 - PR #436 Improvements for type_dispatcher and wrapper structs
 - PR #429 Add CHANGELOG.md (this file)
 - PR #266 use faster CUDA-accelerated DataFrame column/Series concatenation.
 - PR #379 new C++ `type_dispatcher` reduces code complexity in supporting many data types.
 - PR #349 Improve performance for creating columns from memoryview objects
 - PR #445 Update reductions to use type_dispatcher. Adds integer types support to sum_of_squares.
 - PR #448 Improve installation instructions in README.md
 - PR #456 Change default CMake build to Release, and added option for disabling compilation of tests

## Bug Fixes

 - PR #444 Fix csv_test CUDA too many resources requested fail.
 - PR #396 added missing output buffer in validity tests for groupbys.
 - PR #408 Dockerfile updates for source reorganization
 - PR #437 Add cffi to Dockerfile conda env, fixes "cannot import name 'librmm'"
 - PR #417 Fix `map_test` failure with CUDA 10
 - PR #414 Fix CMake installation include file paths
 - PR #418 Properly cast string dtypes to programmatic dtypes when instantiating columns
 - PR #427 Fix and tests for Concatenation illegal memory access with nulls


# cuDF 0.3.0 (23 Nov 2018)

## New Features

 - PR #336 CSV Reader string support

## Improvements

 - PR #354 source code refactored for better organization. CMake build system overhaul. Beginning of transition to Cython bindings.
 - PR #290 Add support for typecasting to/from datetime dtype
 - PR #323 Add handling pyarrow boolean arrays in input/out, add tests
 - PR #325 GDF_VALIDITY_UNSUPPORTED now returned for algorithms that don't support non-empty valid bitmasks
 - PR #381 Faster InputTooLarge Join test completes in ms rather than minutes.
 - PR #373 .gitignore improvements
 - PR #367 Doc cleanup & examples for DataFrame methods
 - PR #333 Add Rapids Memory Manager documentation
 - PR #321 Rapids Memory Manager adds file/line location logging and convenience macros
 - PR #334 Implement DataFrame `__copy__` and `__deepcopy__`
 - PR #271 Add NVTX ranges to pygdf
 - PR #311 Document system requirements for conda install

## Bug Fixes

 - PR #337 Retain index on `scale()` function
 - PR #344 Fix test failure due to PyArrow 0.11 Boolean handling
 - PR #364 Remove noexcept from managed_allocator;  CMakeLists fix for NVstrings
 - PR #357 Fix bug that made all series be considered booleans for indexing
 - PR #351 replace conda env configuration for developers
 - PRs #346 #360 Fix CSV reading of negative numbers
 - PR #342 Fix CMake to use conda-installed nvstrings
 - PR #341 Preserve categorical dtype after groupby aggregations
 - PR #315 ReadTheDocs build update to fix missing libcuda.so
 - PR #320 FIX out-of-bounds access error in reductions.cu
 - PR #319 Fix out-of-bounds memory access in libcudf count_valid_bits
 - PR #303 Fix printing empty dataframe


# cuDF 0.2.0 and cuDF 0.1.0

These were initial releases of cuDF based on previously separate pyGDF and libGDF libraries.
<|MERGE_RESOLUTION|>--- conflicted
+++ resolved
@@ -7,11 +7,8 @@
 - PR #525 Added GitHub Issue templates for bugs, documentation, new features, and questions
 - PR #455 CSV Reader: Add support for user-specified decimal point and thousands separator
 - PR #439 add `DataFrame.drop` method similar to pandas
-<<<<<<< HEAD
 - PR #350 Implemented Series replace function
-=======
 - PR #474 add ZLIB-based GZIP/ZIP support to `read_csv()`
->>>>>>> 79648916
 
 ## Improvements
 
