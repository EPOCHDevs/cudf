--- conflicted
+++ resolved
@@ -3,9 +3,7 @@
 ## New Features
 
 - PR #2930 JSON Reader: Support ARROW_RANDOM_FILE input
-<<<<<<< HEAD
 - PR #2956 Add `cudf::stack` and `cudf::tile`
-=======
 - PR #2987 Add `inplace` arg to `DataFrame.reset_index` and `Series`
 - PR #3129 Add strings column factory from `std::vector`s
 - PR #3054 Add parquet reader support for decimal data types
@@ -15,7 +13,6 @@
 - PR #3094 Adding `any` and `all` support from libcudf
 - PR #3130 Define and implement new `column_wrapper`
 - PR #3079 Added support to write ORC files given a local path
->>>>>>> d9b325d6
 
 ## Improvements
 
