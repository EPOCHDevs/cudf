# cuDF 0.11.0 (Date TBD)

## New Features

- PR #2930 JSON Reader: Support ARROW_RANDOM_FILE input
- PR #2956 Add `cudf::stack` and `cudf::tile`
- PR #2980 Added nvtext is_vowel/is_consonant functions
- PR #2987 Add `inplace` arg to `DataFrame.reset_index` and `Series`
- PR #3011 Added libcudf++ transition guide
- PR #3129 Add strings column factory from `std::vector`s
- PR #3054 Add parquet reader support for decimal data types
- PR #3022 adds DataFrame.astype for cuDF dataframes
- PR #2962 Add isnull(), notnull() and related functions
- PR #3025 Move search files to legacy
- PR #3068 Add `scalar` class
- PR #3094 Adding `any` and `all` support from libcudf
- PR #3130 Define and implement new `column_wrapper`
- PR #3143 Define and implement new copying APIs `slice` and `split`
- PR #3161 Move merge files to legacy
- PR #3079 Added support to write ORC files given a local path
- PR #3192 Add dtype param to cast `DataFrame` on init
- PR #3222 Add nvtext character tokenizer
- PR #3223 Java expose underlying buffers
- PR #3300 Add `DataFrame.insert`
- PR #3263 Define and implement new `valid_if`
- PR #3278 Add `to_host` utility to copy `column_view` to host
- PR #3087 Add new cudf::experimental bool8 wrapper
- PR #3219 Construct column from column_view
- PR #2691 Row-wise reduction and scan operations via CuPy
- PR #3291 Add normalize_nans_and_zeros

## Improvements

- PR #2904 Move gpu decompressors to cudf::io namespace
- PR #2977 Moved old C++ test utilities to legacy directory.
- PR #2965 Fix slow orc reader perf with large uncompressed blocks
- PR #2995 Move JIT type utilities to legacy directory
- PR #2927 Add ``Table`` and ``TableView`` extension classes that wrap legacy cudf::table
- PR #3005 Renames `cudf::exp` namespace to `cudf::experimental`
- PR #3008 Make safe versions of `is_null` and `is_valid` in `column_device_view`
- PR #3026 Move fill and repeat files to legacy
- PR #3027 Move copying.hpp and related source to legacy folder
- PR #3014 Snappy decompression optimizations
- PR #3032 Use `asarray` to coerce indices to a NumPy array
- PR #2996 IO Readers: Replace `cuio::device_buffer` with `rmm::device_buffer`
- PR #3051 Specialized hash function for strings column
- PR #3065 Select and Concat for cudf::experimental::table
- PR #3080 Move `valid_if.cuh` to `legacy/`
- PR #3052 Moved replace.hpp functionality to legacy
- PR #3091 Move join files to legacy
- PR #3092 Implicitly init RMM if Java allocates before init
- PR #3029 Update gdf_ numeric types with stdint and move to cudf namespace
- PR #3052 Moved replace.hpp functionality to legacy
- PR #2955 Add cmake option to only build for present GPU architecture
- PR #3070 Move functions.h and related source to legacy
- PR #2951 Allow set_index to handle a list of column names
- PR #3093 Move groupby files to legacy
- PR #2988 Removing GIS functionality (now part of cuSpatial library)
- PR #3067 Java method to return size of device memory buffer
- PR #3083 Improved some binary operation tests to include null testing.
- PR #3084 Update to arrow-cpp and pyarrow 0.15.0
- PR #3071 Move cuIO to legacy
- PR #3126 Round 2 of snappy decompression optimizations
- PR #3046 Define and implement new copying APIs `empty_like` and `allocate_like`
- PR #3128 Support MultiIndex in DataFrame.join
- PR #3028 Port gather and scatter to libcudf++
- PR #3135 Add nvtx utilities to cudf::nvtx namespace
- PR #3021 Java host side concat of serialized buffers
- PR #3159 Port NVStrings is-chars-types function to cudf strings column
- PR #3138 Move unary files to legacy
- PR #3154 Make `table_view_base.column()` const and add `mutable_table_view.column()`
- PR #3175 Set cmake cuda version variables
- PR #3171 Move deprecated error macros to legacy
- PR #3193 Add cuPy as a formal dependency
- PR #3195 Support for zero columned `table_view`
- PR #3165 Java device memory size for string category
- PR #3205 Move transform files to legacy
- PR #3202 Rename and move error.hpp to public headers
- PR #2878 Use upstream merge code in dask_cudf
- PR #3217 Port NVStrings upper and lower case conversion functions
- PR #3231 Add `column::release()` to give up ownership of contents.
- PR #3157 Use enum class rather than enum for mask_allocation_policy
- PR #3245 Move binaryop files to legacy
- PR #3241 Move stream_compaction files to legacy
- PR #3166 Move reductions to legacy
- PR #3261 Small cleanup: remove `== true`
- PR #3266 Remove optional checks for CuPy
- PR #3268 Adding null ordering per column feature when sorting
- PR #3239 Adding floating point specialization to comparators for NaNs
- PR #3270 Move predicates files to legacy
- PR #3281 Add to_host specialization for strings in column test utilities
- PR #3282 Add `num_bitmask_words`
- PR #3252 Add new factory methods to include passing an existing null mask
- PR #3288 Make `bit.cuh` utilities usable from host code.
- PR #3287 Move rolling windows files to legacy
- PR #3182 Define and implement new unary APIs `is_null` and `is_not_null`
- PR #3314 Drop `cython` from run requirements
- PR #3301 Add tests for empty column wrapper.
- PR #3294 Update to arrow-cpp and pyarrow 0.15.1
- PR #3310 Add `row_hasher` and `element_hasher` utilities
- PR #3286 Clean up the starter code on README

## Bug Fixes

- PR #2895 Fixed dask_cudf group_split behavior to handle upstream rearrange_by_divisions
- PR #3048 Support for zero columned tables
- PR #3030 Fix snappy decoding regression in PR #3014
- PR #3041 Fixed exp to experimental namespace name change issue
- PR #3056 Add additional cmake hint for finding local build of RMM files
- PR #3060 Move copying.hpp includes to legacy
- PR #3139 Fixed java RMM auto initalization
- PR #3141 Java fix for relocated IO headers
- PR #3149 Rename column_wrapper.cuh to column_wrapper.hpp
- PR #3168 Fix mutable_column_device_view head const_cast
- PR #3199 Update JNI includes for legacy moves
- PR #3204 ORC writer: Fix ByteRLE encoding of NULLs
- PR #2994 Fix split_out-support but with hash_object_dispatch
- PR #3212 Fix string to date casting when format is not specified
- PR #3218 Fixes `row_lexicographic_comparator` issue with handling two tables
- PR #3228 Default initialize RMM when Java native dependencies are loaded
- PR #3012 replacing instances of `to_gpu_array` with `mem`
- PR #3236 Fix Numba 0.46+/CuPy 6.3 interface compatibility
- PR #3276 Update JNI includes for legacy moves
- PR #3256 Fix orc writer crash with multiple string columns
- PR #3211 Fix breaking change caused by rapidsai/rmm#167
- PR #3265 Fix dangling pointer in `is_sorted`
- PR #3267 ORC writer: fix incorrect ByteRLE encoding of long literal runs
- PR #3277 Fix invalid reference to deleted temporary in `is_sorted`.
- PR #3274 ORC writer: fix integer RLEv2 mode2 unsigned base value encoding
- PR #3279 Fix shutdown hang issues with pinned memory pool init executor
- PR #3280 Invalid children check in mutable_column_device_view
- PR #3289 fix java memory usage API for empty columns
- PR #3293 Fix loading of csv files zipped on MacOS (disabled zip min version check)
- PR #3295 Fix storing storing invalid RMM exec policies.
- PR #3307 Add pd.RangeIndex to from_pandas to fix dask_cudf meta_nonempty bug
- PR #3313 Fix public headers including non-public headers
- PR #3318 Revert arrow to 0.15.0 temporarily to unblock downstream projects CI
- PR #3317 Fix index-argument bug in dask_cudf parquet reader
<<<<<<< HEAD
- PR #3326 Fix and test for detail::gather map iterator type inference
=======
- PR #3323 Fix `insert` non-assert test case
>>>>>>> 64dda30f


# cuDF 0.10.0 (16 Oct 2019)

## New Features

- PR #2423 Added `groupby.quantile()`
- PR #2522 Add Java bindings for NVStrings backed upper and lower case mutators
- PR #2605 Added Sort based groupby in libcudf
- PR #2607 Add Java bindings for parsing JSON
- PR #2629 Add dropna= parameter to groupby
- PR #2585 ORC & Parquet Readers: Remove millisecond timestamp restriction
- PR #2507 Add GPU-accelerated ORC Writer
- PR #2559 Add Series.tolist()
- PR #2653 Add Java bindings for rolling window operations
- PR #2480 Merge `custreamz` codebase into `cudf` repo
- PR #2674 Add __contains__ for Index/Series/Column
- PR #2635 Add support to read from remote and cloud sources like s3, gcs, hdfs
- PR #2722 Add Java bindings for NVTX ranges
- PR #2702 Add make_bool to dataset generation functions
- PR #2394 Move `rapidsai/custrings` into `cudf`
- PR #2734 Final sync of custrings source into cudf
- PR #2724 Add libcudf support for __contains__
- PR #2777 Add python bindings for porter stemmer measure functionality
- PR #2781 Add issorted to is_monotonic
- PR #2685 Add cudf::scatter_to_tables and cython binding
- PR #2743 Add Java bindings for NVStrings timestamp2long as part of String ColumnVector casting
- PR #2785 Add nvstrings Python docs
- PR #2786 Add benchmarks option to root build.sh
- PR #2802 Add `cudf::repeat()` and `cudf.Series.repeat()`
- PR #2773 Add Fisher's unbiased kurtosis and skew for Series/DataFrame
- PR #2748 Parquet Reader: Add option to specify loading of PANDAS index
- PR #2807 Add scatter_by_map to DataFrame python API
- PR #2836 Add nvstrings.code_points method
- PR #2844 Add Series/DataFrame notnull
- PR #2858 Add GTest type list utilities
- PR #2870 Add support for grouping by Series of arbitrary length
- PR #2719 Series covariance and Pearson correlation
- PR #2207 Beginning of libcudf overhaul: introduce new column and table types
- PR #2869 Add `cudf.CategoricalDtype`
- PR #2838 CSV Reader: Support ARROW_RANDOM_FILE input
- PR #2655 CuPy-based Series and Dataframe .values property
- PR #2803 Added `edit_distance_matrix()` function to calculate pairwise edit distance for each string on a given nvstrings object.
- PR #2811 Start of cudf strings column work based on 2207
- PR #2872 Add Java pinned memory pool allocator
- PR #2971 Added initial gather and scatter methods for strings_column_view
- PR #2969 Add findAndReplaceAll to ColumnVector
- PR #2814 Add Datetimeindex.weekday
- PR #2999 Add timestamp conversion support for string categories
- PR #2918 Add cudf::column timestamp wrapper types

## Improvements

- PR #2578 Update legacy_groupby to use libcudf group_by_without_aggregation
- PR #2581 Removed `managed` allocator from hash map classes.
- PR #2571 Remove unnecessary managed memory from gdf_column_concat
- PR #2648 Cython/Python reorg
- PR #2588 Update Series.append documentation
- PR #2632 Replace dask-cudf set_index code with upstream
- PR #2682 Add cudf.set_allocator() function for easier allocator init
- PR #2642 Improve null printing and testing
- PR #2747 Add missing Cython headers / cudftestutil lib to conda package for cuspatial build
- PR #2706 Compute CSV format in device code to speedup performance
- PR #2673 Add support for np.longlong type
- PR #2703 move dask serialization dispatch into cudf
- PR #2728 Add YYMMDD to version tag for nightly conda packages
- PR #2729 Handle file-handle input in to_csv
- PR #2741 CSV Reader: Move kernel functions into its own file
- PR #2766 Improve nvstrings python cmake flexibility
- PR #2756 Add out_time_unit option to csv reader, support timestamp resolutions
- PR #2771 Stopgap alias for to_gpu_matrix()
- PR #2783 Support mapping input columns to function arguments in apply kernels
- PR #2645 libcudf unique_count for Series.nunique
- PR #2817 Dask-cudf: `read_parquet` support for remote filesystems
- PR #2823 improve java data movement debugging
- PR #2806 CSV Reader: Clean-up row offset operations
- PR #2640 Add dask wait/persist exmaple to 10 minute guide
- PR #2828 Optimizations of kernel launch configuration for `DataFrame.apply_rows` and `DataFrame.apply_chunks`
- PR #2831 Add `column` argument to `DataFrame.drop`
- PR #2775 Various optimizations to improve __getitem__ and __setitem__ performance
- PR #2810 cudf::allocate_like can optionally always allocate a mask.
- PR #2833 Parquet reader: align page data allocation sizes to 4-bytes to satisfy cuda-memcheck
- PR #2832 Using the new Python bindings for UCX
- PR #2856 Update group_split_cudf to use scatter_by_map
- PR #2890 Optionally keep serialized table data on the host.
- PR #2778 Doc: Updated and fixed some docstrings that were formatted incorrectly.
- PR #2830 Use YYMMDD tag in custreamz nightly build
- PR #2875 Java: Remove synchronized from register methods in MemoryCleaner
- PR #2887 Minor snappy decompression optimization
- PR #2899 Use new RMM API based on Cython
- PR #2788 Guide to Python UDFs
- PR #2919 Change java API to use operators in groupby namespace
- PR #2909 CSV Reader: Avoid row offsets host vector default init
- PR #2834 DataFrame supports setting columns via attribute syntax `df.x = col`
- PR #3147 DataFrame can be initialized from rows via list of tuples

## Bug Fixes

- PR #2584 ORC Reader: fix parsing of `DECIMAL` index positions
- PR #2619 Fix groupby serialization/deserialization
- PR #2614 Update Java version to match
- PR #2601 Fixes nlargest(1) issue in Series and Dataframe
- PR #2610 Fix a bug in index serialization (properly pass DeviceNDArray)
- PR #2621 Fixes the floordiv issue of not promoting float type when rhs is 0
- PR #2611 Types Test: fix static casting from negative int to string
- PR #2618 IO Readers: Fix datasource memory map failure for multiple reads
- PR #2628 groupby_without_aggregation non-nullable input table produces non-nullable output
- PR #2615 fix string category partitioning in java API
- PR #2641 fix string category and timeunit concat in the java API
- PR #2649 Fix groupby issue resulting from column_empty bug
- PR #2658 Fix astype() for null categorical columns
- PR #2660 fix column string category and timeunit concat in the java API
- PR #2664 ORC reader: fix `skip_rows` larger than first stripe
- PR #2654 Allow Java gdfOrderBy to work with string categories
- PR #2669 AVRO reader: fix non-deterministic output
- PR #2668 Update Java bindings to specify timestamp units for ORC and Parquet readers
- PR #2679 AVRO reader: fix cuda errors when decoding compressed streams
- PR #2692 Add concatenation for data-frame with different headers (empty and non-empty)
- PR #2651 Remove nvidia driver installation from ci/cpu/build.sh
- PR #2697 Ensure csv reader sets datetime column time units
- PR #2698 Return RangeIndex from contiguous slice of RangeIndex
- PR #2672 Fix null and integer handling in round
- PR #2704 Parquet Reader: Fix crash when loading string column with nulls
- PR #2725 Fix Jitify issue with running on Turing using CUDA version < 10
- PR #2731 Fix building of benchmarks
- PR #2738 Fix java to find new NVStrings locations
- PR #2736 Pin Jitify branch to v0.10 version
- PR #2742 IO Readers: Fix possible silent failures when creating `NvStrings` instance
- PR #2753 Fix java quantile API calls
- PR #2762 Fix validity processing for time in java
- PR #2796 Fix handling string slicing and other nvstrings delegated methods with dask
- PR #2769 Fix link to API docs in README.md
- PR #2772 Handle multiindex pandas Series #2772
- PR #2749 Fix apply_rows/apply_chunks pessimistic null mask to use in_cols null masks only
- PR #2752 CSV Reader: Fix exception when there's no rows to process
- PR #2716 Added Exception for `StringMethods` in string methods
- PR #2787 Fix Broadcasting `None` to `cudf-series`
- PR #2794 Fix async race in NVCategory::get_value and get_value_bounds
- PR #2795 Fix java build/cast error
- PR #2496 Fix improper merge of two dataframes when names differ
- PR #2824 Fix issue with incorrect result when Numeric Series replace is called several times
- PR #2751 Replace value with null
- PR #2765 Fix Java inequality comparisons for string category
- PR #2818 Fix java join API to use new C++ join API
- PR #2841 Fix nvstrings.slice and slice_from for range (0,0)
- PR #2837 Fix join benchmark
- PR #2809 Add hash_df and group_split dispatch functions for dask
- PR #2843 Parquet reader: fix skip_rows when not aligned with page or row_group boundaries
- PR #2851 Deleted existing dask-cudf/record.txt
- PR #2854 Fix column creation from ephemeral objects exposing __cuda_array_interface__
- PR #2860 Fix boolean indexing when the result is a single row
- PR #2859 Fix tail method issue for string columns
- PR #2852 Fixed `cumsum()` and `cumprod()` on boolean series.
- PR #2865 DaskIO: Fix `read_csv` and `read_orc` when input is list of files
- PR #2750 Fixed casting values to cudf::bool8 so non-zero values always cast to true
- PR #2873 Fixed dask_cudf read_partition bug by generating ParquetDatasetPiece
- PR #2850 Fixes dask_cudf.read_parquet on partitioned datasets
- PR #2896 Properly handle `axis` string keywords in `concat`
- PR #2926 Update rounding algorithm to avoid using fmod
- PR #2968 Fix Java dependency loading when using NVTX
- PR #2963 Fix ORC writer uncompressed block indexing
- PR #2928 CSV Reader: Fix using `byte_range` for large datasets
- PR #2983 Fix sm_70+ race condition in gpu_unsnap
- PR #2964 ORC Writer: Segfault when writing mixed numeric and string columns
- PR #3007 Java: Remove unit test that frees RMM invalid pointer
- PR #3009 Fix orc reader RLEv2 patch position regression from PR #2507
- PR #3002 Fix CUDA invalid configuration errors reported after loading an ORC file without data
- PR #3035 Update update-version.sh for new docs locations
- PR #3038 Fix uninitialized stream parameter in device_table deleter
- PR #3064 Fixes groupby performance issue
- PR #3061 Add rmmInitialize to nvstrings gtests
- PR #3058 Fix UDF doc markdown formatting
- PR #3059 Add nvstrings python build instructions to contributing.md


# cuDF 0.9.0 (21 Aug 2019)

## New Features

- PR #1993 Add CUDA-accelerated series aggregations: mean, var, std
- PR #2111 IO Readers: Support memory buffer, file-like object, and URL inputs
- PR #2012 Add `reindex()` to DataFrame and Series
- PR #2097 Add GPU-accelerated AVRO reader
- PR #2098 Support binary ops on DFs and Series with mismatched indices
- PR #2160 Merge `dask-cudf` codebase into `cudf` repo
- PR #2149 CSV Reader: Add `hex` dtype for explicit hexadecimal parsing
- PR #2156 Add `upper_bound()` and `lower_bound()` for libcudf tables and `searchsorted()` for cuDF Series
- PR #2158 CSV Reader: Support single, non-list/dict argument for `dtype`
- PR #2177 CSV Reader: Add `parse_dates` parameter for explicit date inference
- PR #1744 cudf::apply_boolean_mask and cudf::drop_nulls support for cudf::table inputs (multi-column)
- PR #2196 Add `DataFrame.dropna()`
- PR #2197 CSV Writer: add `chunksize` parameter for `to_csv`
- PR #2215 `type_dispatcher` benchmark
- PR #2179 Add Java quantiles
- PR #2157 Add __array_function__ to DataFrame and Series
- PR #2212 Java support for ORC reader
- PR #2224 Add DataFrame isna, isnull, notna functions
- PR #2236 Add Series.drop_duplicates
- PR #2105 Add hash-based join benchmark
- PR #2316 Add unique, nunique, and value_counts for datetime columns
- PR #2337 Add Java support for slicing a ColumnVector
- PR #2049 Add cudf::merge (sorted merge)
- PR #2368 Full cudf+dask Parquet Support
- PR #2380 New cudf::is_sorted checks whether cudf::table is sorted
- PR #2356 Java column vector standard deviation support
- PR #2221 MultiIndex full indexing - Support iloc and wildcards for loc
- PR #2429 Java support for getting length of strings in a ColumnVector
- PR #2415 Add `value_counts` for series of any type
- PR #2446 Add __array_function__ for index
- PR #2437 ORC reader: Add 'use_np_dtypes' option
- PR #2382 Add CategoricalAccessor add, remove, rename, and ordering methods
- PR #2464 Native implement `__cuda_array_interface__` for Series/Index/Column objects
- PR #2425 Rolling window now accepts array-based user-defined functions
- PR #2442 Add __setitem__
- PR #2449 Java support for getting byte count of strings in a ColumnVector
- PR #2492 Add groupby.size() method
- PR #2358 Add cudf::nans_to_nulls: convert floating point column into bitmask
- PR #2489 Add drop argument to set_index
- PR #2491 Add Java bindings for ORC reader 'use_np_dtypes' option
- PR #2213 Support s/ms/us/ns DatetimeColumn time unit resolutions
- PR #2536 Add _constructor properties to Series and DataFrame

## Improvements

- PR #2103 Move old `column` and `bitmask` files into `legacy/` directory
- PR #2109 added name to Python column classes
- PR #1947 Cleanup serialization code
- PR #2125 More aggregate in java API
- PR #2127 Add in java Scalar tests
- PR #2088 Refactor of Python groupby code
- PR #2130 Java serialization and deserialization of tables.
- PR #2131 Chunk rows logic added to csv_writer
- PR #2129 Add functions in the Java API to support nullable column filtering
- PR #2165 made changes to get_dummies api for it to be available in MethodCache
- PR #2171 Add CodeCov integration, fix doc version, make --skip-tests work when invoking with source
- PR #2184 handle remote orc files for dask-cudf
- PR #2186 Add `getitem` and `getattr` style access to Rolling objects
- PR #2168 Use cudf.Column for CategoricalColumn's categories instead of a tuple
- PR #2193 DOC: cudf::type_dispatcher documentation for specializing dispatched functors
- PR #2199 Better java support for appending strings
- PR #2176 Added column dtype support for datetime, int8, int16 to csv_writer
- PR #2209 Matching `get_dummies` & `select_dtypes` behavior to pandas
- PR #2217 Updated Java bindings to use the new groupby API
- PR #2214 DOC: Update doc instructions to build/install `cudf` and `dask-cudf`
- PR #2220 Update Java bindings for reduction rename
- PR #2232 Move CodeCov upload from build script to Jenkins
- PR #2225 refactor to use libcudf for gathering columns in dataframes
- PR #2293 Improve join performance (faster compute_join_output_size)
- PR #2300 Create separate dask codeowners for dask-cudf codebase
- PR #2304 gdf_group_by_without_aggregations returns gdf_column
- PR #2309 Java readers: remove redundant copy of result pointers
- PR #2307 Add `black` and `isort` to style checker script
- PR #2345 Restore removal of old groupby implementation
- PR #2342 Improve `astype()` to operate all ways
- PR #2329 using libcudf cudf::copy for column deep copy
- PR #2344 DOC: docs on code formatting for contributors
- PR #2376 Add inoperative axis= and win_type= arguments to Rolling()
- PR #2378 remove dask for (de-)serialization of cudf objects
- PR #2353 Bump Arrow and Dask versions
- PR #2377 Replace `standard_python_slice` with just `slice.indices()`
- PR #2373 cudf.DataFrame enchancements & Series.values support
- PR #2392 Remove dlpack submodule; make cuDF's Cython API externally accessible
- PR #2430 Updated Java bindings to use the new unary API
- PR #2406 Moved all existing `table` related files to a `legacy/` directory
- PR #2350 Performance related changes to get_dummies
- PR #2420 Remove `cudautils.astype` and replace with `typecast.apply_cast`
- PR #2456 Small improvement to typecast utility
- PR #2458 Fix handling of thirdparty packages in `isort` config
- PR #2459 IO Readers: Consolidate all readers to use `datasource` class
- PR #2475 Exposed type_dispatcher.hpp, nvcategory_util.hpp and wrapper_types.hpp in the include folder
- PR #2484 Enabled building libcudf as a static library
- PR #2453 Streamline CUDA_REL environment variable
- PR #2483 Bundle Boost filesystem dependency in the Java jar
- PR #2486 Java API hash functions
- PR #2481 Adds the ignore_null_keys option to the java api
- PR #2490 Java api: support multiple aggregates for the same column
- PR #2510 Java api: uses table based apply_boolean_mask
- PR #2432 Use pandas formatting for console, html, and latex output
- PR #2573 Bump numba version to 0.45.1
- PR #2606 Fix references to notebooks-contrib

## Bug Fixes

- PR #2086 Fixed quantile api behavior mismatch in series & dataframe
- PR #2128 Add offset param to host buffer readers in java API.
- PR #2145 Work around binops validity checks for java
- PR #2146 Work around unary_math validity checks for java
- PR #2151 Fixes bug in cudf::copy_range where null_count was invalid
- PR #2139 matching to pandas describe behavior & fixing nan values issue
- PR #2161 Implicitly convert unsigned to signed integer types in binops
- PR #2154 CSV Reader: Fix bools misdetected as strings dtype
- PR #2178 Fix bug in rolling bindings where a view of an ephemeral column was being taken
- PR #2180 Fix issue with isort reordering `importorskip` below imports depending on them
- PR #2187 fix to honor dtype when numpy arrays are passed to columnops.as_column
- PR #2190 Fix issue in astype conversion of string column to 'str'
- PR #2208 Fix issue with calling `head()` on one row dataframe
- PR #2229 Propagate exceptions from Cython cdef functions
- PR #2234 Fix issue with local build script not properly building
- PR #2223 Fix CUDA invalid configuration errors reported after loading small compressed ORC files
- PR #2162 Setting is_unique and is_monotonic-related attributes
- PR #2244 Fix ORC RLEv2 delta mode decoding with nonzero residual delta width
- PR #2297 Work around `var/std` unsupported only at debug build
- PR #2302 Fixed java serialization corner case
- PR #2355 Handle float16 in binary operations
- PR #2311 Fix copy behaviour for GenericIndex
- PR #2349 Fix issues with String filter in java API
- PR #2323 Fix groupby on categoricals
- PR #2328 Ensure order is preserved in CategoricalAccessor._set_categories
- PR #2202 Fix issue with unary ops mishandling empty input
- PR #2326 Fix for bug in DLPack when reading multiple columns
- PR #2324 Fix cudf Docker build
- PR #2325 Fix ORC RLEv2 patched base mode decoding with nonzero patch width
- PR #2235 Fix get_dummies to be compatible with dask
- PR #2332 Zero initialize gdf_dtype_extra_info
- PR #2355 Handle float16 in binary operations
- PR #2360 Fix missing dtype handling in cudf.Series & columnops.as_column
- PR #2364 Fix quantile api and other trivial issues around it
- PR #2361 Fixed issue with `codes` of CategoricalIndex
- PR #2357 Fixed inconsistent type of index created with from_pandas vs direct construction
- PR #2389 Fixed Rolling __getattr__ and __getitem__ for offset based windows
- PR #2402 Fixed bug in valid mask computation in cudf::copy_if (apply_boolean_mask)
- PR #2401 Fix to a scalar datetime(of type Days) issue
- PR #2386 Correctly allocate output valids in groupby
- PR #2411 Fixed failures on binary op on single element string column
- PR #2422 Fix Pandas logical binary operation incompatibilites
- PR #2447 Fix CodeCov posting build statuses temporarily
- PR #2450 Fix erroneous null handling in `cudf.DataFrame`'s `apply_rows`
- PR #2470 Fix issues with empty strings and string categories (Java)
- PR #2471 Fix String Column Validity.
- PR #2481 Fix java validity buffer serialization
- PR #2485 Updated bytes calculation to use size_t to avoid overflow in column concat
- PR #2461 Fix groupby multiple aggregations same column
- PR #2514 Fix cudf::drop_nulls threshold handling in Cython
- PR #2516 Fix utilities include paths and meta.yaml header paths
- PR #2517 Fix device memory leak in to_dlpack tensor deleter
- PR #2431 Fix local build generated file ownerships
- PR #2511 Added import of orc, refactored exception handlers to not squash fatal exceptions
- PR #2527 Fix index and column input handling in dask_cudf read_parquet
- PR #2466 Fix `dataframe.query` returning null rows erroneously
- PR #2548 Orc reader: fix non-deterministic data decoding at chunk boundaries
- PR #2557 fix cudautils import in string.py
- PR #2521 Fix casting datetimes from/to the same resolution
- PR #2545 Fix MultiIndexes with datetime levels
- PR #2560 Remove duplicate `dlpack` definition in conda recipe
- PR #2567 Fix ColumnVector.fromScalar issues while dealing with null scalars
- PR #2565 Orc reader: fix incorrect data decoding of int64 data types
- PR #2577 Fix search benchmark compilation error by adding necessary header
- PR #2604 Fix a bug in copying.pyx:_normalize_types that upcasted int32 to int64


# cuDF 0.8.0 (27 June 2019)

## New Features

- PR #1524 Add GPU-accelerated JSON Lines parser with limited feature set
- PR #1569 Add support for Json objects to the JSON Lines reader
- PR #1622 Add Series.loc
- PR #1654 Add cudf::apply_boolean_mask: faster replacement for gdf_apply_stencil
- PR #1487 cython gather/scatter
- PR #1310 Implemented the slice/split functionality.
- PR #1630 Add Python layer to the GPU-accelerated JSON reader
- PR #1745 Add rounding of numeric columns via Numba
- PR #1772 JSON reader: add support for BytesIO and StringIO input
- PR #1527 Support GDF_BOOL8 in readers and writers
- PR #1819 Logical operators (AND, OR, NOT) for libcudf and cuDF
- PR #1813 ORC Reader: Add support for stripe selection
- PR #1828 JSON Reader: add suport for bool8 columns
- PR #1833 Add column iterator with/without nulls
- PR #1665 Add the point-in-polygon GIS function
- PR #1863 Series and Dataframe methods for all and any
- PR #1908 cudf::copy_range and cudf::fill for copying/assigning an index or range to a constant
- PR #1921 Add additional formats for typecasting to/from strings
- PR #1807 Add Series.dropna()
- PR #1987 Allow user defined functions in the form of ptx code to be passed to binops
- PR #1948 Add operator functions like `Series.add()` to DataFrame and Series
- PR #1954 Add skip test argument to GPU build script
- PR #2018 Add bindings for new groupby C++ API
- PR #1984 Add rolling window operations Series.rolling() and DataFrame.rolling()
- PR #1542 Python method and bindings for to_csv
- PR #1995 Add Java API
- PR #1998 Add google benchmark to cudf
- PR #1845 Add cudf::drop_duplicates, DataFrame.drop_duplicates
- PR #1652 Added `Series.where()` feature
- PR #2074 Java Aggregates, logical ops, and better RMM support
- PR #2140 Add a `cudf::transform` function
- PR #2068 Concatenation of different typed columns

## Improvements

- PR #1538 Replacing LesserRTTI with inequality_comparator
- PR #1703 C++: Added non-aggregating `insert` to `concurrent_unordered_map` with specializations to store pairs with a single atomicCAS when possible.
- PR #1422 C++: Added a RAII wrapper for CUDA streams
- PR #1701 Added `unique` method for stringColumns
- PR #1713 Add documentation for Dask-XGBoost
- PR #1666 CSV Reader: Improve performance for files with large number of columns
- PR #1725 Enable the ability to use a single column groupby as its own index
- PR #1759 Add an example showing simultaneous rolling averages to `apply_grouped` documentation
- PR #1746 C++: Remove unused code: `windowed_ops.cu`, `sorting.cu`, `hash_ops.cu`
- PR #1748 C++: Add `bool` nullability flag to `device_table` row operators
- PR #1764 Improve Numerical column: `mean_var` and `mean`
- PR #1767 Speed up Python unit tests
- PR #1770 Added build.sh script, updated CI scripts and documentation
- PR #1739 ORC Reader: Add more pytest coverage
- PR #1696 Added null support in `Series.replace()`.
- PR #1390 Added some basic utility functions for `gdf_column`'s
- PR #1791 Added general column comparison code for testing
- PR #1795 Add printing of git submodule info to `print_env.sh`
- PR #1796 Removing old sort based group by code and gdf_filter
- PR #1811 Added funtions for copying/allocating `cudf::table`s
- PR #1838 Improve columnops.column_empty so that it returns typed columns instead of a generic Column
- PR #1890 Add utils.get_dummies- a pandas-like wrapper around one_hot-encoding
- PR #1823 CSV Reader: default the column type to string for empty dataframes
- PR #1827 Create bindings for scalar-vector binops, and update one_hot_encoding to use them
- PR #1817 Operators now support different sized dataframes as long as they don't share different sized columns
- PR #1855 Transition replace_nulls to new C++ API and update corresponding Cython/Python code
- PR #1858 Add `std::initializer_list` constructor to `column_wrapper`
- PR #1846 C++ type-erased gdf_equal_columns test util; fix gdf_equal_columns logic error
- PR #1390 Added some basic utility functions for `gdf_column`s
- PR #1391 Tidy up bit-resolution-operation and bitmask class code
- PR #1882 Add iloc functionality to MultiIndex dataframes
- PR #1884 Rolling windows: general enhancements and better coverage for unit tests
- PR #1886 support GDF_STRING_CATEGORY columns in apply_boolean_mask, drop_nulls and other libcudf functions
- PR #1896 Improve performance of groupby with levels specified in dask-cudf
- PR #1915 Improve iloc performance for non-contiguous row selection
- PR #1859 Convert read_json into a C++ API
- PR #1919 Rename libcudf namespace gdf to namespace cudf
- PR #1850 Support left_on and right_on for DataFrame merge operator
- PR #1930 Specialize constructor for `cudf::bool8` to cast argument to `bool`
- PR #1938 Add default constructor for `column_wrapper`
- PR #1930 Specialize constructor for `cudf::bool8` to cast argument to `bool`
- PR #1952 consolidate libcudf public API headers in include/cudf
- PR #1949 Improved selection with boolmask using libcudf `apply_boolean_mask`
- PR #1956 Add support for nulls in `query()`
- PR #1973 Update `std::tuple` to `std::pair` in top-most libcudf APIs and C++ transition guide
- PR #1981 Convert read_csv into a C++ API
- PR #1868 ORC Reader: Support row index for speed up on small/medium datasets
- PR #1964 Added support for list-like types in Series.str.cat
- PR #2005 Use HTML5 details tag in bug report issue template
- PR #2003 Removed few redundant unit-tests from test_string.py::test_string_cat
- PR #1944 Groupby design improvements
- PR #2017 Convert `read_orc()` into a C++ API
- PR #2011 Convert `read_parquet()` into a C++ API
- PR #1756 Add documentation "10 Minutes to cuDF and dask_cuDF"
- PR #2034 Adding support for string columns concatenation using "add" binary operator
- PR #2042 Replace old "10 Minutes" guide with new guide for docs build process
- PR #2036 Make library of common test utils to speed up tests compilation
- PR #2022 Facilitating get_dummies to be a high level api too
- PR #2050 Namespace IO readers and add back free-form `read_xxx` functions
- PR #2104 Add a functional ``sort=`` keyword argument to groupby
- PR #2108 Add `find_and_replace` for StringColumn for replacing single values
- PR #1803 cuDF/CuPy interoperability documentation

## Bug Fixes

- PR #1465 Fix for test_orc.py and test_sparse_df.py test failures
- PR #1583 Fix underlying issue in `as_index()` that was causing `Series.quantile()` to fail
- PR #1680 Add errors= keyword to drop() to fix cudf-dask bug
- PR #1651 Fix `query` function on empty dataframe
- PR #1616 Fix CategoricalColumn to access categories by index instead of iteration
- PR #1660 Fix bug in `loc` when indexing with a column name (a string)
- PR #1683 ORC reader: fix timestamp conversion to UTC
- PR #1613 Improve CategoricalColumn.fillna(-1) performance
- PR #1642 Fix failure of CSV_TEST gdf_csv_test.SkiprowsNrows on multiuser systems
- PR #1709 Fix handling of `datetime64[ms]` in `dataframe.select_dtypes`
- PR #1704 CSV Reader: Add support for the plus sign in number fields
- PR #1687 CSV reader: return an empty dataframe for zero size input
- PR #1757 Concatenating columns with null columns
- PR #1755 Add col_level keyword argument to melt
- PR #1758 Fix df.set_index() when setting index from an empty column
- PR #1749 ORC reader: fix long strings of NULL values resulting in incorrect data
- PR #1742 Parquet Reader: Fix index column name to match PANDAS compat
- PR #1782 Update libcudf doc version
- PR #1783 Update conda dependencies
- PR #1786 Maintain the original series name in series.unique output
- PR #1760 CSV Reader: fix segfault when dtype list only includes columns from usecols list
- PR #1831 build.sh: Assuming python is in PATH instead of using PYTHON env var
- PR #1839 Raise an error instead of segfaulting when transposing a DataFrame with StringColumns
- PR #1840 Retain index correctly during merge left_on right_on
- PR #1825 cuDF: Multiaggregation Groupby Failures
- PR #1789 CSV Reader: Fix missing support for specifying `int8` and `int16` dtypes
- PR #1857 Cython Bindings: Handle `bool` columns while calling `column_view_from_NDArrays`
- PR #1849 Allow DataFrame support methods to pass arguments to the methods
- PR #1847 Fixed #1375 by moving the nvstring check into the wrapper function
- PR #1864 Fixing cudf reduction for POWER platform
- PR #1869 Parquet reader: fix Dask timestamps not matching with Pandas (convert to milliseconds)
- PR #1876 add dtype=bool for `any`, `all` to treat integer column correctly
- PR #1875 CSV reader: take NaN values into account in dtype detection
- PR #1873 Add column dtype checking for the all/any methods
- PR #1902 Bug with string iteration in _apply_basic_agg
- PR #1887 Fix for initialization issue in pq_read_arg,orc_read_arg
- PR #1867 JSON reader: add support for null/empty fields, including the 'null' literal
- PR #1891 Fix bug #1750 in string column comparison
- PR #1909 Support of `to_pandas()` of boolean series with null values
- PR #1923 Use prefix removal when two aggs are called on a SeriesGroupBy
- PR #1914 Zero initialize gdf_column local variables
- PR #1959 Add support for comparing boolean Series to scalar
- PR #1966 Ignore index fix in series append
- PR #1967 Compute index __sizeof__ only once for DataFrame __sizeof__
- PR #1977 Support CUDA installation in default system directories
- PR #1982 Fixes incorrect index name after join operation
- PR #1985 Implement `GDF_PYMOD`, a special modulo that follows python's sign rules
- PR #1991 Parquet reader: fix decoding of NULLs
- PR #1990 Fixes a rendering bug in the `apply_grouped` documentation
- PR #1978 Fix for values being filled in an empty dataframe
- PR #2001 Correctly create MultiColumn from Pandas MultiColumn
- PR #2006 Handle empty dataframe groupby construction for dask
- PR #1965 Parquet Reader: Fix duplicate index column when it's already in `use_cols`
- PR #2033 Add pip to conda environment files to fix warning
- PR #2028 CSV Reader: Fix reading of uncompressed files without a recognized file extension
- PR #2073 Fix an issue when gathering columns with NVCategory and nulls
- PR #2053 cudf::apply_boolean_mask return empty column for empty boolean mask
- PR #2066 exclude `IteratorTest.mean_var_output` test from debug build
- PR #2069 Fix JNI code to use read_csv and read_parquet APIs
- PR #2071 Fix bug with unfound transitive dependencies for GTests in Ubuntu 18.04
- PR #2089 Configure Sphinx to render params correctly
- PR #2091 Fix another bug with unfound transitive dependencies for `cudftestutils` in Ubuntu 18.04
- PR #2115 Just apply `--disable-new-dtags` instead of trying to define all the transitive dependencies
- PR #2106 Fix errors in JitCache tests caused by sharing of device memory between processes
- PR #2120 Fix errors in JitCache tests caused by running multiple threads on the same data
- PR #2102 Fix memory leak in groupby
- PR #2113 fixed typo in to_csv code example


# cudf 0.7.2 (16 May 2019)

## New Features

- PR #1735 Added overload for atomicAdd on int64. Streamlined implementation of custom atomic overloads.
- PR #1741 Add MultiIndex concatenation

## Bug Fixes

- PR #1718 Fix issue with SeriesGroupBy MultiIndex in dask-cudf
- PR #1734 Python: fix performance regression for groupby count() aggregations
- PR #1768 Cython: fix handling read only schema buffers in gpuarrow reader


# cudf 0.7.1 (11 May 2019)

## New Features

- PR #1702 Lazy load MultiIndex to return groupby performance to near optimal.

## Bug Fixes

- PR #1708 Fix handling of `datetime64[ms]` in `dataframe.select_dtypes`


# cuDF 0.7.0 (10 May 2019)

## New Features

- PR #982 Implement gdf_group_by_without_aggregations and gdf_unique_indices functions
- PR #1142 Add `GDF_BOOL` column type
- PR #1194 Implement overloads for CUDA atomic operations
- PR #1292 Implemented Bitwise binary ops AND, OR, XOR (&, |, ^)
- PR #1235 Add GPU-accelerated Parquet Reader
- PR #1335 Added local_dict arg in `DataFrame.query()`.
- PR #1282 Add Series and DataFrame.describe()
- PR #1356 Rolling windows
- PR #1381 Add DataFrame._get_numeric_data
- PR #1388 Add CODEOWNERS file to auto-request reviews based on where changes are made
- PR #1396 Add DataFrame.drop method
- PR #1413 Add DataFrame.melt method
- PR #1412 Add DataFrame.pop()
- PR #1419 Initial CSV writer function
- PR #1441 Add Series level cumulative ops (cumsum, cummin, cummax, cumprod)
- PR #1420 Add script to build and test on a local gpuCI image
- PR #1440 Add DatetimeColumn.min(), DatetimeColumn.max()
- PR #1455 Add Series.Shift via Numba kernel
- PR #1441 Add Series level cumulative ops (cumsum, cummin, cummax, cumprod)
- PR #1461 Add Python coverage test to gpu build
- PR #1445 Parquet Reader: Add selective reading of rows and row group
- PR #1532 Parquet Reader: Add support for INT96 timestamps
- PR #1516 Add Series and DataFrame.ndim
- PR #1556 Add libcudf C++ transition guide
- PR #1466 Add GPU-accelerated ORC Reader
- PR #1565 Add build script for nightly doc builds
- PR #1508 Add Series isna, isnull, and notna
- PR #1456 Add Series.diff() via Numba kernel
- PR #1588 Add Index `astype` typecasting
- PR #1301 MultiIndex support
- PR #1599 Level keyword supported in groupby
- PR #929 Add support operations to dataframe
- PR #1609 Groupby accept list of Series
- PR #1658 Support `group_keys=True` keyword in groupby method

## Improvements

- PR #1531 Refactor closures as private functions in gpuarrow
- PR #1404 Parquet reader page data decoding speedup
- PR #1076 Use `type_dispatcher` in join, quantiles, filter, segmented sort, radix sort and hash_groupby
- PR #1202 Simplify README.md
- PR #1149 CSV Reader: Change convertStrToValue() functions to `__device__` only
- PR #1238 Improve performance of the CUDA trie used in the CSV reader
- PR #1245 Use file cache for JIT kernels
- PR #1278 Update CONTRIBUTING for new conda environment yml naming conventions
- PR #1163 Refactored UnaryOps. Reduced API to two functions: `gdf_unary_math` and `gdf_cast`. Added `abs`, `-`, and `~` ops. Changed bindings to Cython
- PR #1284 Update docs version
- PR #1287 add exclude argument to cudf.select_dtype function
- PR #1286 Refactor some of the CSV Reader kernels into generic utility functions
- PR #1291 fillna in `Series.to_gpu_array()` and `Series.to_array()` can accept the scalar too now.
- PR #1005 generic `reduction` and `scan` support
- PR #1349 Replace modernGPU sort join with thrust.
- PR #1363 Add a dataframe.mean(...) that raises NotImplementedError to satisfy `dask.dataframe.utils.is_dataframe_like`
- PR #1319 CSV Reader: Use column wrapper for gdf_column output alloc/dealloc
- PR #1376 Change series quantile default to linear
- PR #1399 Replace CFFI bindings for NVTX functions with Cython bindings
- PR #1389 Refactored `set_null_count()`
- PR #1386 Added macros `GDF_TRY()`, `CUDF_TRY()` and `ASSERT_CUDF_SUCCEEDED()`
- PR #1435 Rework CMake and conda recipes to depend on installed libraries
- PR #1391 Tidy up bit-resolution-operation and bitmask class code
- PR #1439 Add cmake variable to enable compiling CUDA code with -lineinfo
- PR #1462 Add ability to read parquet files from arrow::io::RandomAccessFile
- PR #1453 Convert CSV Reader CFFI to Cython
- PR #1479 Convert Parquet Reader CFFI to Cython
- PR #1397 Add a utility function for producing an overflow-safe kernel launch grid configuration
- PR #1382 Add GPU parsing of nested brackets to cuIO parsing utilities
- PR #1481 Add cudf::table constructor to allocate a set of `gdf_column`s
- PR #1484 Convert GroupBy CFFI to Cython
- PR #1463 Allow and default melt keyword argument var_name to be None
- PR #1486 Parquet Reader: Use device_buffer rather than device_ptr
- PR #1525 Add cudatoolkit conda dependency
- PR #1520 Renamed `src/dataframe` to `src/table` and moved `table.hpp`. Made `types.hpp` to be type declarations only.
- PR #1492 Convert transpose CFFI to Cython
- PR #1495 Convert binary and unary ops CFFI to Cython
- PR #1503 Convert sorting and hashing ops CFFI to Cython
- PR #1522 Use latest release version in update-version CI script
- PR #1533 Remove stale join CFFI, fix memory leaks in join Cython
- PR #1521 Added `row_bitmask` to compute bitmask for rows of a table. Merged `valids_ops.cu` and `bitmask_ops.cu`
- PR #1553 Overload `hash_row` to avoid using intial hash values. Updated `gdf_hash` to select between overloads
- PR #1585 Updated `cudf::table` to maintain own copy of wrapped `gdf_column*`s
- PR #1559 Add `except +` to all Cython function definitions to catch C++ exceptions properly
- PR #1617 `has_nulls` and `column_dtypes` for `cudf::table`
- PR #1590 Remove CFFI from the build / install process entirely
- PR #1536 Convert gpuarrow CFFI to Cython
- PR #1655 Add `Column._pointer` as a way to access underlying `gdf_column*` of a `Column`
- PR #1655 Update readme conda install instructions for cudf version 0.6 and 0.7


## Bug Fixes

- PR #1233 Fix dtypes issue while adding the column to `str` dataframe.
- PR #1254 CSV Reader: fix data type detection for floating-point numbers in scientific notation
- PR #1289 Fix looping over each value instead of each category in concatenation
- PR #1293 Fix Inaccurate error message in join.pyx
- PR #1308 Add atomicCAS overload for `int8_t`, `int16_t`
- PR #1317 Fix catch polymorphic exception by reference in ipc.cu
- PR #1325 Fix dtype of null bitmasks to int8
- PR #1326 Update build documentation to use -DCMAKE_CXX11_ABI=ON
- PR #1334 Add "na_position" argument to CategoricalColumn sort_by_values
- PR #1321 Fix out of bounds warning when checking Bzip2 header
- PR #1359 Add atomicAnd/Or/Xor for integers
- PR #1354 Fix `fillna()` behaviour when replacing values with different dtypes
- PR #1347 Fixed core dump issue while passing dict_dtypes without column names in `cudf.read_csv()`
- PR #1379 Fixed build failure caused due to error: 'col_dtype' may be used uninitialized
- PR #1392 Update cudf Dockerfile and package_versions.sh
- PR #1385 Added INT8 type to `_schema_to_dtype` for use in GpuArrowReader
- PR #1393 Fixed a bug in `gdf_count_nonzero_mask()` for the case of 0 bits to count
- PR #1395 Update CONTRIBUTING to use the environment variable CUDF_HOME
- PR #1416 Fix bug at gdf_quantile_exact and gdf_quantile_appox
- PR #1421 Fix remove creation of series multiple times during `add_column()`
- PR #1405 CSV Reader: Fix memory leaks on read_csv() failure
- PR #1328 Fix CategoricalColumn to_arrow() null mask
- PR #1433 Fix NVStrings/categories includes
- PR #1432 Update NVStrings to 0.7.* to coincide with 0.7 development
- PR #1483 Modify CSV reader to avoid cropping blank quoted characters in non-string fields
- PR #1446 Merge 1275 hotfix from master into branch-0.7
- PR #1447 Fix legacy groupby apply docstring
- PR #1451 Fix hash join estimated result size is not correct
- PR #1454 Fix local build script improperly change directory permissions
- PR #1490 Require Dask 1.1.0+ for `is_dataframe_like` test or skip otherwise.
- PR #1491 Use more specific directories & groups in CODEOWNERS
- PR #1497 Fix Thrust issue on CentOS caused by missing default constructor of host_vector elements
- PR #1498 Add missing include guard to device_atomics.cuh and separated DEVICE_ATOMICS_TEST
- PR #1506 Fix csv-write call to updated NVStrings method
- PR #1510 Added nvstrings `fillna()` function
- PR #1507 Parquet Reader: Default string data to GDF_STRING
- PR #1535 Fix doc issue to ensure correct labelling of cudf.series
- PR #1537 Fix `undefined reference` link error in HashPartitionTest
- PR #1548 Fix ci/local/build.sh README from using an incorrect image example
- PR #1551 CSV Reader: Fix integer column name indexing
- PR #1586 Fix broken `scalar_wrapper::operator==`
- PR #1591 ORC/Parquet Reader: Fix missing import for FileNotFoundError exception
- PR #1573 Parquet Reader: Fix crash due to clash with ORC reader datasource
- PR #1607 Revert change of `column.to_dense_buffer` always return by copy for performance concerns
- PR #1618 ORC reader: fix assert & data output when nrows/skiprows isn't aligned to stripe boundaries
- PR #1631 Fix failure of TYPES_TEST on some gcc-7 based systems.
- PR #1641 CSV Reader: Fix skip_blank_lines behavior with Windows line terminators (\r\n)
- PR #1648 ORC reader: fix non-deterministic output when skiprows is non-zero
- PR #1676 Fix groupby `as_index` behaviour with `MultiIndex`
- PR #1659 Fix bug caused by empty groupbys and multiindex slicing throwing exceptions
- PR #1656 Correct Groupby failure in dask when un-aggregable columns are left in dataframe.
- PR #1689 Fix groupby performance regression
- PR #1694 Add Cython as a runtime dependency since it's required in `setup.py`


# cuDF 0.6.1 (25 Mar 2019)

## Bug Fixes

- PR #1275 Fix CentOS exception in DataFrame.hash_partition from using value "returned" by a void function


# cuDF 0.6.0 (22 Mar 2019)

## New Features

- PR #760 Raise `FileNotFoundError` instead of `GDF_FILE_ERROR` in `read_csv` if the file does not exist
- PR #539 Add Python bindings for replace function
- PR #823 Add Doxygen configuration to enable building HTML documentation for libcudf C/C++ API
- PR #807 CSV Reader: Add byte_range parameter to specify the range in the input file to be read
- PR #857 Add Tail method for Series/DataFrame and update Head method to use iloc
- PR #858 Add series feature hashing support
- PR #871 CSV Reader: Add support for NA values, including user specified strings
- PR #893 Adds PyArrow based parquet readers / writers to Python, fix category dtype handling, fix arrow ingest buffer size issues
- PR #867 CSV Reader: Add support for ignoring blank lines and comment lines
- PR #887 Add Series digitize method
- PR #895 Add Series groupby
- PR #898 Add DataFrame.groupby(level=0) support
- PR #920 Add feather, JSON, HDF5 readers / writers from PyArrow / Pandas
- PR #888 CSV Reader: Add prefix parameter for column names, used when parsing without a header
- PR #913 Add DLPack support: convert between cuDF DataFrame and DLTensor
- PR #939 Add ORC reader from PyArrow
- PR #918 Add Series.groupby(level=0) support
- PR #906 Add binary and comparison ops to DataFrame
- PR #958 Support unary and binary ops on indexes
- PR #964 Add `rename` method to `DataFrame`, `Series`, and `Index`
- PR #985 Add `Series.to_frame` method
- PR #985 Add `drop=` keyword to reset_index method
- PR #994 Remove references to pygdf
- PR #990 Add external series groupby support
- PR #988 Add top-level merge function to cuDF
- PR #992 Add comparison binaryops to DateTime columns
- PR #996 Replace relative path imports with absolute paths in tests
- PR #995 CSV Reader: Add index_col parameter to specify the column name or index to be used as row labels
- PR #1004 Add `from_gpu_matrix` method to DataFrame
- PR #997 Add property index setter
- PR #1007 Replace relative path imports with absolute paths in cudf
- PR #1013 select columns with df.columns
- PR #1016 Rename Series.unique_count() to nunique() to match pandas API
- PR #947 Prefixsum to handle nulls and float types
- PR #1029 Remove rest of relative path imports
- PR #1021 Add filtered selection with assignment for Dataframes
- PR #872 Adding NVCategory support to cudf apis
- PR #1052 Add left/right_index and left/right_on keywords to merge
- PR #1091 Add `indicator=` and `suffixes=` keywords to merge
- PR #1107 Add unsupported keywords to Series.fillna
- PR #1032 Add string support to cuDF python
- PR #1136 Removed `gdf_concat`
- PR #1153 Added function for getting the padded allocation size for valid bitmask
- PR #1148 Add cudf.sqrt for dataframes and Series
- PR #1159 Add Python bindings for libcudf dlpack functions
- PR #1155 Add __array_ufunc__ for DataFrame and Series for sqrt
- PR #1168 to_frame for series accepts a name argument


## Improvements

- PR #1218 Add dask-cudf page to API docs
- PR #892 Add support for heterogeneous types in binary ops with JIT
- PR #730 Improve performance of `gdf_table` constructor
- PR #561 Add Doxygen style comments to Join CUDA functions
- PR #813 unified libcudf API functions by replacing gpu_ with gdf_
- PR #822 Add support for `__cuda_array_interface__` for ingest
- PR #756 Consolidate common helper functions from unordered map and multimap
- PR #753 Improve performance of groupby sum and average, especially for cases with few groups.
- PR #836 Add ingest support for arrow chunked arrays in Column, Series, DataFrame creation
- PR #763 Format doxygen comments for csv_read_arg struct
- PR #532 CSV Reader: Use type dispatcher instead of switch block
- PR #694 Unit test utilities improvements
- PR #878 Add better indexing to Groupby
- PR #554 Add `empty` method and `is_monotonic` attribute to `Index`
- PR #1040 Fixed up Doxygen comment tags
- PR #909 CSV Reader: Avoid host->device->host copy for header row data
- PR #916 Improved unit testing and error checking for `gdf_column_concat`
- PR #941 Replace `numpy` call in `Series.hash_encode` with `numba`
- PR #942 Added increment/decrement operators for wrapper types
- PR #943 Updated `count_nonzero_mask` to return `num_rows` when the mask is null
- PR #952 Added trait to map C++ type to `gdf_dtype`
- PR #966 Updated RMM submodule.
- PR #998 Add IO reader/writer modules to API docs, fix for missing cudf.Series docs
- PR #1017 concatenate along columns for Series and DataFrames
- PR #1002 Support indexing a dataframe with another boolean dataframe
- PR #1018 Better concatenation for Series and Dataframes
- PR #1036 Use Numpydoc style docstrings
- PR #1047 Adding gdf_dtype_extra_info to gdf_column_view_augmented
- PR #1054 Added default ctor to SerialTrieNode to overcome Thrust issue in CentOS7 + CUDA10
- PR #1024 CSV Reader: Add support for hexadecimal integers in integral-type columns
- PR #1033 Update `fillna()` to use libcudf function `gdf_replace_nulls`
- PR #1066 Added inplace assignment for columns and select_dtypes for dataframes
- PR #1026 CSV Reader: Change the meaning and type of the quoting parameter to match Pandas
- PR #1100 Adds `CUDF_EXPECTS` error-checking macro
- PR #1092 Fix select_dtype docstring
- PR #1111 Added cudf::table
- PR #1108 Sorting for datetime columns
- PR #1120 Return a `Series` (not a `Column`) from `Series.cat.set_categories()`
- PR #1128 CSV Reader: The last data row does not need to be line terminated
- PR #1183 Bump Arrow version to 0.12.1
- PR #1208 Default to CXX11_ABI=ON
- PR #1252 Fix NVStrings dependencies for cuda 9.2 and 10.0
- PR #2037 Optimize the existing `gather` and `scatter` routines in `libcudf`

## Bug Fixes

- PR #821 Fix flake8 issues revealed by flake8 update
- PR #808 Resolved renamed `d_columns_valids` variable name
- PR #820 CSV Reader: fix the issue where reader adds additional rows when file uses \r\n as a line terminator
- PR #780 CSV Reader: Fix scientific notation parsing and null values for empty quotes
- PR #815 CSV Reader: Fix data parsing when tabs are present in the input CSV file
- PR #850 Fix bug where left joins where the left df has 0 rows causes a crash
- PR #861 Fix memory leak by preserving the boolean mask index
- PR #875 Handle unnamed indexes in to/from arrow functions
- PR #877 Fix ingest of 1 row arrow tables in from arrow function
- PR #876 Added missing `<type_traits>` include
- PR #889 Deleted test_rmm.py which has now moved to RMM repo
- PR #866 Merge v0.5.1 numpy ABI hotfix into 0.6
- PR #917 value_counts return int type on empty columns
- PR #611 Renamed `gdf_reduce_optimal_output_size()` -> `gdf_reduction_get_intermediate_output_size()`
- PR #923 fix index for negative slicing for cudf dataframe and series
- PR #927 CSV Reader: Fix category GDF_CATEGORY hashes not being computed properly
- PR #921 CSV Reader: Fix parsing errors with delim_whitespace, quotations in the header row, unnamed columns
- PR #933 Fix handling objects of all nulls in series creation
- PR #940 CSV Reader: Fix an issue where the last data row is missing when using byte_range
- PR #945 CSV Reader: Fix incorrect datetime64 when milliseconds or space separator are used
- PR #959 Groupby: Problem with column name lookup
- PR #950 Converting dataframe/recarry with non-contiguous arrays
- PR #963 CSV Reader: Fix another issue with missing data rows when using byte_range
- PR #999 Fix 0 sized kernel launches and empty sort_index exception
- PR #993 Fix dtype in selecting 0 rows from objects
- PR #1009 Fix performance regression in `to_pandas` method on DataFrame
- PR #1008 Remove custom dask communication approach
- PR #1001 CSV Reader: Fix a memory access error when reading a large (>2GB) file with date columns
- PR #1019 Binary Ops: Fix error when one input column has null mask but other doesn't
- PR #1014 CSV Reader: Fix false positives in bool value detection
- PR #1034 CSV Reader: Fix parsing floating point precision and leading zero exponents
- PR #1044 CSV Reader: Fix a segfault when byte range aligns with a page
- PR #1058 Added support for `DataFrame.loc[scalar]`
- PR #1060 Fix column creation with all valid nan values
- PR #1073 CSV Reader: Fix an issue where a column name includes the return character
- PR #1090 Updating Doxygen Comments
- PR #1080 Fix dtypes returned from loc / iloc because of lists
- PR #1102 CSV Reader: Minor fixes and memory usage improvements
- PR #1174: Fix release script typo
- PR #1137 Add prebuild script for CI
- PR #1118 Enhanced the `DataFrame.from_records()` feature
- PR #1129 Fix join performance with index parameter from using numpy array
- PR #1145 Issue with .agg call on multi-column dataframes
- PR #908 Some testing code cleanup
- PR #1167 Fix issue with null_count not being set after inplace fillna()
- PR #1184 Fix iloc performance regression
- PR #1185 Support left_on/right_on and also on=str in merge
- PR #1200 Fix allocating bitmasks with numba instead of rmm in allocate_mask function
- PR #1213 Fix bug with csv reader requesting subset of columns using wrong datatype
- PR #1223 gpuCI: Fix label on rapidsai channel on gpu build scripts
- PR #1242 Add explicit Thrust exec policy to fix NVCATEGORY_TEST segfault on some platforms
- PR #1246 Fix categorical tests that failed due to bad implicit type conversion
- PR #1255 Fix overwriting conda package main label uploads
- PR #1259 Add dlpack includes to pip build


# cuDF 0.5.1 (05 Feb 2019)

## Bug Fixes

- PR #842 Avoid using numpy via cimport to prevent ABI issues in Cython compilation


# cuDF 0.5.0 (28 Jan 2019)

## New Features

- PR #722 Add bzip2 decompression support to `read_csv()`
- PR #693 add ZLIB-based GZIP/ZIP support to `read_csv_strings()`
- PR #411 added null support to gdf_order_by (new API) and cudf_table::sort
- PR #525 Added GitHub Issue templates for bugs, documentation, new features, and questions
- PR #501 CSV Reader: Add support for user-specified decimal point and thousands separator to read_csv_strings()
- PR #455 CSV Reader: Add support for user-specified decimal point and thousands separator to read_csv()
- PR #439 add `DataFrame.drop` method similar to pandas
- PR #356 add `DataFrame.transpose` method and `DataFrame.T` property similar to pandas
- PR #505 CSV Reader: Add support for user-specified boolean values
- PR #350 Implemented Series replace function
- PR #490 Added print_env.sh script to gather relevant environment details when reporting cuDF issues
- PR #474 add ZLIB-based GZIP/ZIP support to `read_csv()`
- PR #547 Added melt similar to `pandas.melt()`
- PR #491 Add CI test script to check for updates to CHANGELOG.md in PRs
- PR #550 Add CI test script to check for style issues in PRs
- PR #558 Add CI scripts for cpu-based conda and gpu-based test builds
- PR #524 Add Boolean Indexing
- PR #564 Update python `sort_values` method to use updated libcudf `gdf_order_by` API
- PR #509 CSV Reader: Input CSV file can now be passed in as a text or a binary buffer
- PR #607 Add `__iter__` and iteritems to DataFrame class
- PR #643 added a new api gdf_replace_nulls that allows a user to replace nulls in a column

## Improvements

- PR #426 Removed sort-based groupby and refactored existing groupby APIs. Also improves C++/CUDA compile time.
- PR #461 Add `CUDF_HOME` variable in README.md to replace relative pathing.
- PR #472 RMM: Created centralized rmm::device_vector alias and rmm::exec_policy
- PR #500 Improved the concurrent hash map class to support partitioned (multi-pass) hash table building.
- PR #454 Improve CSV reader docs and examples
- PR #465 Added templated C++ API for RMM to avoid explicit cast to `void**`
- PR #513 `.gitignore` tweaks
- PR #521 Add `assert_eq` function for testing
- PR #502 Simplify Dockerfile for local dev, eliminate old conda/pip envs
- PR #549 Adds `-rdynamic` compiler flag to nvcc for Debug builds
- PR #472 RMM: Created centralized rmm::device_vector alias and rmm::exec_policy
- PR #577 Added external C++ API for scatter/gather functions
- PR #500 Improved the concurrent hash map class to support partitioned (multi-pass) hash table building
- PR #583 Updated `gdf_size_type` to `int`
- PR #500 Improved the concurrent hash map class to support partitioned (multi-pass) hash table building
- PR #617 Added .dockerignore file. Prevents adding stale cmake cache files to the docker container
- PR #658 Reduced `JOIN_TEST` time by isolating overflow test of hash table size computation
- PR #664 Added Debuging instructions to README
- PR #651 Remove noqa marks in `__init__.py` files
- PR #671 CSV Reader: uncompressed buffer input can be parsed without explicitly specifying compression as None
- PR #684 Make RMM a submodule
- PR #718 Ensure sum, product, min, max methods pandas compatibility on empty datasets
- PR #720 Refactored Index classes to make them more Pandas-like, added CategoricalIndex
- PR #749 Improve to_arrow and from_arrow Pandas compatibility
- PR #766 Remove TravisCI references, remove unused variables from CMake, fix ARROW_VERSION in Cmake
- PR #773 Add build-args back to Dockerfile and handle dependencies based on environment yml file
- PR #781 Move thirdparty submodules to root and symlink in /cpp
- PR #843 Fix broken cudf/python API examples, add new methods to the API index

## Bug Fixes

- PR #569 CSV Reader: Fix days being off-by-one when parsing some dates
- PR #531 CSV Reader: Fix incorrect parsing of quoted numbers
- PR #465 Added templated C++ API for RMM to avoid explicit cast to `void**`
- PR #473 Added missing <random> include
- PR #478 CSV Reader: Add api support for auto column detection, header, mangle_dupe_cols, usecols
- PR #495 Updated README to correct where cffi pytest should be executed
- PR #501 Fix the intermittent segfault caused by the `thousands` and `compression` parameters in the csv reader
- PR #502 Simplify Dockerfile for local dev, eliminate old conda/pip envs
- PR #512 fix bug for `on` parameter in `DataFrame.merge` to allow for None or single column name
- PR #511 Updated python/cudf/bindings/join.pyx to fix cudf merge printing out dtypes
- PR #513 `.gitignore` tweaks
- PR #521 Add `assert_eq` function for testing
- PR #537 Fix CMAKE_CUDA_STANDARD_REQURIED typo in CMakeLists.txt
- PR #447 Fix silent failure in initializing DataFrame from generator
- PR #545 Temporarily disable csv reader thousands test to prevent segfault (test re-enabled in PR #501)
- PR #559 Fix Assertion error while using `applymap` to change the output dtype
- PR #575 Update `print_env.sh` script to better handle missing commands
- PR #612 Prevent an exception from occuring with true division on integer series.
- PR #630 Fix deprecation warning for `pd.core.common.is_categorical_dtype`
- PR #622 Fix Series.append() behaviour when appending values with different numeric dtype
- PR #603 Fix error while creating an empty column using None.
- PR #673 Fix array of strings not being caught in from_pandas
- PR #644 Fix return type and column support of dataframe.quantile()
- PR #634 Fix create `DataFrame.from_pandas()` with numeric column names
- PR #654 Add resolution check for GDF_TIMESTAMP in Join
- PR #648 Enforce one-to-one copy required when using `numba>=0.42.0`
- PR #645 Fix cmake build type handling not setting debug options when CMAKE_BUILD_TYPE=="Debug"
- PR #669 Fix GIL deadlock when launching multiple python threads that make Cython calls
- PR #665 Reworked the hash map to add a way to report the destination partition for a key
- PR #670 CMAKE: Fix env include path taking precedence over libcudf source headers
- PR #674 Check for gdf supported column types
- PR #677 Fix 'gdf_csv_test_Dates' gtest failure due to missing nrows parameter
- PR #604 Fix the parsing errors while reading a csv file using `sep` instead of `delimiter`.
- PR #686 Fix converting nulls to NaT values when converting Series to Pandas/Numpy
- PR #689 CSV Reader: Fix behavior with skiprows+header to match pandas implementation
- PR #691 Fixes Join on empty input DFs
- PR #706 CSV Reader: Fix broken dtype inference when whitespace is in data
- PR #717 CSV reader: fix behavior when parsing a csv file with no data rows
- PR #724 CSV Reader: fix build issue due to parameter type mismatch in a std::max call
- PR #734 Prevents reading undefined memory in gpu_expand_mask_bits numba kernel
- PR #747 CSV Reader: fix an issue where CUDA allocations fail with some large input files
- PR #750 Fix race condition for handling NVStrings in CMake
- PR #719 Fix merge column ordering
- PR #770 Fix issue where RMM submodule pointed to wrong branch and pin other to correct branches
- PR #778 Fix hard coded ABI off setting
- PR #784 Update RMM submodule commit-ish and pip paths
- PR #794 Update `rmm::exec_policy` usage to fix segmentation faults when used as temprory allocator.
- PR #800 Point git submodules to branches of forks instead of exact commits


# cuDF 0.4.0 (05 Dec 2018)

## New Features

- PR #398 add pandas-compatible `DataFrame.shape()` and `Series.shape()`
- PR #394 New documentation feature "10 Minutes to cuDF"
- PR #361 CSV Reader: Add support for strings with delimiters

## Improvements

 - PR #436 Improvements for type_dispatcher and wrapper structs
 - PR #429 Add CHANGELOG.md (this file)
 - PR #266 use faster CUDA-accelerated DataFrame column/Series concatenation.
 - PR #379 new C++ `type_dispatcher` reduces code complexity in supporting many data types.
 - PR #349 Improve performance for creating columns from memoryview objects
 - PR #445 Update reductions to use type_dispatcher. Adds integer types support to sum_of_squares.
 - PR #448 Improve installation instructions in README.md
 - PR #456 Change default CMake build to Release, and added option for disabling compilation of tests

## Bug Fixes

 - PR #444 Fix csv_test CUDA too many resources requested fail.
 - PR #396 added missing output buffer in validity tests for groupbys.
 - PR #408 Dockerfile updates for source reorganization
 - PR #437 Add cffi to Dockerfile conda env, fixes "cannot import name 'librmm'"
 - PR #417 Fix `map_test` failure with CUDA 10
 - PR #414 Fix CMake installation include file paths
 - PR #418 Properly cast string dtypes to programmatic dtypes when instantiating columns
 - PR #427 Fix and tests for Concatenation illegal memory access with nulls


# cuDF 0.3.0 (23 Nov 2018)

## New Features

 - PR #336 CSV Reader string support

## Improvements

 - PR #354 source code refactored for better organization. CMake build system overhaul. Beginning of transition to Cython bindings.
 - PR #290 Add support for typecasting to/from datetime dtype
 - PR #323 Add handling pyarrow boolean arrays in input/out, add tests
 - PR #325 GDF_VALIDITY_UNSUPPORTED now returned for algorithms that don't support non-empty valid bitmasks
 - PR #381 Faster InputTooLarge Join test completes in ms rather than minutes.
 - PR #373 .gitignore improvements
 - PR #367 Doc cleanup & examples for DataFrame methods
 - PR #333 Add Rapids Memory Manager documentation
 - PR #321 Rapids Memory Manager adds file/line location logging and convenience macros
 - PR #334 Implement DataFrame `__copy__` and `__deepcopy__`
 - PR #271 Add NVTX ranges to pygdf
 - PR #311 Document system requirements for conda install

## Bug Fixes

 - PR #337 Retain index on `scale()` function
 - PR #344 Fix test failure due to PyArrow 0.11 Boolean handling
 - PR #364 Remove noexcept from managed_allocator;  CMakeLists fix for NVstrings
 - PR #357 Fix bug that made all series be considered booleans for indexing
 - PR #351 replace conda env configuration for developers
 - PRs #346 #360 Fix CSV reading of negative numbers
 - PR #342 Fix CMake to use conda-installed nvstrings
 - PR #341 Preserve categorical dtype after groupby aggregations
 - PR #315 ReadTheDocs build update to fix missing libcuda.so
 - PR #320 FIX out-of-bounds access error in reductions.cu
 - PR #319 Fix out-of-bounds memory access in libcudf count_valid_bits
 - PR #303 Fix printing empty dataframe


# cuDF 0.2.0 and cuDF 0.1.0

These were initial releases of cuDF based on previously separate pyGDF and libGDF libraries.<|MERGE_RESOLUTION|>--- conflicted
+++ resolved
@@ -136,11 +136,8 @@
 - PR #3313 Fix public headers including non-public headers
 - PR #3318 Revert arrow to 0.15.0 temporarily to unblock downstream projects CI
 - PR #3317 Fix index-argument bug in dask_cudf parquet reader
-<<<<<<< HEAD
+- PR #3323 Fix `insert` non-assert test case
 - PR #3326 Fix and test for detail::gather map iterator type inference
-=======
-- PR #3323 Fix `insert` non-assert test case
->>>>>>> 64dda30f
 
 
 # cuDF 0.10.0 (16 Oct 2019)
