# cuDF 0.11.0 (Date TBD)

## New Features

- PR #2930 JSON Reader: Support ARROW_RANDOM_FILE input
- PR #2956 Add `cudf::stack` and `cudf::tile`
- PR #2980 Added nvtext is_vowel/is_consonant functions
- PR #2987 Add `inplace` arg to `DataFrame.reset_index` and `Series`
- PR #3011 Added libcudf++ transition guide
- PR #3129 Add strings column factory from `std::vector`s
- PR #3054 Add parquet reader support for decimal data types
- PR #3022 adds DataFrame.astype for cuDF dataframes
- PR #2962 Add isnull(), notnull() and related functions
- PR #3025 Move search files to legacy
- PR #3068 Add `scalar` class
- PR #3094 Adding `any` and `all` support from libcudf
- PR #3130 Define and implement new `column_wrapper`
- PR #3143 Define and implement new copying APIs `slice` and `split`
- PR #3161 Move merge files to legacy
- PR #3079 Added support to write ORC files given a local path
- PR #3192 Add dtype param to cast `DataFrame` on init
- PR #3222 Add nvtext character tokenizer
- PR #3223 Java expose underlying buffers
- PR #3300 Add `DataFrame.insert`
- PR #3263 Define and implement new `valid_if`
- PR #3278 Add `to_host` utility to copy `column_view` to host
- PR #3087 Add new cudf::experimental bool8 wrapper
- PR #3219 Construct column from column_view
- PR #3308 java add API for memory usage callbacks
- PR #2691 Row-wise reduction and scan operations via CuPy
- PR #3291 Add normalize_nans_and_zeros
- PR #3344 java split API
- PR #2791 Add `groupby.std()`
- PR #3368 Enable dropna argument in dask_cudf groupby
- PR #3298 add null replacement iterator for column_device_view

## Improvements

- PR #2904 Move gpu decompressors to cudf::io namespace
- PR #2977 Moved old C++ test utilities to legacy directory.
- PR #2965 Fix slow orc reader perf with large uncompressed blocks
- PR #2995 Move JIT type utilities to legacy directory
- PR #2927 Add ``Table`` and ``TableView`` extension classes that wrap legacy cudf::table
- PR #3005 Renames `cudf::exp` namespace to `cudf::experimental`
- PR #3008 Make safe versions of `is_null` and `is_valid` in `column_device_view`
- PR #3026 Move fill and repeat files to legacy
- PR #3027 Move copying.hpp and related source to legacy folder
- PR #3014 Snappy decompression optimizations
- PR #3032 Use `asarray` to coerce indices to a NumPy array
- PR #2996 IO Readers: Replace `cuio::device_buffer` with `rmm::device_buffer`
- PR #3051 Specialized hash function for strings column
- PR #3065 Select and Concat for cudf::experimental::table
- PR #3080 Move `valid_if.cuh` to `legacy/`
- PR #3052 Moved replace.hpp functionality to legacy
- PR #3091 Move join files to legacy
- PR #3092 Implicitly init RMM if Java allocates before init
- PR #3029 Update gdf_ numeric types with stdint and move to cudf namespace
- PR #3052 Moved replace.hpp functionality to legacy
- PR #2955 Add cmake option to only build for present GPU architecture
- PR #3070 Move functions.h and related source to legacy
- PR #2951 Allow set_index to handle a list of column names
- PR #3093 Move groupby files to legacy
- PR #2988 Removing GIS functionality (now part of cuSpatial library)
- PR #3067 Java method to return size of device memory buffer
- PR #3083 Improved some binary operation tests to include null testing.
- PR #3084 Update to arrow-cpp and pyarrow 0.15.0
- PR #3071 Move cuIO to legacy
- PR #3126 Round 2 of snappy decompression optimizations
- PR #3046 Define and implement new copying APIs `empty_like` and `allocate_like`
- PR #3128 Support MultiIndex in DataFrame.join
- PR #2971 Added initial gather and scatter methods for strings_column_view
- PR #3133 Port NVStrings to cudf column: count_characters and count_bytes
- PR #2991 Added strings column functions concatenate and join_strings
- PR #3028 Port gather and scatter to libcudf++
- PR #3135 Add nvtx utilities to cudf::nvtx namespace
- PR #3021 Java host side concat of serialized buffers
- PR #3138 Move unary files to legacy
- PR #3170 Port NVStrings substring functions to cudf strings column
- PR #3159 Port NVStrings is-chars-types function to cudf strings column
- PR #3154 Make `table_view_base.column()` const and add `mutable_table_view.column()`
- PR #3175 Set cmake cuda version variables
- PR #3171 Move deprecated error macros to legacy
- PR #3191 Port NVStrings integer convert ops to cudf column
- PR #3189 Port NVStrings find ops to cudf column
- PR #3193 Add cuPy as a formal dependency
- PR #3195 Support for zero columned `table_view`
- PR #3165 Java device memory size for string category
- PR #3205 Move transform files to legacy
- PR #3202 Rename and move error.hpp to public headers
- PR #2878 Use upstream merge code in dask_cudf
- PR #3217 Port NVStrings upper and lower case conversion functions
- PR #3350 Port NVStrings booleans convert functions
- PR #3231 Add `column::release()` to give up ownership of contents.
- PR #3157 Use enum class rather than enum for mask_allocation_policy
- PR #3136 Define and implement new transpose API
- PR #3237 Define and implement new transform APIs
- PR #3245 Move binaryop files to legacy
- PR #3241 Move stream_compaction files to legacy
- PR #3166 Move reductions to legacy
- PR #3261 Small cleanup: remove `== true`
- PR #3271 Update rmm API based on `rmm.reinitialize(...)` change
- PR #3266 Remove optional checks for CuPy
- PR #3268 Adding null ordering per column feature when sorting
- PR #3239 Adding floating point specialization to comparators for NaNs
- PR #3270 Move predicates files to legacy
- PR #3281 Add to_host specialization for strings in column test utilities
- PR #3282 Add `num_bitmask_words`
- PR #3252 Add new factory methods to include passing an existing null mask
- PR #3288 Make `bit.cuh` utilities usable from host code.
- PR #3287 Move rolling windows files to legacy
- PR #3182 Define and implement new unary APIs `is_null` and `is_not_null`
- PR #3314 Drop `cython` from run requirements
- PR #3301 Add tests for empty column wrapper.
- PR #3294 Update to arrow-cpp and pyarrow 0.15.1
- PR #3310 Add `row_hasher` and `element_hasher` utilities
- PR #3286 Clean up the starter code on README
- PR #3345 Add cache member for number of characters in string_view class
- PR #3299 Define and implement new `is_sorted` APIs
- PR #3328 Partition by stripes in dask_cudf ORC reader
- PR #3243 Use upstream join code in dask_cudf
- PR #3371 Add `select` method to `table_view`
- PR #3309 Add java and JNI bindings for search bounds
<<<<<<< HEAD
- PR #3380 Concatenate columns of strings
=======
- PR #3382 Add fill function for strings column
>>>>>>> 59d8f4d9

## Bug Fixes

- PR #2895 Fixed dask_cudf group_split behavior to handle upstream rearrange_by_divisions
- PR #3048 Support for zero columned tables
- PR #3030 Fix snappy decoding regression in PR #3014
- PR #3041 Fixed exp to experimental namespace name change issue
- PR #3056 Add additional cmake hint for finding local build of RMM files
- PR #3060 Move copying.hpp includes to legacy
- PR #3139 Fixed java RMM auto initalization
- PR #3141 Java fix for relocated IO headers
- PR #3149 Rename column_wrapper.cuh to column_wrapper.hpp
- PR #3168 Fix mutable_column_device_view head const_cast
- PR #3199 Update JNI includes for legacy moves
- PR #3204 ORC writer: Fix ByteRLE encoding of NULLs
- PR #2994 Fix split_out-support but with hash_object_dispatch
- PR #3212 Fix string to date casting when format is not specified
- PR #3218 Fixes `row_lexicographic_comparator` issue with handling two tables
- PR #3228 Default initialize RMM when Java native dependencies are loaded
- PR #3012 replacing instances of `to_gpu_array` with `mem`
- PR #3236 Fix Numba 0.46+/CuPy 6.3 interface compatibility
- PR #3276 Update JNI includes for legacy moves
- PR #3256 Fix orc writer crash with multiple string columns
- PR #3211 Fix breaking change caused by rapidsai/rmm#167
- PR #3265 Fix dangling pointer in `is_sorted`
- PR #3267 ORC writer: fix incorrect ByteRLE encoding of long literal runs
- PR #3277 Fix invalid reference to deleted temporary in `is_sorted`.
- PR #3274 ORC writer: fix integer RLEv2 mode2 unsigned base value encoding
- PR #3279 Fix shutdown hang issues with pinned memory pool init executor
- PR #3280 Invalid children check in mutable_column_device_view
- PR #3289 fix java memory usage API for empty columns
- PR #3293 Fix loading of csv files zipped on MacOS (disabled zip min version check)
- PR #3295 Fix storing storing invalid RMM exec policies.
- PR #3307 Add pd.RangeIndex to from_pandas to fix dask_cudf meta_nonempty bug
- PR #3313 Fix public headers including non-public headers
- PR #3318 Revert arrow to 0.15.0 temporarily to unblock downstream projects CI
- PR #3317 Fix index-argument bug in dask_cudf parquet reader
- PR #3323 Fix `insert` non-assert test case
- PR #3341 Fix `Series` constructor converting NoneType to "None" 
- PR #3326 Fix and test for detail::gather map iterator type inference
- PR #3334 Remove zero-size exception check from make_strings_column factories
- PR #3333 Fix compilation issues with `constexpr` functions not marked `__device__`
- PR #3340 Make all benchmarks use cudf base fixture to initialize RMM pool
- PR #3337 Fix Java to pad validity buffers to 64-byte boundary
- PR #3357 Disabling `column_view` iterators for non fixed-width types
- PR #3386 Removing external includes from `column_view.hpp`
- PR #3369 Add write_partition to dask_cudf to fix to_parquet bug


# cuDF 0.10.0 (16 Oct 2019)

## New Features

- PR #2423 Added `groupby.quantile()`
- PR #2522 Add Java bindings for NVStrings backed upper and lower case mutators
- PR #2605 Added Sort based groupby in libcudf
- PR #2607 Add Java bindings for parsing JSON
- PR #2629 Add dropna= parameter to groupby
- PR #2585 ORC & Parquet Readers: Remove millisecond timestamp restriction
- PR #2507 Add GPU-accelerated ORC Writer
- PR #2559 Add Series.tolist()
- PR #2653 Add Java bindings for rolling window operations
- PR #2480 Merge `custreamz` codebase into `cudf` repo
- PR #2674 Add __contains__ for Index/Series/Column
- PR #2635 Add support to read from remote and cloud sources like s3, gcs, hdfs
- PR #2722 Add Java bindings for NVTX ranges
- PR #2702 Add make_bool to dataset generation functions
- PR #2394 Move `rapidsai/custrings` into `cudf`
- PR #2734 Final sync of custrings source into cudf
- PR #2724 Add libcudf support for __contains__
- PR #2777 Add python bindings for porter stemmer measure functionality
- PR #2781 Add issorted to is_monotonic
- PR #2685 Add cudf::scatter_to_tables and cython binding
- PR #2743 Add Java bindings for NVStrings timestamp2long as part of String ColumnVector casting
- PR #2785 Add nvstrings Python docs
- PR #2786 Add benchmarks option to root build.sh
- PR #2802 Add `cudf::repeat()` and `cudf.Series.repeat()`
- PR #2773 Add Fisher's unbiased kurtosis and skew for Series/DataFrame
- PR #2748 Parquet Reader: Add option to specify loading of PANDAS index
- PR #2807 Add scatter_by_map to DataFrame python API
- PR #2836 Add nvstrings.code_points method
- PR #2844 Add Series/DataFrame notnull
- PR #2858 Add GTest type list utilities
- PR #2870 Add support for grouping by Series of arbitrary length
- PR #2719 Series covariance and Pearson correlation
- PR #2207 Beginning of libcudf overhaul: introduce new column and table types
- PR #2869 Add `cudf.CategoricalDtype`
- PR #2838 CSV Reader: Support ARROW_RANDOM_FILE input
- PR #2655 CuPy-based Series and Dataframe .values property
- PR #2803 Added `edit_distance_matrix()` function to calculate pairwise edit distance for each string on a given nvstrings object.
- PR #2811 Start of cudf strings column work based on 2207
- PR #2872 Add Java pinned memory pool allocator
- PR #2969 Add findAndReplaceAll to ColumnVector
- PR #2814 Add Datetimeindex.weekday
- PR #2999 Add timestamp conversion support for string categories
- PR #2918 Add cudf::column timestamp wrapper types

## Improvements

- PR #2578 Update legacy_groupby to use libcudf group_by_without_aggregation
- PR #2581 Removed `managed` allocator from hash map classes.
- PR #2571 Remove unnecessary managed memory from gdf_column_concat
- PR #2648 Cython/Python reorg
- PR #2588 Update Series.append documentation
- PR #2632 Replace dask-cudf set_index code with upstream
- PR #2682 Add cudf.set_allocator() function for easier allocator init
- PR #2642 Improve null printing and testing
- PR #2747 Add missing Cython headers / cudftestutil lib to conda package for cuspatial build
- PR #2706 Compute CSV format in device code to speedup performance
- PR #2673 Add support for np.longlong type
- PR #2703 move dask serialization dispatch into cudf
- PR #2728 Add YYMMDD to version tag for nightly conda packages
- PR #2729 Handle file-handle input in to_csv
- PR #2741 CSV Reader: Move kernel functions into its own file
- PR #2766 Improve nvstrings python cmake flexibility
- PR #2756 Add out_time_unit option to csv reader, support timestamp resolutions
- PR #2771 Stopgap alias for to_gpu_matrix()
- PR #2783 Support mapping input columns to function arguments in apply kernels
- PR #2645 libcudf unique_count for Series.nunique
- PR #2817 Dask-cudf: `read_parquet` support for remote filesystems
- PR #2823 improve java data movement debugging
- PR #2806 CSV Reader: Clean-up row offset operations
- PR #2640 Add dask wait/persist exmaple to 10 minute guide
- PR #2828 Optimizations of kernel launch configuration for `DataFrame.apply_rows` and `DataFrame.apply_chunks`
- PR #2831 Add `column` argument to `DataFrame.drop`
- PR #2775 Various optimizations to improve __getitem__ and __setitem__ performance
- PR #2810 cudf::allocate_like can optionally always allocate a mask.
- PR #2833 Parquet reader: align page data allocation sizes to 4-bytes to satisfy cuda-memcheck
- PR #2832 Using the new Python bindings for UCX
- PR #2856 Update group_split_cudf to use scatter_by_map
- PR #2890 Optionally keep serialized table data on the host.
- PR #2778 Doc: Updated and fixed some docstrings that were formatted incorrectly.
- PR #2830 Use YYMMDD tag in custreamz nightly build
- PR #2875 Java: Remove synchronized from register methods in MemoryCleaner
- PR #2887 Minor snappy decompression optimization
- PR #2899 Use new RMM API based on Cython
- PR #2788 Guide to Python UDFs
- PR #2919 Change java API to use operators in groupby namespace
- PR #2909 CSV Reader: Avoid row offsets host vector default init
- PR #2834 DataFrame supports setting columns via attribute syntax `df.x = col`
- PR #3147 DataFrame can be initialized from rows via list of tuples

## Bug Fixes

- PR #2584 ORC Reader: fix parsing of `DECIMAL` index positions
- PR #2619 Fix groupby serialization/deserialization
- PR #2614 Update Java version to match
- PR #2601 Fixes nlargest(1) issue in Series and Dataframe
- PR #2610 Fix a bug in index serialization (properly pass DeviceNDArray)
- PR #2621 Fixes the floordiv issue of not promoting float type when rhs is 0
- PR #2611 Types Test: fix static casting from negative int to string
- PR #2618 IO Readers: Fix datasource memory map failure for multiple reads
- PR #2628 groupby_without_aggregation non-nullable input table produces non-nullable output
- PR #2615 fix string category partitioning in java API
- PR #2641 fix string category and timeunit concat in the java API
- PR #2649 Fix groupby issue resulting from column_empty bug
- PR #2658 Fix astype() for null categorical columns
- PR #2660 fix column string category and timeunit concat in the java API
- PR #2664 ORC reader: fix `skip_rows` larger than first stripe
- PR #2654 Allow Java gdfOrderBy to work with string categories
- PR #2669 AVRO reader: fix non-deterministic output
- PR #2668 Update Java bindings to specify timestamp units for ORC and Parquet readers
- PR #2679 AVRO reader: fix cuda errors when decoding compressed streams
- PR #2692 Add concatenation for data-frame with different headers (empty and non-empty)
- PR #2651 Remove nvidia driver installation from ci/cpu/build.sh
- PR #2697 Ensure csv reader sets datetime column time units
- PR #2698 Return RangeIndex from contiguous slice of RangeIndex
- PR #2672 Fix null and integer handling in round
- PR #2704 Parquet Reader: Fix crash when loading string column with nulls
- PR #2725 Fix Jitify issue with running on Turing using CUDA version < 10
- PR #2731 Fix building of benchmarks
- PR #2738 Fix java to find new NVStrings locations
- PR #2736 Pin Jitify branch to v0.10 version
- PR #2742 IO Readers: Fix possible silent failures when creating `NvStrings` instance
- PR #2753 Fix java quantile API calls
- PR #2762 Fix validity processing for time in java
- PR #2796 Fix handling string slicing and other nvstrings delegated methods with dask
- PR #2769 Fix link to API docs in README.md
- PR #2772 Handle multiindex pandas Series #2772
- PR #2749 Fix apply_rows/apply_chunks pessimistic null mask to use in_cols null masks only
- PR #2752 CSV Reader: Fix exception when there's no rows to process
- PR #2716 Added Exception for `StringMethods` in string methods
- PR #2787 Fix Broadcasting `None` to `cudf-series`
- PR #2794 Fix async race in NVCategory::get_value and get_value_bounds
- PR #2795 Fix java build/cast error
- PR #2496 Fix improper merge of two dataframes when names differ
- PR #2824 Fix issue with incorrect result when Numeric Series replace is called several times
- PR #2751 Replace value with null
- PR #2765 Fix Java inequality comparisons for string category
- PR #2818 Fix java join API to use new C++ join API
- PR #2841 Fix nvstrings.slice and slice_from for range (0,0)
- PR #2837 Fix join benchmark
- PR #2809 Add hash_df and group_split dispatch functions for dask
- PR #2843 Parquet reader: fix skip_rows when not aligned with page or row_group boundaries
- PR #2851 Deleted existing dask-cudf/record.txt
- PR #2854 Fix column creation from ephemeral objects exposing __cuda_array_interface__
- PR #2860 Fix boolean indexing when the result is a single row
- PR #2859 Fix tail method issue for string columns
- PR #2852 Fixed `cumsum()` and `cumprod()` on boolean series.
- PR #2865 DaskIO: Fix `read_csv` and `read_orc` when input is list of files
- PR #2750 Fixed casting values to cudf::bool8 so non-zero values always cast to true
- PR #2873 Fixed dask_cudf read_partition bug by generating ParquetDatasetPiece
- PR #2850 Fixes dask_cudf.read_parquet on partitioned datasets
- PR #2896 Properly handle `axis` string keywords in `concat`
- PR #2926 Update rounding algorithm to avoid using fmod
- PR #2968 Fix Java dependency loading when using NVTX
- PR #2963 Fix ORC writer uncompressed block indexing
- PR #2928 CSV Reader: Fix using `byte_range` for large datasets
- PR #2983 Fix sm_70+ race condition in gpu_unsnap
- PR #2964 ORC Writer: Segfault when writing mixed numeric and string columns
- PR #3007 Java: Remove unit test that frees RMM invalid pointer
- PR #3009 Fix orc reader RLEv2 patch position regression from PR #2507
- PR #3002 Fix CUDA invalid configuration errors reported after loading an ORC file without data
- PR #3035 Update update-version.sh for new docs locations
- PR #3038 Fix uninitialized stream parameter in device_table deleter
- PR #3064 Fixes groupby performance issue
- PR #3061 Add rmmInitialize to nvstrings gtests
- PR #3058 Fix UDF doc markdown formatting
- PR #3059 Add nvstrings python build instructions to contributing.md


# cuDF 0.9.0 (21 Aug 2019)

## New Features

- PR #1993 Add CUDA-accelerated series aggregations: mean, var, std
- PR #2111 IO Readers: Support memory buffer, file-like object, and URL inputs
- PR #2012 Add `reindex()` to DataFrame and Series
- PR #2097 Add GPU-accelerated AVRO reader
- PR #2098 Support binary ops on DFs and Series with mismatched indices
- PR #2160 Merge `dask-cudf` codebase into `cudf` repo
- PR #2149 CSV Reader: Add `hex` dtype for explicit hexadecimal parsing
- PR #2156 Add `upper_bound()` and `lower_bound()` for libcudf tables and `searchsorted()` for cuDF Series
- PR #2158 CSV Reader: Support single, non-list/dict argument for `dtype`
- PR #2177 CSV Reader: Add `parse_dates` parameter for explicit date inference
- PR #1744 cudf::apply_boolean_mask and cudf::drop_nulls support for cudf::table inputs (multi-column)
- PR #2196 Add `DataFrame.dropna()`
- PR #2197 CSV Writer: add `chunksize` parameter for `to_csv`
- PR #2215 `type_dispatcher` benchmark
- PR #2179 Add Java quantiles
- PR #2157 Add __array_function__ to DataFrame and Series
- PR #2212 Java support for ORC reader
- PR #2224 Add DataFrame isna, isnull, notna functions
- PR #2236 Add Series.drop_duplicates
- PR #2105 Add hash-based join benchmark
- PR #2316 Add unique, nunique, and value_counts for datetime columns
- PR #2337 Add Java support for slicing a ColumnVector
- PR #2049 Add cudf::merge (sorted merge)
- PR #2368 Full cudf+dask Parquet Support
- PR #2380 New cudf::is_sorted checks whether cudf::table is sorted
- PR #2356 Java column vector standard deviation support
- PR #2221 MultiIndex full indexing - Support iloc and wildcards for loc
- PR #2429 Java support for getting length of strings in a ColumnVector
- PR #2415 Add `value_counts` for series of any type
- PR #2446 Add __array_function__ for index
- PR #2437 ORC reader: Add 'use_np_dtypes' option
- PR #2382 Add CategoricalAccessor add, remove, rename, and ordering methods
- PR #2464 Native implement `__cuda_array_interface__` for Series/Index/Column objects
- PR #2425 Rolling window now accepts array-based user-defined functions
- PR #2442 Add __setitem__
- PR #2449 Java support for getting byte count of strings in a ColumnVector
- PR #2492 Add groupby.size() method
- PR #2358 Add cudf::nans_to_nulls: convert floating point column into bitmask
- PR #2489 Add drop argument to set_index
- PR #2491 Add Java bindings for ORC reader 'use_np_dtypes' option
- PR #2213 Support s/ms/us/ns DatetimeColumn time unit resolutions
- PR #2536 Add _constructor properties to Series and DataFrame

## Improvements

- PR #2103 Move old `column` and `bitmask` files into `legacy/` directory
- PR #2109 added name to Python column classes
- PR #1947 Cleanup serialization code
- PR #2125 More aggregate in java API
- PR #2127 Add in java Scalar tests
- PR #2088 Refactor of Python groupby code
- PR #2130 Java serialization and deserialization of tables.
- PR #2131 Chunk rows logic added to csv_writer
- PR #2129 Add functions in the Java API to support nullable column filtering
- PR #2165 made changes to get_dummies api for it to be available in MethodCache
- PR #2171 Add CodeCov integration, fix doc version, make --skip-tests work when invoking with source
- PR #2184 handle remote orc files for dask-cudf
- PR #2186 Add `getitem` and `getattr` style access to Rolling objects
- PR #2168 Use cudf.Column for CategoricalColumn's categories instead of a tuple
- PR #2193 DOC: cudf::type_dispatcher documentation for specializing dispatched functors
- PR #2199 Better java support for appending strings
- PR #2176 Added column dtype support for datetime, int8, int16 to csv_writer
- PR #2209 Matching `get_dummies` & `select_dtypes` behavior to pandas
- PR #2217 Updated Java bindings to use the new groupby API
- PR #2214 DOC: Update doc instructions to build/install `cudf` and `dask-cudf`
- PR #2220 Update Java bindings for reduction rename
- PR #2232 Move CodeCov upload from build script to Jenkins
- PR #2225 refactor to use libcudf for gathering columns in dataframes
- PR #2293 Improve join performance (faster compute_join_output_size)
- PR #2300 Create separate dask codeowners for dask-cudf codebase
- PR #2304 gdf_group_by_without_aggregations returns gdf_column
- PR #2309 Java readers: remove redundant copy of result pointers
- PR #2307 Add `black` and `isort` to style checker script
- PR #2345 Restore removal of old groupby implementation
- PR #2342 Improve `astype()` to operate all ways
- PR #2329 using libcudf cudf::copy for column deep copy
- PR #2344 DOC: docs on code formatting for contributors
- PR #2376 Add inoperative axis= and win_type= arguments to Rolling()
- PR #2378 remove dask for (de-)serialization of cudf objects
- PR #2353 Bump Arrow and Dask versions
- PR #2377 Replace `standard_python_slice` with just `slice.indices()`
- PR #2373 cudf.DataFrame enchancements & Series.values support
- PR #2392 Remove dlpack submodule; make cuDF's Cython API externally accessible
- PR #2430 Updated Java bindings to use the new unary API
- PR #2406 Moved all existing `table` related files to a `legacy/` directory
- PR #2350 Performance related changes to get_dummies
- PR #2420 Remove `cudautils.astype` and replace with `typecast.apply_cast`
- PR #2456 Small improvement to typecast utility
- PR #2458 Fix handling of thirdparty packages in `isort` config
- PR #2459 IO Readers: Consolidate all readers to use `datasource` class
- PR #2475 Exposed type_dispatcher.hpp, nvcategory_util.hpp and wrapper_types.hpp in the include folder
- PR #2484 Enabled building libcudf as a static library
- PR #2453 Streamline CUDA_REL environment variable
- PR #2483 Bundle Boost filesystem dependency in the Java jar
- PR #2486 Java API hash functions
- PR #2481 Adds the ignore_null_keys option to the java api
- PR #2490 Java api: support multiple aggregates for the same column
- PR #2510 Java api: uses table based apply_boolean_mask
- PR #2432 Use pandas formatting for console, html, and latex output
- PR #2573 Bump numba version to 0.45.1
- PR #2606 Fix references to notebooks-contrib

## Bug Fixes

- PR #2086 Fixed quantile api behavior mismatch in series & dataframe
- PR #2128 Add offset param to host buffer readers in java API.
- PR #2145 Work around binops validity checks for java
- PR #2146 Work around unary_math validity checks for java
- PR #2151 Fixes bug in cudf::copy_range where null_count was invalid
- PR #2139 matching to pandas describe behavior & fixing nan values issue
- PR #2161 Implicitly convert unsigned to signed integer types in binops
- PR #2154 CSV Reader: Fix bools misdetected as strings dtype
- PR #2178 Fix bug in rolling bindings where a view of an ephemeral column was being taken
- PR #2180 Fix issue with isort reordering `importorskip` below imports depending on them
- PR #2187 fix to honor dtype when numpy arrays are passed to columnops.as_column
- PR #2190 Fix issue in astype conversion of string column to 'str'
- PR #2208 Fix issue with calling `head()` on one row dataframe
- PR #2229 Propagate exceptions from Cython cdef functions
- PR #2234 Fix issue with local build script not properly building
- PR #2223 Fix CUDA invalid configuration errors reported after loading small compressed ORC files
- PR #2162 Setting is_unique and is_monotonic-related attributes
- PR #2244 Fix ORC RLEv2 delta mode decoding with nonzero residual delta width
- PR #2297 Work around `var/std` unsupported only at debug build
- PR #2302 Fixed java serialization corner case
- PR #2355 Handle float16 in binary operations
- PR #2311 Fix copy behaviour for GenericIndex
- PR #2349 Fix issues with String filter in java API
- PR #2323 Fix groupby on categoricals
- PR #2328 Ensure order is preserved in CategoricalAccessor._set_categories
- PR #2202 Fix issue with unary ops mishandling empty input
- PR #2326 Fix for bug in DLPack when reading multiple columns
- PR #2324 Fix cudf Docker build
- PR #2325 Fix ORC RLEv2 patched base mode decoding with nonzero patch width
- PR #2235 Fix get_dummies to be compatible with dask
- PR #2332 Zero initialize gdf_dtype_extra_info
- PR #2355 Handle float16 in binary operations
- PR #2360 Fix missing dtype handling in cudf.Series & columnops.as_column
- PR #2364 Fix quantile api and other trivial issues around it
- PR #2361 Fixed issue with `codes` of CategoricalIndex
- PR #2357 Fixed inconsistent type of index created with from_pandas vs direct construction
- PR #2389 Fixed Rolling __getattr__ and __getitem__ for offset based windows
- PR #2402 Fixed bug in valid mask computation in cudf::copy_if (apply_boolean_mask)
- PR #2401 Fix to a scalar datetime(of type Days) issue
- PR #2386 Correctly allocate output valids in groupby
- PR #2411 Fixed failures on binary op on single element string column
- PR #2422 Fix Pandas logical binary operation incompatibilites
- PR #2447 Fix CodeCov posting build statuses temporarily
- PR #2450 Fix erroneous null handling in `cudf.DataFrame`'s `apply_rows`
- PR #2470 Fix issues with empty strings and string categories (Java)
- PR #2471 Fix String Column Validity.
- PR #2481 Fix java validity buffer serialization
- PR #2485 Updated bytes calculation to use size_t to avoid overflow in column concat
- PR #2461 Fix groupby multiple aggregations same column
- PR #2514 Fix cudf::drop_nulls threshold handling in Cython
- PR #2516 Fix utilities include paths and meta.yaml header paths
- PR #2517 Fix device memory leak in to_dlpack tensor deleter
- PR #2431 Fix local build generated file ownerships
- PR #2511 Added import of orc, refactored exception handlers to not squash fatal exceptions
- PR #2527 Fix index and column input handling in dask_cudf read_parquet
- PR #2466 Fix `dataframe.query` returning null rows erroneously
- PR #2548 Orc reader: fix non-deterministic data decoding at chunk boundaries
- PR #2557 fix cudautils import in string.py
- PR #2521 Fix casting datetimes from/to the same resolution
- PR #2545 Fix MultiIndexes with datetime levels
- PR #2560 Remove duplicate `dlpack` definition in conda recipe
- PR #2567 Fix ColumnVector.fromScalar issues while dealing with null scalars
- PR #2565 Orc reader: fix incorrect data decoding of int64 data types
- PR #2577 Fix search benchmark compilation error by adding necessary header
- PR #2604 Fix a bug in copying.pyx:_normalize_types that upcasted int32 to int64


# cuDF 0.8.0 (27 June 2019)

## New Features

- PR #1524 Add GPU-accelerated JSON Lines parser with limited feature set
- PR #1569 Add support for Json objects to the JSON Lines reader
- PR #1622 Add Series.loc
- PR #1654 Add cudf::apply_boolean_mask: faster replacement for gdf_apply_stencil
- PR #1487 cython gather/scatter
- PR #1310 Implemented the slice/split functionality.
- PR #1630 Add Python layer to the GPU-accelerated JSON reader
- PR #1745 Add rounding of numeric columns via Numba
- PR #1772 JSON reader: add support for BytesIO and StringIO input
- PR #1527 Support GDF_BOOL8 in readers and writers
- PR #1819 Logical operators (AND, OR, NOT) for libcudf and cuDF
- PR #1813 ORC Reader: Add support for stripe selection
- PR #1828 JSON Reader: add suport for bool8 columns
- PR #1833 Add column iterator with/without nulls
- PR #1665 Add the point-in-polygon GIS function
- PR #1863 Series and Dataframe methods for all and any
- PR #1908 cudf::copy_range and cudf::fill for copying/assigning an index or range to a constant
- PR #1921 Add additional formats for typecasting to/from strings
- PR #1807 Add Series.dropna()
- PR #1987 Allow user defined functions in the form of ptx code to be passed to binops
- PR #1948 Add operator functions like `Series.add()` to DataFrame and Series
- PR #1954 Add skip test argument to GPU build script
- PR #2018 Add bindings for new groupby C++ API
- PR #1984 Add rolling window operations Series.rolling() and DataFrame.rolling()
- PR #1542 Python method and bindings for to_csv
- PR #1995 Add Java API
- PR #1998 Add google benchmark to cudf
- PR #1845 Add cudf::drop_duplicates, DataFrame.drop_duplicates
- PR #1652 Added `Series.where()` feature
- PR #2074 Java Aggregates, logical ops, and better RMM support
- PR #2140 Add a `cudf::transform` function
- PR #2068 Concatenation of different typed columns

## Improvements

- PR #1538 Replacing LesserRTTI with inequality_comparator
- PR #1703 C++: Added non-aggregating `insert` to `concurrent_unordered_map` with specializations to store pairs with a single atomicCAS when possible.
- PR #1422 C++: Added a RAII wrapper for CUDA streams
- PR #1701 Added `unique` method for stringColumns
- PR #1713 Add documentation for Dask-XGBoost
- PR #1666 CSV Reader: Improve performance for files with large number of columns
- PR #1725 Enable the ability to use a single column groupby as its own index
- PR #1759 Add an example showing simultaneous rolling averages to `apply_grouped` documentation
- PR #1746 C++: Remove unused code: `windowed_ops.cu`, `sorting.cu`, `hash_ops.cu`
- PR #1748 C++: Add `bool` nullability flag to `device_table` row operators
- PR #1764 Improve Numerical column: `mean_var` and `mean`
- PR #1767 Speed up Python unit tests
- PR #1770 Added build.sh script, updated CI scripts and documentation
- PR #1739 ORC Reader: Add more pytest coverage
- PR #1696 Added null support in `Series.replace()`.
- PR #1390 Added some basic utility functions for `gdf_column`'s
- PR #1791 Added general column comparison code for testing
- PR #1795 Add printing of git submodule info to `print_env.sh`
- PR #1796 Removing old sort based group by code and gdf_filter
- PR #1811 Added funtions for copying/allocating `cudf::table`s
- PR #1838 Improve columnops.column_empty so that it returns typed columns instead of a generic Column
- PR #1890 Add utils.get_dummies- a pandas-like wrapper around one_hot-encoding
- PR #1823 CSV Reader: default the column type to string for empty dataframes
- PR #1827 Create bindings for scalar-vector binops, and update one_hot_encoding to use them
- PR #1817 Operators now support different sized dataframes as long as they don't share different sized columns
- PR #1855 Transition replace_nulls to new C++ API and update corresponding Cython/Python code
- PR #1858 Add `std::initializer_list` constructor to `column_wrapper`
- PR #1846 C++ type-erased gdf_equal_columns test util; fix gdf_equal_columns logic error
- PR #1390 Added some basic utility functions for `gdf_column`s
- PR #1391 Tidy up bit-resolution-operation and bitmask class code
- PR #1882 Add iloc functionality to MultiIndex dataframes
- PR #1884 Rolling windows: general enhancements and better coverage for unit tests
- PR #1886 support GDF_STRING_CATEGORY columns in apply_boolean_mask, drop_nulls and other libcudf functions
- PR #1896 Improve performance of groupby with levels specified in dask-cudf
- PR #1915 Improve iloc performance for non-contiguous row selection
- PR #1859 Convert read_json into a C++ API
- PR #1919 Rename libcudf namespace gdf to namespace cudf
- PR #1850 Support left_on and right_on for DataFrame merge operator
- PR #1930 Specialize constructor for `cudf::bool8` to cast argument to `bool`
- PR #1938 Add default constructor for `column_wrapper`
- PR #1930 Specialize constructor for `cudf::bool8` to cast argument to `bool`
- PR #1952 consolidate libcudf public API headers in include/cudf
- PR #1949 Improved selection with boolmask using libcudf `apply_boolean_mask`
- PR #1956 Add support for nulls in `query()`
- PR #1973 Update `std::tuple` to `std::pair` in top-most libcudf APIs and C++ transition guide
- PR #1981 Convert read_csv into a C++ API
- PR #1868 ORC Reader: Support row index for speed up on small/medium datasets
- PR #1964 Added support for list-like types in Series.str.cat
- PR #2005 Use HTML5 details tag in bug report issue template
- PR #2003 Removed few redundant unit-tests from test_string.py::test_string_cat
- PR #1944 Groupby design improvements
- PR #2017 Convert `read_orc()` into a C++ API
- PR #2011 Convert `read_parquet()` into a C++ API
- PR #1756 Add documentation "10 Minutes to cuDF and dask_cuDF"
- PR #2034 Adding support for string columns concatenation using "add" binary operator
- PR #2042 Replace old "10 Minutes" guide with new guide for docs build process
- PR #2036 Make library of common test utils to speed up tests compilation
- PR #2022 Facilitating get_dummies to be a high level api too
- PR #2050 Namespace IO readers and add back free-form `read_xxx` functions
- PR #2104 Add a functional ``sort=`` keyword argument to groupby
- PR #2108 Add `find_and_replace` for StringColumn for replacing single values
- PR #1803 cuDF/CuPy interoperability documentation

## Bug Fixes

- PR #1465 Fix for test_orc.py and test_sparse_df.py test failures
- PR #1583 Fix underlying issue in `as_index()` that was causing `Series.quantile()` to fail
- PR #1680 Add errors= keyword to drop() to fix cudf-dask bug
- PR #1651 Fix `query` function on empty dataframe
- PR #1616 Fix CategoricalColumn to access categories by index instead of iteration
- PR #1660 Fix bug in `loc` when indexing with a column name (a string)
- PR #1683 ORC reader: fix timestamp conversion to UTC
- PR #1613 Improve CategoricalColumn.fillna(-1) performance
- PR #1642 Fix failure of CSV_TEST gdf_csv_test.SkiprowsNrows on multiuser systems
- PR #1709 Fix handling of `datetime64[ms]` in `dataframe.select_dtypes`
- PR #1704 CSV Reader: Add support for the plus sign in number fields
- PR #1687 CSV reader: return an empty dataframe for zero size input
- PR #1757 Concatenating columns with null columns
- PR #1755 Add col_level keyword argument to melt
- PR #1758 Fix df.set_index() when setting index from an empty column
- PR #1749 ORC reader: fix long strings of NULL values resulting in incorrect data
- PR #1742 Parquet Reader: Fix index column name to match PANDAS compat
- PR #1782 Update libcudf doc version
- PR #1783 Update conda dependencies
- PR #1786 Maintain the original series name in series.unique output
- PR #1760 CSV Reader: fix segfault when dtype list only includes columns from usecols list
- PR #1831 build.sh: Assuming python is in PATH instead of using PYTHON env var
- PR #1839 Raise an error instead of segfaulting when transposing a DataFrame with StringColumns
- PR #1840 Retain index correctly during merge left_on right_on
- PR #1825 cuDF: Multiaggregation Groupby Failures
- PR #1789 CSV Reader: Fix missing support for specifying `int8` and `int16` dtypes
- PR #1857 Cython Bindings: Handle `bool` columns while calling `column_view_from_NDArrays`
- PR #1849 Allow DataFrame support methods to pass arguments to the methods
- PR #1847 Fixed #1375 by moving the nvstring check into the wrapper function
- PR #1864 Fixing cudf reduction for POWER platform
- PR #1869 Parquet reader: fix Dask timestamps not matching with Pandas (convert to milliseconds)
- PR #1876 add dtype=bool for `any`, `all` to treat integer column correctly
- PR #1875 CSV reader: take NaN values into account in dtype detection
- PR #1873 Add column dtype checking for the all/any methods
- PR #1902 Bug with string iteration in _apply_basic_agg
- PR #1887 Fix for initialization issue in pq_read_arg,orc_read_arg
- PR #1867 JSON reader: add support for null/empty fields, including the 'null' literal
- PR #1891 Fix bug #1750 in string column comparison
- PR #1909 Support of `to_pandas()` of boolean series with null values
- PR #1923 Use prefix removal when two aggs are called on a SeriesGroupBy
- PR #1914 Zero initialize gdf_column local variables
- PR #1959 Add support for comparing boolean Series to scalar
- PR #1966 Ignore index fix in series append
- PR #1967 Compute index __sizeof__ only once for DataFrame __sizeof__
- PR #1977 Support CUDA installation in default system directories
- PR #1982 Fixes incorrect index name after join operation
- PR #1985 Implement `GDF_PYMOD`, a special modulo that follows python's sign rules
- PR #1991 Parquet reader: fix decoding of NULLs
- PR #1990 Fixes a rendering bug in the `apply_grouped` documentation
- PR #1978 Fix for values being filled in an empty dataframe
- PR #2001 Correctly create MultiColumn from Pandas MultiColumn
- PR #2006 Handle empty dataframe groupby construction for dask
- PR #1965 Parquet Reader: Fix duplicate index column when it's already in `use_cols`
- PR #2033 Add pip to conda environment files to fix warning
- PR #2028 CSV Reader: Fix reading of uncompressed files without a recognized file extension
- PR #2073 Fix an issue when gathering columns with NVCategory and nulls
- PR #2053 cudf::apply_boolean_mask return empty column for empty boolean mask
- PR #2066 exclude `IteratorTest.mean_var_output` test from debug build
- PR #2069 Fix JNI code to use read_csv and read_parquet APIs
- PR #2071 Fix bug with unfound transitive dependencies for GTests in Ubuntu 18.04
- PR #2089 Configure Sphinx to render params correctly
- PR #2091 Fix another bug with unfound transitive dependencies for `cudftestutils` in Ubuntu 18.04
- PR #2115 Just apply `--disable-new-dtags` instead of trying to define all the transitive dependencies
- PR #2106 Fix errors in JitCache tests caused by sharing of device memory between processes
- PR #2120 Fix errors in JitCache tests caused by running multiple threads on the same data
- PR #2102 Fix memory leak in groupby
- PR #2113 fixed typo in to_csv code example


# cudf 0.7.2 (16 May 2019)

## New Features

- PR #1735 Added overload for atomicAdd on int64. Streamlined implementation of custom atomic overloads.
- PR #1741 Add MultiIndex concatenation

## Bug Fixes

- PR #1718 Fix issue with SeriesGroupBy MultiIndex in dask-cudf
- PR #1734 Python: fix performance regression for groupby count() aggregations
- PR #1768 Cython: fix handling read only schema buffers in gpuarrow reader


# cudf 0.7.1 (11 May 2019)

## New Features

- PR #1702 Lazy load MultiIndex to return groupby performance to near optimal.

## Bug Fixes

- PR #1708 Fix handling of `datetime64[ms]` in `dataframe.select_dtypes`


# cuDF 0.7.0 (10 May 2019)

## New Features

- PR #982 Implement gdf_group_by_without_aggregations and gdf_unique_indices functions
- PR #1142 Add `GDF_BOOL` column type
- PR #1194 Implement overloads for CUDA atomic operations
- PR #1292 Implemented Bitwise binary ops AND, OR, XOR (&, |, ^)
- PR #1235 Add GPU-accelerated Parquet Reader
- PR #1335 Added local_dict arg in `DataFrame.query()`.
- PR #1282 Add Series and DataFrame.describe()
- PR #1356 Rolling windows
- PR #1381 Add DataFrame._get_numeric_data
- PR #1388 Add CODEOWNERS file to auto-request reviews based on where changes are made
- PR #1396 Add DataFrame.drop method
- PR #1413 Add DataFrame.melt method
- PR #1412 Add DataFrame.pop()
- PR #1419 Initial CSV writer function
- PR #1441 Add Series level cumulative ops (cumsum, cummin, cummax, cumprod)
- PR #1420 Add script to build and test on a local gpuCI image
- PR #1440 Add DatetimeColumn.min(), DatetimeColumn.max()
- PR #1455 Add Series.Shift via Numba kernel
- PR #1441 Add Series level cumulative ops (cumsum, cummin, cummax, cumprod)
- PR #1461 Add Python coverage test to gpu build
- PR #1445 Parquet Reader: Add selective reading of rows and row group
- PR #1532 Parquet Reader: Add support for INT96 timestamps
- PR #1516 Add Series and DataFrame.ndim
- PR #1556 Add libcudf C++ transition guide
- PR #1466 Add GPU-accelerated ORC Reader
- PR #1565 Add build script for nightly doc builds
- PR #1508 Add Series isna, isnull, and notna
- PR #1456 Add Series.diff() via Numba kernel
- PR #1588 Add Index `astype` typecasting
- PR #1301 MultiIndex support
- PR #1599 Level keyword supported in groupby
- PR #929 Add support operations to dataframe
- PR #1609 Groupby accept list of Series
- PR #1658 Support `group_keys=True` keyword in groupby method

## Improvements

- PR #1531 Refactor closures as private functions in gpuarrow
- PR #1404 Parquet reader page data decoding speedup
- PR #1076 Use `type_dispatcher` in join, quantiles, filter, segmented sort, radix sort and hash_groupby
- PR #1202 Simplify README.md
- PR #1149 CSV Reader: Change convertStrToValue() functions to `__device__` only
- PR #1238 Improve performance of the CUDA trie used in the CSV reader
- PR #1245 Use file cache for JIT kernels
- PR #1278 Update CONTRIBUTING for new conda environment yml naming conventions
- PR #1163 Refactored UnaryOps. Reduced API to two functions: `gdf_unary_math` and `gdf_cast`. Added `abs`, `-`, and `~` ops. Changed bindings to Cython
- PR #1284 Update docs version
- PR #1287 add exclude argument to cudf.select_dtype function
- PR #1286 Refactor some of the CSV Reader kernels into generic utility functions
- PR #1291 fillna in `Series.to_gpu_array()` and `Series.to_array()` can accept the scalar too now.
- PR #1005 generic `reduction` and `scan` support
- PR #1349 Replace modernGPU sort join with thrust.
- PR #1363 Add a dataframe.mean(...) that raises NotImplementedError to satisfy `dask.dataframe.utils.is_dataframe_like`
- PR #1319 CSV Reader: Use column wrapper for gdf_column output alloc/dealloc
- PR #1376 Change series quantile default to linear
- PR #1399 Replace CFFI bindings for NVTX functions with Cython bindings
- PR #1389 Refactored `set_null_count()`
- PR #1386 Added macros `GDF_TRY()`, `CUDF_TRY()` and `ASSERT_CUDF_SUCCEEDED()`
- PR #1435 Rework CMake and conda recipes to depend on installed libraries
- PR #1391 Tidy up bit-resolution-operation and bitmask class code
- PR #1439 Add cmake variable to enable compiling CUDA code with -lineinfo
- PR #1462 Add ability to read parquet files from arrow::io::RandomAccessFile
- PR #1453 Convert CSV Reader CFFI to Cython
- PR #1479 Convert Parquet Reader CFFI to Cython
- PR #1397 Add a utility function for producing an overflow-safe kernel launch grid configuration
- PR #1382 Add GPU parsing of nested brackets to cuIO parsing utilities
- PR #1481 Add cudf::table constructor to allocate a set of `gdf_column`s
- PR #1484 Convert GroupBy CFFI to Cython
- PR #1463 Allow and default melt keyword argument var_name to be None
- PR #1486 Parquet Reader: Use device_buffer rather than device_ptr
- PR #1525 Add cudatoolkit conda dependency
- PR #1520 Renamed `src/dataframe` to `src/table` and moved `table.hpp`. Made `types.hpp` to be type declarations only.
- PR #1492 Convert transpose CFFI to Cython
- PR #1495 Convert binary and unary ops CFFI to Cython
- PR #1503 Convert sorting and hashing ops CFFI to Cython
- PR #1522 Use latest release version in update-version CI script
- PR #1533 Remove stale join CFFI, fix memory leaks in join Cython
- PR #1521 Added `row_bitmask` to compute bitmask for rows of a table. Merged `valids_ops.cu` and `bitmask_ops.cu`
- PR #1553 Overload `hash_row` to avoid using intial hash values. Updated `gdf_hash` to select between overloads
- PR #1585 Updated `cudf::table` to maintain own copy of wrapped `gdf_column*`s
- PR #1559 Add `except +` to all Cython function definitions to catch C++ exceptions properly
- PR #1617 `has_nulls` and `column_dtypes` for `cudf::table`
- PR #1590 Remove CFFI from the build / install process entirely
- PR #1536 Convert gpuarrow CFFI to Cython
- PR #1655 Add `Column._pointer` as a way to access underlying `gdf_column*` of a `Column`
- PR #1655 Update readme conda install instructions for cudf version 0.6 and 0.7


## Bug Fixes

- PR #1233 Fix dtypes issue while adding the column to `str` dataframe.
- PR #1254 CSV Reader: fix data type detection for floating-point numbers in scientific notation
- PR #1289 Fix looping over each value instead of each category in concatenation
- PR #1293 Fix Inaccurate error message in join.pyx
- PR #1308 Add atomicCAS overload for `int8_t`, `int16_t`
- PR #1317 Fix catch polymorphic exception by reference in ipc.cu
- PR #1325 Fix dtype of null bitmasks to int8
- PR #1326 Update build documentation to use -DCMAKE_CXX11_ABI=ON
- PR #1334 Add "na_position" argument to CategoricalColumn sort_by_values
- PR #1321 Fix out of bounds warning when checking Bzip2 header
- PR #1359 Add atomicAnd/Or/Xor for integers
- PR #1354 Fix `fillna()` behaviour when replacing values with different dtypes
- PR #1347 Fixed core dump issue while passing dict_dtypes without column names in `cudf.read_csv()`
- PR #1379 Fixed build failure caused due to error: 'col_dtype' may be used uninitialized
- PR #1392 Update cudf Dockerfile and package_versions.sh
- PR #1385 Added INT8 type to `_schema_to_dtype` for use in GpuArrowReader
- PR #1393 Fixed a bug in `gdf_count_nonzero_mask()` for the case of 0 bits to count
- PR #1395 Update CONTRIBUTING to use the environment variable CUDF_HOME
- PR #1416 Fix bug at gdf_quantile_exact and gdf_quantile_appox
- PR #1421 Fix remove creation of series multiple times during `add_column()`
- PR #1405 CSV Reader: Fix memory leaks on read_csv() failure
- PR #1328 Fix CategoricalColumn to_arrow() null mask
- PR #1433 Fix NVStrings/categories includes
- PR #1432 Update NVStrings to 0.7.* to coincide with 0.7 development
- PR #1483 Modify CSV reader to avoid cropping blank quoted characters in non-string fields
- PR #1446 Merge 1275 hotfix from master into branch-0.7
- PR #1447 Fix legacy groupby apply docstring
- PR #1451 Fix hash join estimated result size is not correct
- PR #1454 Fix local build script improperly change directory permissions
- PR #1490 Require Dask 1.1.0+ for `is_dataframe_like` test or skip otherwise.
- PR #1491 Use more specific directories & groups in CODEOWNERS
- PR #1497 Fix Thrust issue on CentOS caused by missing default constructor of host_vector elements
- PR #1498 Add missing include guard to device_atomics.cuh and separated DEVICE_ATOMICS_TEST
- PR #1506 Fix csv-write call to updated NVStrings method
- PR #1510 Added nvstrings `fillna()` function
- PR #1507 Parquet Reader: Default string data to GDF_STRING
- PR #1535 Fix doc issue to ensure correct labelling of cudf.series
- PR #1537 Fix `undefined reference` link error in HashPartitionTest
- PR #1548 Fix ci/local/build.sh README from using an incorrect image example
- PR #1551 CSV Reader: Fix integer column name indexing
- PR #1586 Fix broken `scalar_wrapper::operator==`
- PR #1591 ORC/Parquet Reader: Fix missing import for FileNotFoundError exception
- PR #1573 Parquet Reader: Fix crash due to clash with ORC reader datasource
- PR #1607 Revert change of `column.to_dense_buffer` always return by copy for performance concerns
- PR #1618 ORC reader: fix assert & data output when nrows/skiprows isn't aligned to stripe boundaries
- PR #1631 Fix failure of TYPES_TEST on some gcc-7 based systems.
- PR #1641 CSV Reader: Fix skip_blank_lines behavior with Windows line terminators (\r\n)
- PR #1648 ORC reader: fix non-deterministic output when skiprows is non-zero
- PR #1676 Fix groupby `as_index` behaviour with `MultiIndex`
- PR #1659 Fix bug caused by empty groupbys and multiindex slicing throwing exceptions
- PR #1656 Correct Groupby failure in dask when un-aggregable columns are left in dataframe.
- PR #1689 Fix groupby performance regression
- PR #1694 Add Cython as a runtime dependency since it's required in `setup.py`


# cuDF 0.6.1 (25 Mar 2019)

## Bug Fixes

- PR #1275 Fix CentOS exception in DataFrame.hash_partition from using value "returned" by a void function


# cuDF 0.6.0 (22 Mar 2019)

## New Features

- PR #760 Raise `FileNotFoundError` instead of `GDF_FILE_ERROR` in `read_csv` if the file does not exist
- PR #539 Add Python bindings for replace function
- PR #823 Add Doxygen configuration to enable building HTML documentation for libcudf C/C++ API
- PR #807 CSV Reader: Add byte_range parameter to specify the range in the input file to be read
- PR #857 Add Tail method for Series/DataFrame and update Head method to use iloc
- PR #858 Add series feature hashing support
- PR #871 CSV Reader: Add support for NA values, including user specified strings
- PR #893 Adds PyArrow based parquet readers / writers to Python, fix category dtype handling, fix arrow ingest buffer size issues
- PR #867 CSV Reader: Add support for ignoring blank lines and comment lines
- PR #887 Add Series digitize method
- PR #895 Add Series groupby
- PR #898 Add DataFrame.groupby(level=0) support
- PR #920 Add feather, JSON, HDF5 readers / writers from PyArrow / Pandas
- PR #888 CSV Reader: Add prefix parameter for column names, used when parsing without a header
- PR #913 Add DLPack support: convert between cuDF DataFrame and DLTensor
- PR #939 Add ORC reader from PyArrow
- PR #918 Add Series.groupby(level=0) support
- PR #906 Add binary and comparison ops to DataFrame
- PR #958 Support unary and binary ops on indexes
- PR #964 Add `rename` method to `DataFrame`, `Series`, and `Index`
- PR #985 Add `Series.to_frame` method
- PR #985 Add `drop=` keyword to reset_index method
- PR #994 Remove references to pygdf
- PR #990 Add external series groupby support
- PR #988 Add top-level merge function to cuDF
- PR #992 Add comparison binaryops to DateTime columns
- PR #996 Replace relative path imports with absolute paths in tests
- PR #995 CSV Reader: Add index_col parameter to specify the column name or index to be used as row labels
- PR #1004 Add `from_gpu_matrix` method to DataFrame
- PR #997 Add property index setter
- PR #1007 Replace relative path imports with absolute paths in cudf
- PR #1013 select columns with df.columns
- PR #1016 Rename Series.unique_count() to nunique() to match pandas API
- PR #947 Prefixsum to handle nulls and float types
- PR #1029 Remove rest of relative path imports
- PR #1021 Add filtered selection with assignment for Dataframes
- PR #872 Adding NVCategory support to cudf apis
- PR #1052 Add left/right_index and left/right_on keywords to merge
- PR #1091 Add `indicator=` and `suffixes=` keywords to merge
- PR #1107 Add unsupported keywords to Series.fillna
- PR #1032 Add string support to cuDF python
- PR #1136 Removed `gdf_concat`
- PR #1153 Added function for getting the padded allocation size for valid bitmask
- PR #1148 Add cudf.sqrt for dataframes and Series
- PR #1159 Add Python bindings for libcudf dlpack functions
- PR #1155 Add __array_ufunc__ for DataFrame and Series for sqrt
- PR #1168 to_frame for series accepts a name argument


## Improvements

- PR #1218 Add dask-cudf page to API docs
- PR #892 Add support for heterogeneous types in binary ops with JIT
- PR #730 Improve performance of `gdf_table` constructor
- PR #561 Add Doxygen style comments to Join CUDA functions
- PR #813 unified libcudf API functions by replacing gpu_ with gdf_
- PR #822 Add support for `__cuda_array_interface__` for ingest
- PR #756 Consolidate common helper functions from unordered map and multimap
- PR #753 Improve performance of groupby sum and average, especially for cases with few groups.
- PR #836 Add ingest support for arrow chunked arrays in Column, Series, DataFrame creation
- PR #763 Format doxygen comments for csv_read_arg struct
- PR #532 CSV Reader: Use type dispatcher instead of switch block
- PR #694 Unit test utilities improvements
- PR #878 Add better indexing to Groupby
- PR #554 Add `empty` method and `is_monotonic` attribute to `Index`
- PR #1040 Fixed up Doxygen comment tags
- PR #909 CSV Reader: Avoid host->device->host copy for header row data
- PR #916 Improved unit testing and error checking for `gdf_column_concat`
- PR #941 Replace `numpy` call in `Series.hash_encode` with `numba`
- PR #942 Added increment/decrement operators for wrapper types
- PR #943 Updated `count_nonzero_mask` to return `num_rows` when the mask is null
- PR #952 Added trait to map C++ type to `gdf_dtype`
- PR #966 Updated RMM submodule.
- PR #998 Add IO reader/writer modules to API docs, fix for missing cudf.Series docs
- PR #1017 concatenate along columns for Series and DataFrames
- PR #1002 Support indexing a dataframe with another boolean dataframe
- PR #1018 Better concatenation for Series and Dataframes
- PR #1036 Use Numpydoc style docstrings
- PR #1047 Adding gdf_dtype_extra_info to gdf_column_view_augmented
- PR #1054 Added default ctor to SerialTrieNode to overcome Thrust issue in CentOS7 + CUDA10
- PR #1024 CSV Reader: Add support for hexadecimal integers in integral-type columns
- PR #1033 Update `fillna()` to use libcudf function `gdf_replace_nulls`
- PR #1066 Added inplace assignment for columns and select_dtypes for dataframes
- PR #1026 CSV Reader: Change the meaning and type of the quoting parameter to match Pandas
- PR #1100 Adds `CUDF_EXPECTS` error-checking macro
- PR #1092 Fix select_dtype docstring
- PR #1111 Added cudf::table
- PR #1108 Sorting for datetime columns
- PR #1120 Return a `Series` (not a `Column`) from `Series.cat.set_categories()`
- PR #1128 CSV Reader: The last data row does not need to be line terminated
- PR #1183 Bump Arrow version to 0.12.1
- PR #1208 Default to CXX11_ABI=ON
- PR #1252 Fix NVStrings dependencies for cuda 9.2 and 10.0
- PR #2037 Optimize the existing `gather` and `scatter` routines in `libcudf`

## Bug Fixes

- PR #821 Fix flake8 issues revealed by flake8 update
- PR #808 Resolved renamed `d_columns_valids` variable name
- PR #820 CSV Reader: fix the issue where reader adds additional rows when file uses \r\n as a line terminator
- PR #780 CSV Reader: Fix scientific notation parsing and null values for empty quotes
- PR #815 CSV Reader: Fix data parsing when tabs are present in the input CSV file
- PR #850 Fix bug where left joins where the left df has 0 rows causes a crash
- PR #861 Fix memory leak by preserving the boolean mask index
- PR #875 Handle unnamed indexes in to/from arrow functions
- PR #877 Fix ingest of 1 row arrow tables in from arrow function
- PR #876 Added missing `<type_traits>` include
- PR #889 Deleted test_rmm.py which has now moved to RMM repo
- PR #866 Merge v0.5.1 numpy ABI hotfix into 0.6
- PR #917 value_counts return int type on empty columns
- PR #611 Renamed `gdf_reduce_optimal_output_size()` -> `gdf_reduction_get_intermediate_output_size()`
- PR #923 fix index for negative slicing for cudf dataframe and series
- PR #927 CSV Reader: Fix category GDF_CATEGORY hashes not being computed properly
- PR #921 CSV Reader: Fix parsing errors with delim_whitespace, quotations in the header row, unnamed columns
- PR #933 Fix handling objects of all nulls in series creation
- PR #940 CSV Reader: Fix an issue where the last data row is missing when using byte_range
- PR #945 CSV Reader: Fix incorrect datetime64 when milliseconds or space separator are used
- PR #959 Groupby: Problem with column name lookup
- PR #950 Converting dataframe/recarry with non-contiguous arrays
- PR #963 CSV Reader: Fix another issue with missing data rows when using byte_range
- PR #999 Fix 0 sized kernel launches and empty sort_index exception
- PR #993 Fix dtype in selecting 0 rows from objects
- PR #1009 Fix performance regression in `to_pandas` method on DataFrame
- PR #1008 Remove custom dask communication approach
- PR #1001 CSV Reader: Fix a memory access error when reading a large (>2GB) file with date columns
- PR #1019 Binary Ops: Fix error when one input column has null mask but other doesn't
- PR #1014 CSV Reader: Fix false positives in bool value detection
- PR #1034 CSV Reader: Fix parsing floating point precision and leading zero exponents
- PR #1044 CSV Reader: Fix a segfault when byte range aligns with a page
- PR #1058 Added support for `DataFrame.loc[scalar]`
- PR #1060 Fix column creation with all valid nan values
- PR #1073 CSV Reader: Fix an issue where a column name includes the return character
- PR #1090 Updating Doxygen Comments
- PR #1080 Fix dtypes returned from loc / iloc because of lists
- PR #1102 CSV Reader: Minor fixes and memory usage improvements
- PR #1174: Fix release script typo
- PR #1137 Add prebuild script for CI
- PR #1118 Enhanced the `DataFrame.from_records()` feature
- PR #1129 Fix join performance with index parameter from using numpy array
- PR #1145 Issue with .agg call on multi-column dataframes
- PR #908 Some testing code cleanup
- PR #1167 Fix issue with null_count not being set after inplace fillna()
- PR #1184 Fix iloc performance regression
- PR #1185 Support left_on/right_on and also on=str in merge
- PR #1200 Fix allocating bitmasks with numba instead of rmm in allocate_mask function
- PR #1213 Fix bug with csv reader requesting subset of columns using wrong datatype
- PR #1223 gpuCI: Fix label on rapidsai channel on gpu build scripts
- PR #1242 Add explicit Thrust exec policy to fix NVCATEGORY_TEST segfault on some platforms
- PR #1246 Fix categorical tests that failed due to bad implicit type conversion
- PR #1255 Fix overwriting conda package main label uploads
- PR #1259 Add dlpack includes to pip build


# cuDF 0.5.1 (05 Feb 2019)

## Bug Fixes

- PR #842 Avoid using numpy via cimport to prevent ABI issues in Cython compilation


# cuDF 0.5.0 (28 Jan 2019)

## New Features

- PR #722 Add bzip2 decompression support to `read_csv()`
- PR #693 add ZLIB-based GZIP/ZIP support to `read_csv_strings()`
- PR #411 added null support to gdf_order_by (new API) and cudf_table::sort
- PR #525 Added GitHub Issue templates for bugs, documentation, new features, and questions
- PR #501 CSV Reader: Add support for user-specified decimal point and thousands separator to read_csv_strings()
- PR #455 CSV Reader: Add support for user-specified decimal point and thousands separator to read_csv()
- PR #439 add `DataFrame.drop` method similar to pandas
- PR #356 add `DataFrame.transpose` method and `DataFrame.T` property similar to pandas
- PR #505 CSV Reader: Add support for user-specified boolean values
- PR #350 Implemented Series replace function
- PR #490 Added print_env.sh script to gather relevant environment details when reporting cuDF issues
- PR #474 add ZLIB-based GZIP/ZIP support to `read_csv()`
- PR #547 Added melt similar to `pandas.melt()`
- PR #491 Add CI test script to check for updates to CHANGELOG.md in PRs
- PR #550 Add CI test script to check for style issues in PRs
- PR #558 Add CI scripts for cpu-based conda and gpu-based test builds
- PR #524 Add Boolean Indexing
- PR #564 Update python `sort_values` method to use updated libcudf `gdf_order_by` API
- PR #509 CSV Reader: Input CSV file can now be passed in as a text or a binary buffer
- PR #607 Add `__iter__` and iteritems to DataFrame class
- PR #643 added a new api gdf_replace_nulls that allows a user to replace nulls in a column

## Improvements

- PR #426 Removed sort-based groupby and refactored existing groupby APIs. Also improves C++/CUDA compile time.
- PR #461 Add `CUDF_HOME` variable in README.md to replace relative pathing.
- PR #472 RMM: Created centralized rmm::device_vector alias and rmm::exec_policy
- PR #500 Improved the concurrent hash map class to support partitioned (multi-pass) hash table building.
- PR #454 Improve CSV reader docs and examples
- PR #465 Added templated C++ API for RMM to avoid explicit cast to `void**`
- PR #513 `.gitignore` tweaks
- PR #521 Add `assert_eq` function for testing
- PR #502 Simplify Dockerfile for local dev, eliminate old conda/pip envs
- PR #549 Adds `-rdynamic` compiler flag to nvcc for Debug builds
- PR #472 RMM: Created centralized rmm::device_vector alias and rmm::exec_policy
- PR #577 Added external C++ API for scatter/gather functions
- PR #500 Improved the concurrent hash map class to support partitioned (multi-pass) hash table building
- PR #583 Updated `gdf_size_type` to `int`
- PR #500 Improved the concurrent hash map class to support partitioned (multi-pass) hash table building
- PR #617 Added .dockerignore file. Prevents adding stale cmake cache files to the docker container
- PR #658 Reduced `JOIN_TEST` time by isolating overflow test of hash table size computation
- PR #664 Added Debuging instructions to README
- PR #651 Remove noqa marks in `__init__.py` files
- PR #671 CSV Reader: uncompressed buffer input can be parsed without explicitly specifying compression as None
- PR #684 Make RMM a submodule
- PR #718 Ensure sum, product, min, max methods pandas compatibility on empty datasets
- PR #720 Refactored Index classes to make them more Pandas-like, added CategoricalIndex
- PR #749 Improve to_arrow and from_arrow Pandas compatibility
- PR #766 Remove TravisCI references, remove unused variables from CMake, fix ARROW_VERSION in Cmake
- PR #773 Add build-args back to Dockerfile and handle dependencies based on environment yml file
- PR #781 Move thirdparty submodules to root and symlink in /cpp
- PR #843 Fix broken cudf/python API examples, add new methods to the API index

## Bug Fixes

- PR #569 CSV Reader: Fix days being off-by-one when parsing some dates
- PR #531 CSV Reader: Fix incorrect parsing of quoted numbers
- PR #465 Added templated C++ API for RMM to avoid explicit cast to `void**`
- PR #473 Added missing <random> include
- PR #478 CSV Reader: Add api support for auto column detection, header, mangle_dupe_cols, usecols
- PR #495 Updated README to correct where cffi pytest should be executed
- PR #501 Fix the intermittent segfault caused by the `thousands` and `compression` parameters in the csv reader
- PR #502 Simplify Dockerfile for local dev, eliminate old conda/pip envs
- PR #512 fix bug for `on` parameter in `DataFrame.merge` to allow for None or single column name
- PR #511 Updated python/cudf/bindings/join.pyx to fix cudf merge printing out dtypes
- PR #513 `.gitignore` tweaks
- PR #521 Add `assert_eq` function for testing
- PR #537 Fix CMAKE_CUDA_STANDARD_REQURIED typo in CMakeLists.txt
- PR #447 Fix silent failure in initializing DataFrame from generator
- PR #545 Temporarily disable csv reader thousands test to prevent segfault (test re-enabled in PR #501)
- PR #559 Fix Assertion error while using `applymap` to change the output dtype
- PR #575 Update `print_env.sh` script to better handle missing commands
- PR #612 Prevent an exception from occuring with true division on integer series.
- PR #630 Fix deprecation warning for `pd.core.common.is_categorical_dtype`
- PR #622 Fix Series.append() behaviour when appending values with different numeric dtype
- PR #603 Fix error while creating an empty column using None.
- PR #673 Fix array of strings not being caught in from_pandas
- PR #644 Fix return type and column support of dataframe.quantile()
- PR #634 Fix create `DataFrame.from_pandas()` with numeric column names
- PR #654 Add resolution check for GDF_TIMESTAMP in Join
- PR #648 Enforce one-to-one copy required when using `numba>=0.42.0`
- PR #645 Fix cmake build type handling not setting debug options when CMAKE_BUILD_TYPE=="Debug"
- PR #669 Fix GIL deadlock when launching multiple python threads that make Cython calls
- PR #665 Reworked the hash map to add a way to report the destination partition for a key
- PR #670 CMAKE: Fix env include path taking precedence over libcudf source headers
- PR #674 Check for gdf supported column types
- PR #677 Fix 'gdf_csv_test_Dates' gtest failure due to missing nrows parameter
- PR #604 Fix the parsing errors while reading a csv file using `sep` instead of `delimiter`.
- PR #686 Fix converting nulls to NaT values when converting Series to Pandas/Numpy
- PR #689 CSV Reader: Fix behavior with skiprows+header to match pandas implementation
- PR #691 Fixes Join on empty input DFs
- PR #706 CSV Reader: Fix broken dtype inference when whitespace is in data
- PR #717 CSV reader: fix behavior when parsing a csv file with no data rows
- PR #724 CSV Reader: fix build issue due to parameter type mismatch in a std::max call
- PR #734 Prevents reading undefined memory in gpu_expand_mask_bits numba kernel
- PR #747 CSV Reader: fix an issue where CUDA allocations fail with some large input files
- PR #750 Fix race condition for handling NVStrings in CMake
- PR #719 Fix merge column ordering
- PR #770 Fix issue where RMM submodule pointed to wrong branch and pin other to correct branches
- PR #778 Fix hard coded ABI off setting
- PR #784 Update RMM submodule commit-ish and pip paths
- PR #794 Update `rmm::exec_policy` usage to fix segmentation faults when used as temprory allocator.
- PR #800 Point git submodules to branches of forks instead of exact commits


# cuDF 0.4.0 (05 Dec 2018)

## New Features

- PR #398 add pandas-compatible `DataFrame.shape()` and `Series.shape()`
- PR #394 New documentation feature "10 Minutes to cuDF"
- PR #361 CSV Reader: Add support for strings with delimiters

## Improvements

 - PR #436 Improvements for type_dispatcher and wrapper structs
 - PR #429 Add CHANGELOG.md (this file)
 - PR #266 use faster CUDA-accelerated DataFrame column/Series concatenation.
 - PR #379 new C++ `type_dispatcher` reduces code complexity in supporting many data types.
 - PR #349 Improve performance for creating columns from memoryview objects
 - PR #445 Update reductions to use type_dispatcher. Adds integer types support to sum_of_squares.
 - PR #448 Improve installation instructions in README.md
 - PR #456 Change default CMake build to Release, and added option for disabling compilation of tests

## Bug Fixes

 - PR #444 Fix csv_test CUDA too many resources requested fail.
 - PR #396 added missing output buffer in validity tests for groupbys.
 - PR #408 Dockerfile updates for source reorganization
 - PR #437 Add cffi to Dockerfile conda env, fixes "cannot import name 'librmm'"
 - PR #417 Fix `map_test` failure with CUDA 10
 - PR #414 Fix CMake installation include file paths
 - PR #418 Properly cast string dtypes to programmatic dtypes when instantiating columns
 - PR #427 Fix and tests for Concatenation illegal memory access with nulls


# cuDF 0.3.0 (23 Nov 2018)

## New Features

 - PR #336 CSV Reader string support

## Improvements

 - PR #354 source code refactored for better organization. CMake build system overhaul. Beginning of transition to Cython bindings.
 - PR #290 Add support for typecasting to/from datetime dtype
 - PR #323 Add handling pyarrow boolean arrays in input/out, add tests
 - PR #325 GDF_VALIDITY_UNSUPPORTED now returned for algorithms that don't support non-empty valid bitmasks
 - PR #381 Faster InputTooLarge Join test completes in ms rather than minutes.
 - PR #373 .gitignore improvements
 - PR #367 Doc cleanup & examples for DataFrame methods
 - PR #333 Add Rapids Memory Manager documentation
 - PR #321 Rapids Memory Manager adds file/line location logging and convenience macros
 - PR #334 Implement DataFrame `__copy__` and `__deepcopy__`
 - PR #271 Add NVTX ranges to pygdf
 - PR #311 Document system requirements for conda install

## Bug Fixes

 - PR #337 Retain index on `scale()` function
 - PR #344 Fix test failure due to PyArrow 0.11 Boolean handling
 - PR #364 Remove noexcept from managed_allocator;  CMakeLists fix for NVstrings
 - PR #357 Fix bug that made all series be considered booleans for indexing
 - PR #351 replace conda env configuration for developers
 - PRs #346 #360 Fix CSV reading of negative numbers
 - PR #342 Fix CMake to use conda-installed nvstrings
 - PR #341 Preserve categorical dtype after groupby aggregations
 - PR #315 ReadTheDocs build update to fix missing libcuda.so
 - PR #320 FIX out-of-bounds access error in reductions.cu
 - PR #319 Fix out-of-bounds memory access in libcudf count_valid_bits
 - PR #303 Fix printing empty dataframe


# cuDF 0.2.0 and cuDF 0.1.0

These were initial releases of cuDF based on previously separate pyGDF and libGDF libraries.<|MERGE_RESOLUTION|>--- conflicted
+++ resolved
@@ -120,11 +120,8 @@
 - PR #3243 Use upstream join code in dask_cudf
 - PR #3371 Add `select` method to `table_view`
 - PR #3309 Add java and JNI bindings for search bounds
-<<<<<<< HEAD
 - PR #3380 Concatenate columns of strings
-=======
 - PR #3382 Add fill function for strings column
->>>>>>> 59d8f4d9
 
 ## Bug Fixes
 
