# cuDF 0.8.0 (Date TBD)

## New Features

- PR #1524 Add GPU-accelerated JSON Lines parser with limited feature set
<<<<<<< HEAD
- PR #1569 Add support for Json objects to the JSON Lines reader
- PR #1665 Add the point-in-polygon GIS function
=======
- PR #1569 Add support for JSON objects to the JSON Lines reader
>>>>>>> c862a131
- PR #1654 Add cudf::apply_boolean_mask: faster replacement for gdf_apply_stencil
- PR #1487 cython gather/scatter
- PR #1310 Implemented the slice/split functionality.
- PR #1630 Add Python layer to the GPU-accelerated JSON reader
- PR #1745 Add rounding of numeric columns via Numba

## Improvements

- PR #1422 C++: Added a RAII wrapper for CUDA streams
- PR #1701 Added `unique` method for stringColumns
- PR #1713 Add documentation for Dask-XGBoost
- PR #1666 CSV Reader: Improve performance for files with large number of columns
- PR #1725 Enable the ability to use a single column groupby as its own index

## Bug Fixes

- PR #1465 Fix for test_orc.py and test_sparse_df.py test failures
- PR #1583 Fix underlying issue in `as_index()` that was causing `Series.quantile()` to fail
- PR #1680 Add errors= keyword to drop() to fix cudf-dask bug
- PR #1651 Fix `query` function on empty dataframe
- PR #1616 Fix CategoricalColumn to access categories by index instead of iteration
- PR #1660 Fix bug in `loc` when indexing with a column name (a string)
- PR #1683 ORC reader: fix timestamp conversion to UTC
- PR #1613 Improve CategoricalColumn.fillna(-1) performance
- PR #1642 Fix failure of CSV_TEST gdf_csv_test.SkiprowsNrows on multiuser systems
- PR #1709 Fix handling of `datetime64[ms]` in `dataframe.select_dtypes`
- PR #1704 CSV Reader: Add support for the plus sign in number fields
- PR #1687 CSV reader: return an empty dataframe for zero size input


# cuDF 0.7.1 (11 May 2019)

## New Features

- PR #1702 Lazy load MultiIndex to return groupby performance to near optimal.

## Bug Fixes

- PR #1708 Fix handling of `datetime64[ms]` in `dataframe.select_dtypes`


# cuDF 0.7.0 (10 May 2019)

## New Features

- PR #982 Implement gdf_group_by_without_aggregations and gdf_unique_indices functions
- PR #1142 Add `GDF_BOOL` column type
- PR #1194 Implement overloads for CUDA atomic operations
- PR #1292 Implemented Bitwise binary ops AND, OR, XOR (&, |, ^)
- PR #1235 Add GPU-accelerated Parquet Reader
- PR #1335 Added local_dict arg in `DataFrame.query()`.
- PR #1282 Add Series and DataFrame.describe()
- PR #1356 Rolling windows
- PR #1381 Add DataFrame._get_numeric_data
- PR #1388 Add CODEOWNERS file to auto-request reviews based on where changes are made
- PR #1396 Add DataFrame.drop method
- PR #1413 Add DataFrame.melt method
- PR #1412 Add DataFrame.pop()
- PR #1419 Initial CSV writer function
- PR #1441 Add Series level cumulative ops (cumsum, cummin, cummax, cumprod)
- PR #1420 Add script to build and test on a local gpuCI image
- PR #1440 Add DatetimeColumn.min(), DatetimeColumn.max()
- PR #1455 Add Series.Shift via Numba kernel
- PR #1441 Add Series level cumulative ops (cumsum, cummin, cummax, cumprod)
- PR #1461 Add Python coverage test to gpu build
- PR #1445 Parquet Reader: Add selective reading of rows and row group
- PR #1532 Parquet Reader: Add support for INT96 timestamps
- PR #1516 Add Series and DataFrame.ndim
- PR #1556 Add libcudf C++ transition guide
- PR #1466 Add GPU-accelerated ORC Reader
- PR #1565 Add build script for nightly doc builds
- PR #1508 Add Series isna, isnull, and notna
- PR #1456 Add Series.diff() via Numba kernel
- PR #1588 Add Index `astype` typecasting
- PR #1301 MultiIndex support
- PR #1599 Level keyword supported in groupby
- PR #929 Add support operations to dataframe
- PR #1609 Groupby accept list of Series
- PR #1658 Support `group_keys=True` keyword in groupby method

## Improvements

- PR #1531 Refactor closures as private functions in gpuarrow
- PR #1404 Parquet reader page data decoding speedup
- PR #1076 Use `type_dispatcher` in join, quantiles, filter, segmented sort, radix sort and hash_groupby
- PR #1202 Simplify README.md
- PR #1149 CSV Reader: Change convertStrToValue() functions to `__device__` only
- PR #1238 Improve performance of the CUDA trie used in the CSV reader
- PR #1278 Update CONTRIBUTING for new conda environment yml naming conventions
- PR #1163 Refactored UnaryOps. Reduced API to two functions: `gdf_unary_math` and `gdf_cast`. Added `abs`, `-`, and `~` ops. Changed bindings to Cython
- PR #1284 Update docs version
- PR #1287 add exclude argument to cudf.select_dtype function
- PR #1286 Refactor some of the CSV Reader kernels into generic utility functions
- PR #1291 fillna in `Series.to_gpu_array()` and `Series.to_array()` can accept the scalar too now.
- PR #1005 generic `reduction` and `scan` support
- PR #1349 Replace modernGPU sort join with thrust.
- PR #1363 Add a dataframe.mean(...) that raises NotImplementedError to satisfy `dask.dataframe.utils.is_dataframe_like`
- PR #1319 CSV Reader: Use column wrapper for gdf_column output alloc/dealloc
- PR #1376 Change series quantile default to linear
- PR #1399 Replace CFFI bindings for NVTX functions with Cython bindings
- PR #1407 Rename and cleanup of `gdf_table` to `device_table`
- PR #1389 Refactored `set_null_count()`
- PR #1386 Added macros `GDF_TRY()`, `CUDF_TRY()` and `ASSERT_CUDF_SUCCEEDED()`
- PR #1435 Rework CMake and conda recipes to depend on installed libraries
- PR #1391 Tidy up bit-resolution-operation and bitmask class code
- PR #1439 Add cmake variable to enable compiling CUDA code with -lineinfo
- PR #1462 Add ability to read parquet files from arrow::io::RandomAccessFile
- PR #1453 Convert CSV Reader CFFI to Cython
- PR #1479 Convert Parquet Reader CFFI to Cython
- PR #1397 Add a utility function for producing an overflow-safe kernel launch grid configuration
- PR #1382 Add GPU parsing of nested brackets to cuIO parsing utilities
- PR #1481 Add cudf::table constructor to allocate a set of `gdf_column`s
- PR #1484 Convert GroupBy CFFI to Cython
- PR #1463 Allow and default melt keyword argument var_name to be None
- PR #1486 Parquet Reader: Use device_buffer rather than device_ptr
- PR #1525 Add cudatoolkit conda dependency
- PR #1520 Renamed `src/dataframe` to `src/table` and moved `table.hpp`. Made `types.hpp` to be type declarations only.
- PR #1492 Convert transpose CFFI to Cython
- PR #1495 Convert binary and unary ops CFFI to Cython
- PR #1503 Convert sorting and hashing ops CFFI to Cython
- PR #1522 Use latest release version in update-version CI script
- PR #1533 Remove stale join CFFI, fix memory leaks in join Cython
- PR #1521 Added `row_bitmask` to compute bitmask for rows of a table. Merged `valids_ops.cu` and `bitmask_ops.cu`
- PR #1553 Overload `hash_row` to avoid using intial hash values. Updated `gdf_hash` to select between overloads
- PR #1585 Updated `cudf::table` to maintain own copy of wrapped `gdf_column*`s
- PR #1559 Add `except +` to all Cython function definitions to catch C++ exceptions properly
- PR #1617 `has_nulls` and `column_dtypes` for `cudf::table`
- PR #1590 Remove CFFI from the build / install process entirely
- PR #1536 Convert gpuarrow CFFI to Cython
- PR #1655 Add `Column._pointer` as a way to access underlying `gdf_column*` of a `Column`
- PR #1655 Update readme conda install instructions for cudf version 0.6 and 0.7


## Bug Fixes

- PR #1233 Fix dtypes issue while adding the column to `str` dataframe.
- PR #1254 CSV Reader: fix data type detection for floating-point numbers in scientific notation
- PR #1289 Fix looping over each value instead of each category in concatenation
- PR #1293 Fix Inaccurate error message in join.pyx
- PR #1308 Add atomicCAS overload for `int8_t`, `int16_t`
- PR #1317 Fix catch polymorphic exception by reference in ipc.cu
- PR #1325 Fix dtype of null bitmasks to int8
- PR #1326 Update build documentation to use -DCMAKE_CXX11_ABI=ON
- PR #1334 Add "na_position" argument to CategoricalColumn sort_by_values
- PR #1321 Fix out of bounds warning when checking Bzip2 header
- PR #1359 Add atomicAnd/Or/Xor for integers
- PR #1354 Fix `fillna()` behaviour when replacing values with different dtypes
- PR #1347 Fixed core dump issue while passing dict_dtypes without column names in `cudf.read_csv()`
- PR #1379 Fixed build failure caused due to error: 'col_dtype' may be used uninitialized
- PR #1392 Update cudf Dockerfile and package_versions.sh
- PR #1385 Added INT8 type to `_schema_to_dtype` for use in GpuArrowReader
- PR #1393 Fixed a bug in `gdf_count_nonzero_mask()` for the case of 0 bits to count
- PR #1395 Update CONTRIBUTING to use the environment variable CUDF_HOME
- PR #1416 Fix bug at gdf_quantile_exact and gdf_quantile_appox
- PR #1421 Fix remove creation of series multiple times during `add_column()`
- PR #1405 CSV Reader: Fix memory leaks on read_csv() failure
- PR #1328 Fix CategoricalColumn to_arrow() null mask
- PR #1433 Fix NVStrings/categories includes
- PR #1432 Update NVStrings to 0.7.* to coincide with 0.7 development
- PR #1483 Modify CSV reader to avoid cropping blank quoted characters in non-string fields
- PR #1446 Merge 1275 hotfix from master into branch-0.7
- PR #1447 Fix legacy groupby apply docstring
- PR #1451 Fix hash join estimated result size is not correct
- PR #1454 Fix local build script improperly change directory permissions
- PR #1490 Require Dask 1.1.0+ for `is_dataframe_like` test or skip otherwise.
- PR #1491 Use more specific directories & groups in CODEOWNERS
- PR #1497 Fix Thrust issue on CentOS caused by missing default constructor of host_vector elements
- PR #1498 Add missing include guard to device_atomics.cuh and separated DEVICE_ATOMICS_TEST
- PR #1506 Fix csv-write call to updated NVStrings method
- PR #1510 Added nvstrings `fillna()` function
- PR #1507 Parquet Reader: Default string data to GDF_STRING
- PR #1535 Fix doc issue to ensure correct labelling of cudf.series
- PR #1537 Fix `undefined reference` link error in HashPartitionTest
- PR #1548 Fix ci/local/build.sh README from using an incorrect image example
- PR #1551 CSV Reader: Fix integer column name indexing
- PR #1586 Fix broken `scalar_wrapper::operator==`
- PR #1591 ORC/Parquet Reader: Fix missing import for FileNotFoundError exception
- PR #1573 Parquet Reader: Fix crash due to clash with ORC reader datasource
- PR #1607 Revert change of `column.to_dense_buffer` always return by copy for performance concerns
- PR #1618 ORC reader: fix assert & data output when nrows/skiprows isn't aligned to stripe boundaries
- PR #1631 Fix failure of TYPES_TEST on some gcc-7 based systems.
- PR #1641 CSV Reader: Fix skip_blank_lines behavior with Windows line terminators (\r\n)
- PR #1648 ORC reader: fix non-deterministic output when skiprows is non-zero
- PR #1676 Fix groupby `as_index` behaviour with `MultiIndex`
- PR #1659 Fix bug caused by empty groupbys and multiindex slicing throwing exceptions
- PR #1656 Correct Groupby failure in dask when un-aggregable columns are left in dataframe.
- PR #1689 Fix groupby performance regression
- PR #1694 Add Cython as a runtime dependency since it's required in `setup.py`


# cuDF 0.6.1 (25 Mar 2019)

## Bug Fixes

- PR #1275 Fix CentOS exception in DataFrame.hash_partition from using value "returned" by a void function


# cuDF 0.6.0 (22 Mar 2019)

## New Features

- PR #760 Raise `FileNotFoundError` instead of `GDF_FILE_ERROR` in `read_csv` if the file does not exist
- PR #539 Add Python bindings for replace function
- PR #823 Add Doxygen configuration to enable building HTML documentation for libcudf C/C++ API
- PR #807 CSV Reader: Add byte_range parameter to specify the range in the input file to be read
- PR #857 Add Tail method for Series/DataFrame and update Head method to use iloc
- PR #858 Add series feature hashing support
- PR #871 CSV Reader: Add support for NA values, including user specified strings
- PR #893 Adds PyArrow based parquet readers / writers to Python, fix category dtype handling, fix arrow ingest buffer size issues
- PR #867 CSV Reader: Add support for ignoring blank lines and comment lines
- PR #887 Add Series digitize method
- PR #895 Add Series groupby
- PR #898 Add DataFrame.groupby(level=0) support
- PR #920 Add feather, JSON, HDF5 readers / writers from PyArrow / Pandas
- PR #888 CSV Reader: Add prefix parameter for column names, used when parsing without a header
- PR #913 Add DLPack support: convert between cuDF DataFrame and DLTensor
- PR #939 Add ORC reader from PyArrow
- PR #918 Add Series.groupby(level=0) support
- PR #906 Add binary and comparison ops to DataFrame
- PR #958 Support unary and binary ops on indexes
- PR #964 Add `rename` method to `DataFrame`, `Series`, and `Index`
- PR #985 Add `Series.to_frame` method
- PR #985 Add `drop=` keyword to reset_index method
- PR #994 Remove references to pygdf
- PR #990 Add external series groupby support
- PR #988 Add top-level merge function to cuDF
- PR #992 Add comparison binaryops to DateTime columns
- PR #996 Replace relative path imports with absolute paths in tests
- PR #995 CSV Reader: Add index_col parameter to specify the column name or index to be used as row labels
- PR #1004 Add `from_gpu_matrix` method to DataFrame
- PR #997 Add property index setter
- PR #1007 Replace relative path imports with absolute paths in cudf
- PR #1013 select columns with df.columns
- PR #1016 Rename Series.unique_count() to nunique() to match pandas API
- PR #947 Prefixsum to handle nulls and float types
- PR #1029 Remove rest of relative path imports
- PR #1021 Add filtered selection with assignment for Dataframes
- PR #872 Adding NVCategory support to cudf apis
- PR #1052 Add left/right_index and left/right_on keywords to merge
- PR #1091 Add `indicator=` and `suffixes=` keywords to merge
- PR #1107 Add unsupported keywords to Series.fillna
- PR #1032 Add string support to cuDF python
- PR #1136 Removed `gdf_concat`
- PR #1153 Added function for getting the padded allocation size for valid bitmask
- PR #1148 Add cudf.sqrt for dataframes and Series
- PR #1159 Add Python bindings for libcudf dlpack functions
- PR #1155 Add __array_ufunc__ for DataFrame and Series for sqrt
- PR #1168 to_frame for series accepts a name argument


## Improvements

- PR #1218 Add dask-cudf page to API docs
- PR #892 Add support for heterogeneous types in binary ops with JIT
- PR #730 Improve performance of `gdf_table` constructor
- PR #561 Add Doxygen style comments to Join CUDA functions
- PR #813 unified libcudf API functions by replacing gpu_ with gdf_
- PR #822 Add support for `__cuda_array_interface__` for ingest
- PR #756 Consolidate common helper functions from unordered map and multimap
- PR #753 Improve performance of groupby sum and average, especially for cases with few groups.
- PR #836 Add ingest support for arrow chunked arrays in Column, Series, DataFrame creation
- PR #763 Format doxygen comments for csv_read_arg struct
- PR #532 CSV Reader: Use type dispatcher instead of switch block
- PR #694 Unit test utilities improvements
- PR #878 Add better indexing to Groupby
- PR #554 Add `empty` method and `is_monotonic` attribute to `Index`
- PR #1040 Fixed up Doxygen comment tags
- PR #909 CSV Reader: Avoid host->device->host copy for header row data
- PR #916 Improved unit testing and error checking for `gdf_column_concat`
- PR #941 Replace `numpy` call in `Series.hash_encode` with `numba`
- PR #942 Added increment/decrement operators for wrapper types
- PR #943 Updated `count_nonzero_mask` to return `num_rows` when the mask is null
- PR #952 Added trait to map C++ type to `gdf_dtype`
- PR #966 Updated RMM submodule.
- PR #998 Add IO reader/writer modules to API docs, fix for missing cudf.Series docs
- PR #1017 concatenate along columns for Series and DataFrames
- PR #1002 Support indexing a dataframe with another boolean dataframe
- PR #1018 Better concatenation for Series and Dataframes
- PR #1036 Use Numpydoc style docstrings
- PR #1047 Adding gdf_dtype_extra_info to gdf_column_view_augmented
- PR #1054 Added default ctor to SerialTrieNode to overcome Thrust issue in CentOS7 + CUDA10
- PR #1024 CSV Reader: Add support for hexadecimal integers in integral-type columns
- PR #1033 Update `fillna()` to use libcudf function `gdf_replace_nulls`
- PR #1066 Added inplace assignment for columns and select_dtypes for dataframes
- PR #1026 CSV Reader: Change the meaning and type of the quoting parameter to match Pandas
- PR #1100 Adds `CUDF_EXPECTS` error-checking macro
- PR #1092 Fix select_dtype docstring
- PR #1111 Added cudf::table
- PR #1108 Sorting for datetime columns
- PR #1120 Return a `Series` (not a `Column`) from `Series.cat.set_categories()`
- PR #1128 CSV Reader: The last data row does not need to be line terminated
- PR #1183 Bump Arrow version to 0.12.1
- PR #1208 Default to CXX11_ABI=ON
- PR #1252 Fix NVStrings dependencies for cuda 9.2 and 10.0

## Bug Fixes

- PR #821 Fix flake8 issues revealed by flake8 update
- PR #808 Resolved renamed `d_columns_valids` variable name
- PR #820 CSV Reader: fix the issue where reader adds additional rows when file uses \r\n as a line terminator
- PR #780 CSV Reader: Fix scientific notation parsing and null values for empty quotes
- PR #815 CSV Reader: Fix data parsing when tabs are present in the input CSV file
- PR #850 Fix bug where left joins where the left df has 0 rows causes a crash
- PR #861 Fix memory leak by preserving the boolean mask index
- PR #875 Handle unnamed indexes in to/from arrow functions
- PR #877 Fix ingest of 1 row arrow tables in from arrow function
- PR #876 Added missing `<type_traits>` include
- PR #889 Deleted test_rmm.py which has now moved to RMM repo
- PR #866 Merge v0.5.1 numpy ABI hotfix into 0.6
- PR #917 value_counts return int type on empty columns
- PR #611 Renamed `gdf_reduce_optimal_output_size()` -> `gdf_reduction_get_intermediate_output_size()`
- PR #923 fix index for negative slicing for cudf dataframe and series
- PR #927 CSV Reader: Fix category GDF_CATEGORY hashes not being computed properly
- PR #921 CSV Reader: Fix parsing errors with delim_whitespace, quotations in the header row, unnamed columns
- PR #933 Fix handling objects of all nulls in series creation
- PR #940 CSV Reader: Fix an issue where the last data row is missing when using byte_range
- PR #945 CSV Reader: Fix incorrect datetime64 when milliseconds or space separator are used
- PR #959 Groupby: Problem with column name lookup
- PR #950 Converting dataframe/recarry with non-contiguous arrays
- PR #963 CSV Reader: Fix another issue with missing data rows when using byte_range
- PR #999 Fix 0 sized kernel launches and empty sort_index exception
- PR #993 Fix dtype in selecting 0 rows from objects
- PR #1009 Fix performance regression in `to_pandas` method on DataFrame
- PR #1008 Remove custom dask communication approach
- PR #1001 CSV Reader: Fix a memory access error when reading a large (>2GB) file with date columns
- PR #1019 Binary Ops: Fix error when one input column has null mask but other doesn't
- PR #1014 CSV Reader: Fix false positives in bool value detection
- PR #1034 CSV Reader: Fix parsing floating point precision and leading zero exponents
- PR #1044 CSV Reader: Fix a segfault when byte range aligns with a page
- PR #1058 Added support for `DataFrame.loc[scalar]`
- PR #1060 Fix column creation with all valid nan values
- PR #1073 CSV Reader: Fix an issue where a column name includes the return character
- PR #1090 Updating Doxygen Comments
- PR #1080 Fix dtypes returned from loc / iloc because of lists
- PR #1102 CSV Reader: Minor fixes and memory usage improvements
- PR #1174: Fix release script typo
- PR #1137 Add prebuild script for CI
- PR #1118 Enhanced the `DataFrame.from_records()` feature
- PR #1129 Fix join performance with index parameter from using numpy array
- PR #1145 Issue with .agg call on multi-column dataframes
- PR #908 Some testing code cleanup
- PR #1167 Fix issue with null_count not being set after inplace fillna()
- PR #1184 Fix iloc performance regression
- PR #1185 Support left_on/right_on and also on=str in merge
- PR #1200 Fix allocating bitmasks with numba instead of rmm in allocate_mask function
- PR #1213 Fix bug with csv reader requesting subset of columns using wrong datatype
- PR #1223 gpuCI: Fix label on rapidsai channel on gpu build scripts
- PR #1242 Add explicit Thrust exec policy to fix NVCATEGORY_TEST segfault on some platforms
- PR #1246 Fix categorical tests that failed due to bad implicit type conversion
- PR #1255 Fix overwriting conda package main label uploads
- PR #1259 Add dlpack includes to pip build


# cuDF 0.5.1 (05 Feb 2019)

## Bug Fixes

- PR #842 Avoid using numpy via cimport to prevent ABI issues in Cython compilation


# cuDF 0.5.0 (28 Jan 2019)

## New Features

- PR #722 Add bzip2 decompression support to `read_csv()`
- PR #693 add ZLIB-based GZIP/ZIP support to `read_csv_strings()`
- PR #411 added null support to gdf_order_by (new API) and cudf_table::sort
- PR #525 Added GitHub Issue templates for bugs, documentation, new features, and questions
- PR #501 CSV Reader: Add support for user-specified decimal point and thousands separator to read_csv_strings()
- PR #455 CSV Reader: Add support for user-specified decimal point and thousands separator to read_csv()
- PR #439 add `DataFrame.drop` method similar to pandas
- PR #356 add `DataFrame.transpose` method and `DataFrame.T` property similar to pandas
- PR #505 CSV Reader: Add support for user-specified boolean values
- PR #350 Implemented Series replace function
- PR #490 Added print_env.sh script to gather relevant environment details when reporting cuDF issues
- PR #474 add ZLIB-based GZIP/ZIP support to `read_csv()`
- PR #547 Added melt similar to `pandas.melt()`
- PR #491 Add CI test script to check for updates to CHANGELOG.md in PRs
- PR #550 Add CI test script to check for style issues in PRs
- PR #558 Add CI scripts for cpu-based conda and gpu-based test builds
- PR #524 Add Boolean Indexing
- PR #564 Update python `sort_values` method to use updated libcudf `gdf_order_by` API
- PR #509 CSV Reader: Input CSV file can now be passed in as a text or a binary buffer
- PR #607 Add `__iter__` and iteritems to DataFrame class
- PR #643 added a new api gdf_replace_nulls that allows a user to replace nulls in a column

## Improvements

- PR #426 Removed sort-based groupby and refactored existing groupby APIs. Also improves C++/CUDA compile time.
- PR #461 Add `CUDF_HOME` variable in README.md to replace relative pathing.
- PR #472 RMM: Created centralized rmm::device_vector alias and rmm::exec_policy
- PR #500 Improved the concurrent hash map class to support partitioned (multi-pass) hash table building.
- PR #454 Improve CSV reader docs and examples
- PR #465 Added templated C++ API for RMM to avoid explicit cast to `void**`
- PR #513 `.gitignore` tweaks
- PR #521 Add `assert_eq` function for testing
- PR #502 Simplify Dockerfile for local dev, eliminate old conda/pip envs
- PR #549 Adds `-rdynamic` compiler flag to nvcc for Debug builds
- PR #472 RMM: Created centralized rmm::device_vector alias and rmm::exec_policy
- PR #577 Added external C++ API for scatter/gather functions
- PR #500 Improved the concurrent hash map class to support partitioned (multi-pass) hash table building
- PR #583 Updated `gdf_size_type` to `int`
- PR #500 Improved the concurrent hash map class to support partitioned (multi-pass) hash table building
- PR #617 Added .dockerignore file. Prevents adding stale cmake cache files to the docker container
- PR #658 Reduced `JOIN_TEST` time by isolating overflow test of hash table size computation
- PR #664 Added Debuging instructions to README
- PR #651 Remove noqa marks in `__init__.py` files
- PR #671 CSV Reader: uncompressed buffer input can be parsed without explicitly specifying compression as None
- PR #684 Make RMM a submodule
- PR #718 Ensure sum, product, min, max methods pandas compatibility on empty datasets
- PR #720 Refactored Index classes to make them more Pandas-like, added CategoricalIndex
- PR #749 Improve to_arrow and from_arrow Pandas compatibility
- PR #766 Remove TravisCI references, remove unused variables from CMake, fix ARROW_VERSION in Cmake
- PR #773 Add build-args back to Dockerfile and handle dependencies based on environment yml file
- PR #781 Move thirdparty submodules to root and symlink in /cpp
- PR #843 Fix broken cudf/python API examples, add new methods to the API index

## Bug Fixes

- PR #569 CSV Reader: Fix days being off-by-one when parsing some dates
- PR #531 CSV Reader: Fix incorrect parsing of quoted numbers
- PR #465 Added templated C++ API for RMM to avoid explicit cast to `void**`
- PR #473 Added missing <random> include
- PR #478 CSV Reader: Add api support for auto column detection, header, mangle_dupe_cols, usecols
- PR #495 Updated README to correct where cffi pytest should be executed
- PR #501 Fix the intermittent segfault caused by the `thousands` and `compression` parameters in the csv reader
- PR #502 Simplify Dockerfile for local dev, eliminate old conda/pip envs
- PR #512 fix bug for `on` parameter in `DataFrame.merge` to allow for None or single column name
- PR #511 Updated python/cudf/bindings/join.pyx to fix cudf merge printing out dtypes
- PR #513 `.gitignore` tweaks
- PR #521 Add `assert_eq` function for testing
- PR #537 Fix CMAKE_CUDA_STANDARD_REQURIED typo in CMakeLists.txt
- PR #447 Fix silent failure in initializing DataFrame from generator
- PR #545 Temporarily disable csv reader thousands test to prevent segfault (test re-enabled in PR #501)
- PR #559 Fix Assertion error while using `applymap` to change the output dtype
- PR #575 Update `print_env.sh` script to better handle missing commands
- PR #612 Prevent an exception from occuring with true division on integer series.
- PR #630 Fix deprecation warning for `pd.core.common.is_categorical_dtype`
- PR #622 Fix Series.append() behaviour when appending values with different numeric dtype
- PR #603 Fix error while creating an empty column using None.
- PR #673 Fix array of strings not being caught in from_pandas
- PR #644 Fix return type and column support of dataframe.quantile()
- PR #634 Fix create `DataFrame.from_pandas()` with numeric column names
- PR #654 Add resolution check for GDF_TIMESTAMP in Join
- PR #648 Enforce one-to-one copy required when using `numba>=0.42.0`
- PR #645 Fix cmake build type handling not setting debug options when CMAKE_BUILD_TYPE=="Debug"
- PR #669 Fix GIL deadlock when launching multiple python threads that make Cython calls
- PR #665 Reworked the hash map to add a way to report the destination partition for a key
- PR #670 CMAKE: Fix env include path taking precedence over libcudf source headers
- PR #674 Check for gdf supported column types
- PR #677 Fix 'gdf_csv_test_Dates' gtest failure due to missing nrows parameter
- PR #604 Fix the parsing errors while reading a csv file using `sep` instead of `delimiter`.
- PR #686 Fix converting nulls to NaT values when converting Series to Pandas/Numpy
- PR #689 CSV Reader: Fix behavior with skiprows+header to match pandas implementation
- PR #691 Fixes Join on empty input DFs
- PR #706 CSV Reader: Fix broken dtype inference when whitespace is in data
- PR #717 CSV reader: fix behavior when parsing a csv file with no data rows
- PR #724 CSV Reader: fix build issue due to parameter type mismatch in a std::max call
- PR #734 Prevents reading undefined memory in gpu_expand_mask_bits numba kernel
- PR #747 CSV Reader: fix an issue where CUDA allocations fail with some large input files
- PR #750 Fix race condition for handling NVStrings in CMake
- PR #719 Fix merge column ordering
- PR #770 Fix issue where RMM submodule pointed to wrong branch and pin other to correct branches
- PR #778 Fix hard coded ABI off setting
- PR #784 Update RMM submodule commit-ish and pip paths
- PR #794 Update `rmm::exec_policy` usage to fix segmentation faults when used as temprory allocator.
- PR #800 Point git submodules to branches of forks instead of exact commits


# cuDF 0.4.0 (05 Dec 2018)

## New Features

- PR #398 add pandas-compatible `DataFrame.shape()` and `Series.shape()`
- PR #394 New documentation feature "10 Minutes to cuDF"
- PR #361 CSV Reader: Add support for strings with delimiters

## Improvements

 - PR #436 Improvements for type_dispatcher and wrapper structs
 - PR #429 Add CHANGELOG.md (this file)
 - PR #266 use faster CUDA-accelerated DataFrame column/Series concatenation.
 - PR #379 new C++ `type_dispatcher` reduces code complexity in supporting many data types.
 - PR #349 Improve performance for creating columns from memoryview objects
 - PR #445 Update reductions to use type_dispatcher. Adds integer types support to sum_of_squares.
 - PR #448 Improve installation instructions in README.md
 - PR #456 Change default CMake build to Release, and added option for disabling compilation of tests

## Bug Fixes

 - PR #444 Fix csv_test CUDA too many resources requested fail.
 - PR #396 added missing output buffer in validity tests for groupbys.
 - PR #408 Dockerfile updates for source reorganization
 - PR #437 Add cffi to Dockerfile conda env, fixes "cannot import name 'librmm'"
 - PR #417 Fix `map_test` failure with CUDA 10
 - PR #414 Fix CMake installation include file paths
 - PR #418 Properly cast string dtypes to programmatic dtypes when instantiating columns
 - PR #427 Fix and tests for Concatenation illegal memory access with nulls


# cuDF 0.3.0 (23 Nov 2018)

## New Features

 - PR #336 CSV Reader string support

## Improvements

 - PR #354 source code refactored for better organization. CMake build system overhaul. Beginning of transition to Cython bindings.
 - PR #290 Add support for typecasting to/from datetime dtype
 - PR #323 Add handling pyarrow boolean arrays in input/out, add tests
 - PR #325 GDF_VALIDITY_UNSUPPORTED now returned for algorithms that don't support non-empty valid bitmasks
 - PR #381 Faster InputTooLarge Join test completes in ms rather than minutes.
 - PR #373 .gitignore improvements
 - PR #367 Doc cleanup & examples for DataFrame methods
 - PR #333 Add Rapids Memory Manager documentation
 - PR #321 Rapids Memory Manager adds file/line location logging and convenience macros
 - PR #334 Implement DataFrame `__copy__` and `__deepcopy__`
 - PR #271 Add NVTX ranges to pygdf
 - PR #311 Document system requirements for conda install

## Bug Fixes

 - PR #337 Retain index on `scale()` function
 - PR #344 Fix test failure due to PyArrow 0.11 Boolean handling
 - PR #364 Remove noexcept from managed_allocator;  CMakeLists fix for NVstrings
 - PR #357 Fix bug that made all series be considered booleans for indexing
 - PR #351 replace conda env configuration for developers
 - PRs #346 #360 Fix CSV reading of negative numbers
 - PR #342 Fix CMake to use conda-installed nvstrings
 - PR #341 Preserve categorical dtype after groupby aggregations
 - PR #315 ReadTheDocs build update to fix missing libcuda.so
 - PR #320 FIX out-of-bounds access error in reductions.cu
 - PR #319 Fix out-of-bounds memory access in libcudf count_valid_bits
 - PR #303 Fix printing empty dataframe


# cuDF 0.2.0 and cuDF 0.1.0

These were initial releases of cuDF based on previously separate pyGDF and libGDF libraries.<|MERGE_RESOLUTION|>--- conflicted
+++ resolved
@@ -3,17 +3,13 @@
 ## New Features
 
 - PR #1524 Add GPU-accelerated JSON Lines parser with limited feature set
-<<<<<<< HEAD
 - PR #1569 Add support for Json objects to the JSON Lines reader
-- PR #1665 Add the point-in-polygon GIS function
-=======
-- PR #1569 Add support for JSON objects to the JSON Lines reader
->>>>>>> c862a131
 - PR #1654 Add cudf::apply_boolean_mask: faster replacement for gdf_apply_stencil
 - PR #1487 cython gather/scatter
 - PR #1310 Implemented the slice/split functionality.
 - PR #1630 Add Python layer to the GPU-accelerated JSON reader
 - PR #1745 Add rounding of numeric columns via Numba
+- PR #1665 Add the point-in-polygon GIS function
 
 ## Improvements
 
