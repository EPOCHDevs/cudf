# cuDF 0.8.0 (Date TBD)

## New Features

- PR #1524 Add GPU-accelerated JSON Lines parser with limited feature set
- PR #1569 Add support for Json objects to the JSON Lines reader

## Improvements

...

## Bug Fixes

- PR #1583 Fix underlying issue in `as_index()` that was causing `Series.quantile()` to fail
<<<<<<< HEAD
- PR #1651 Fix `query` function on empty dataframe
=======
>>>>>>> 12a1f3ad


# cuDF 0.7.0 (Date TBD)

## New Features

- PR #982 Implement gdf_group_by_without_aggregations and gdf_unique_indices functions
- PR #1142 Add `GDF_BOOL` column type
- PR #1194 Implement overloads for CUDA atomic operations
- PR #1292 Implemented Bitwise binary ops AND, OR, XOR (&, |, ^)
- PR #1235 Add GPU-accelerated Parquet Reader
- PR #1335 Added local_dict arg in `DataFrame.query()`.
- PR #1282 Add Series and DataFrame.describe()
- PR #1356 Rolling windows
- PR #1381 Add DataFrame._get_numeric_data
- PR #1388 Add CODEOWNERS file to auto-request reviews based on where changes are made
- PR #1396 Add DataFrame.drop method
- PR #1413 Add DataFrame.melt method
- PR #1412 Add DataFrame.pop()
- PR #1419 Initial CSV writer function
- PR #1441 Add Series level cumulative ops (cumsum, cummin, cummax, cumprod)
- PR #1420 Add script to build and test on a local gpuCI image
- PR #1440 Add DatetimeColumn.min(), DatetimeColumn.max()
- PR #1455 Add Series.Shift via Numba kernel
- PR #1441 Add Series level cumulative ops (cumsum, cummin, cummax, cumprod)
- PR #1461 Add Python coverage test to gpu build
- PR #1445 Parquet Reader: Add selective reading of rows and row group
- PR #1532 Parquet Reader: Add support for INT96 timestamps
- PR #1516 Add Series and DataFrame.ndim
- PR #1556 Add libcudf C++ transition guide
- PR #1466 Add GPU-accelerated ORC Reader
- PR #1565 Add build script for nightly doc builds
- PR #1508 Add Series isna, isnull, and notna
- PR #1456 Add Series.diff() via Numba kernel
- PR #1588 Add Index `astype` typecasting
- PR #1301 MultiIndex support
- PR #1599 Level keyword supported in groupby
- PR #929 Add support operations to dataframe
- PR #1609 Groupby accept list of Series

## Improvements

- PR #1531 Refactor closures as private functions in gpuarrow
- PR #1404 Parquet reader page data decoding speedup
- PR #1076 Use `type_dispatcher` in join, quantiles, filter, segmented sort, radix sort and hash_groupby
- PR #1202 Simplify README.md
- PR #1149 CSV Reader: Change convertStrToValue() functions to `__device__` only
- PR #1238 Improve performance of the CUDA trie used in the CSV reader
- PR #1278 Update CONTRIBUTING for new conda environment yml naming conventions
- PR #1163 Refactored UnaryOps. Reduced API to two functions: `gdf_unary_math` and `gdf_cast`. Added `abs`, `-`, and `~` ops. Changed bindings to Cython
- PR #1284 Update docs version
- PR #1287 add exclude argument to cudf.select_dtype function
- PR #1286 Refactor some of the CSV Reader kernels into generic utility functions
- PR #1291 fillna in `Series.to_gpu_array()` and `Series.to_array()` can accept the scalar too now.
- PR #1005 generic `reduction` and `scan` support
- PR #1349 Replace modernGPU sort join with thrust.
- PR #1363 Add a dataframe.mean(...) that raises NotImplementedError to satisfy `dask.dataframe.utils.is_dataframe_like`
- PR #1319 CSV Reader: Use column wrapper for gdf_column output alloc/dealloc
- PR #1376 Change series quantile default to linear
- PR #1399 Replace CFFI bindings for NVTX functions with Cython bindings
- PR #1407 Rename and cleanup of `gdf_table` to `device_table`
- PR #1389 Refactored `set_null_count()`
- PR #1386 Added macros `GDF_TRY()`, `CUDF_TRY()` and `ASSERT_CUDF_SUCCEEDED()`
- PR #1435 Rework CMake and conda recipes to depend on installed libraries
- PR #1391 Tidy up bit-resolution-operation and bitmask class code
- PR #1439 Add cmake variable to enable compiling CUDA code with -lineinfo
- PR #1462 Add ability to read parquet files from arrow::io::RandomAccessFile
- PR #1453 Convert CSV Reader CFFI to Cython
- PR #1479 Convert Parquet Reader CFFI to Cython
- PR #1397 Add a utility function for producing an overflow-safe kernel launch grid configuration
- PR #1382 Add GPU parsing of nested brackets to cuIO parsing utilities
- PR #1481 Add cudf::table constructor to allocate a set of `gdf_column`s
- PR #1484 Convert GroupBy CFFI to Cython
- PR #1463 Allow and default melt keyword argument var_name to be None
- PR #1486 Parquet Reader: Use device_buffer rather than device_ptr
- PR #1525 Add cudatoolkit conda dependency
- PR #1520 Renamed `src/dataframe` to `src/table` and moved `table.hpp`. Made `types.hpp` to be type declarations only.
- PR #1492 Convert transpose CFFI to Cython
- PR #1495 Convert binary and unary ops CFFI to Cython
- PR #1503 Convert sorting and hashing ops CFFI to Cython
- PR #1522 Use latest release version in update-version CI script
- PR #1533 Remove stale join CFFI, fix memory leaks in join Cython
- PR #1521 Added `row_bitmask` to compute bitmask for rows of a table. Merged `valids_ops.cu` and `bitmask_ops.cu`
- PR #1553 Overload `hash_row` to avoid using intial hash values. Updated `gdf_hash` to select between overloads
- PR #1585 Updated `cudf::table` to maintain own copy of wrapped `gdf_column*`s
- PR #1559 Add `except +` to all Cython function definitions to catch C++ exceptions properly
- PR #1617 `has_nulls` and `column_dtypes` for `cudf::table`
- PR #1590 Remove CFFI from the build / install process entirely
- PR #1536 Convert gpuarrow CFFI to Cython

## Bug Fixes

- PR #1233 Fix dtypes issue while adding the column to `str` dataframe.
- PR #1254 CSV Reader: fix data type detection for floating-point numbers in scientific notation
- PR #1289 Fix looping over each value instead of each category in concatenation
- PR #1293 Fix Inaccurate error message in join.pyx
- PR #1308 Add atomicCAS overload for `int8_t`, `int16_t`
- PR #1317 Fix catch polymorphic exception by reference in ipc.cu
- PR #1325 Fix dtype of null bitmasks to int8
- PR #1326 Update build documentation to use -DCMAKE_CXX11_ABI=ON
- PR #1334 Add "na_position" argument to CategoricalColumn sort_by_values
- PR #1321 Fix out of bounds warning when checking Bzip2 header
- PR #1359 Add atomicAnd/Or/Xor for integers
- PR #1354 Fix `fillna()` behaviour when replacing values with different dtypes
- PR #1347 Fixed core dump issue while passing dict_dtypes without column names in `cudf.read_csv()`
- PR #1379 Fixed build failure caused due to error: 'col_dtype' may be used uninitialized
- PR #1392 Update cudf Dockerfile and package_versions.sh
- PR #1385 Added INT8 type to `_schema_to_dtype` for use in GpuArrowReader
- PR #1393 Fixed a bug in `gdf_count_nonzero_mask()` for the case of 0 bits to count
- PR #1395 Update CONTRIBUTING to use the environment variable CUDF_HOME
- PR #1416 Fix bug at gdf_quantile_exact and gdf_quantile_appox
- PR #1421 Fix remove creation of series multiple times during `add_column()`
- PR #1405 CSV Reader: Fix memory leaks on read_csv() failure
- PR #1328 Fix CategoricalColumn to_arrow() null mask
- PR #1433 Fix NVStrings/categories includes
- PR #1432 Update NVStrings to 0.7.* to coincide with 0.7 development
- PR #1483 Modify CSV reader to avoid cropping blank quoted characters in non-string fields
- PR #1446 Merge 1275 hotfix from master into branch-0.7
- PR #1447 Fix legacy groupby apply docstring
- PR #1451 Fix hash join estimated result size is not correct
- PR #1454 Fix local build script improperly change directory permissions
- PR #1490 Require Dask 1.1.0+ for `is_dataframe_like` test or skip otherwise.
- PR #1491 Use more specific directories & groups in CODEOWNERS
- PR #1497 Fix Thrust issue on CentOS caused by missing default constructor of host_vector elements
- PR #1498 Add missing include guard to device_atomics.cuh and separated DEVICE_ATOMICS_TEST
- PR #1506 Fix csv-write call to updated NVStrings method
- PR #1510 Added nvstrings `fillna()` function
- PR #1507 Parquet Reader: Default string data to GDF_STRING
- PR #1535 Fix doc issue to ensure correct labelling of cudf.series
- PR #1537 Fix `undefined reference` link error in HashPartitionTest
- PR #1548 Fix ci/local/build.sh README from using an incorrect image example
- PR #1551 CSV Reader: Fix integer column name indexing
- PR #1586 Fix broken `scalar_wrapper::operator==`
- PR #1591 ORC/Parquet Reader: Fix missing import for FileNotFoundError exception
- PR #1573 Parquet Reader: Fix crash due to clash with ORC reader datasource
- PR #1607 Revert change of `column.to_dense_buffer` always return by copy for performance concerns
- PR #1618 ORC reader: fix assert & data output when nrows/skiprows isn't aligned to stripe boundaries
- PR #1631 Fix failure of TYPES_TEST on some gcc-7 based systems.
- PR #1641 CSV Reader: Fix skip_blank_lines behavior with Windows line terminators (\r\n) 
- PR #1648 ORC reader: fix non-deterministic output when skiprows is non-zero


# cuDF 0.6.1 (25 Mar 2019)

## Bug Fixes

- PR #1275 Fix CentOS exception in DataFrame.hash_partition from using value "returned" by a void function


# cuDF 0.6.0 (22 Mar 2019)

## New Features

- PR #760 Raise `FileNotFoundError` instead of `GDF_FILE_ERROR` in `read_csv` if the file does not exist
- PR #539 Add Python bindings for replace function
- PR #823 Add Doxygen configuration to enable building HTML documentation for libcudf C/C++ API
- PR #807 CSV Reader: Add byte_range parameter to specify the range in the input file to be read
- PR #857 Add Tail method for Series/DataFrame and update Head method to use iloc
- PR #858 Add series feature hashing support
- PR #871 CSV Reader: Add support for NA values, including user specified strings
- PR #893 Adds PyArrow based parquet readers / writers to Python, fix category dtype handling, fix arrow ingest buffer size issues
- PR #867 CSV Reader: Add support for ignoring blank lines and comment lines
- PR #887 Add Series digitize method
- PR #895 Add Series groupby
- PR #898 Add DataFrame.groupby(level=0) support
- PR #920 Add feather, JSON, HDF5 readers / writers from PyArrow / Pandas
- PR #888 CSV Reader: Add prefix parameter for column names, used when parsing without a header
- PR #913 Add DLPack support: convert between cuDF DataFrame and DLTensor
- PR #939 Add ORC reader from PyArrow
- PR #918 Add Series.groupby(level=0) support
- PR #906 Add binary and comparison ops to DataFrame
- PR #958 Support unary and binary ops on indexes
- PR #964 Add `rename` method to `DataFrame`, `Series`, and `Index`
- PR #985 Add `Series.to_frame` method
- PR #985 Add `drop=` keyword to reset_index method
- PR #994 Remove references to pygdf
- PR #990 Add external series groupby support
- PR #988 Add top-level merge function to cuDF
- PR #992 Add comparison binaryops to DateTime columns
- PR #996 Replace relative path imports with absolute paths in tests
- PR #995 CSV Reader: Add index_col parameter to specify the column name or index to be used as row labels
- PR #1004 Add `from_gpu_matrix` method to DataFrame
- PR #997 Add property index setter
- PR #1007 Replace relative path imports with absolute paths in cudf
- PR #1013 select columns with df.columns
- PR #1016 Rename Series.unique_count() to nunique() to match pandas API
- PR #947 Prefixsum to handle nulls and float types
- PR #1029 Remove rest of relative path imports
- PR #1021 Add filtered selection with assignment for Dataframes
- PR #872 Adding NVCategory support to cudf apis
- PR #1052 Add left/right_index and left/right_on keywords to merge
- PR #1091 Add `indicator=` and `suffixes=` keywords to merge
- PR #1107 Add unsupported keywords to Series.fillna
- PR #1032 Add string support to cuDF python
- PR #1136 Removed `gdf_concat`
- PR #1153 Added function for getting the padded allocation size for valid bitmask
- PR #1148 Add cudf.sqrt for dataframes and Series
- PR #1159 Add Python bindings for libcudf dlpack functions
- PR #1155 Add __array_ufunc__ for DataFrame and Series for sqrt
- PR #1168 to_frame for series accepts a name argument


## Improvements

- PR #1218 Add dask-cudf page to API docs
- PR #892 Add support for heterogeneous types in binary ops with JIT
- PR #730 Improve performance of `gdf_table` constructor
- PR #561 Add Doxygen style comments to Join CUDA functions
- PR #813 unified libcudf API functions by replacing gpu_ with gdf_
- PR #822 Add support for `__cuda_array_interface__` for ingest
- PR #756 Consolidate common helper functions from unordered map and multimap
- PR #753 Improve performance of groupby sum and average, especially for cases with few groups.
- PR #836 Add ingest support for arrow chunked arrays in Column, Series, DataFrame creation
- PR #763 Format doxygen comments for csv_read_arg struct
- PR #532 CSV Reader: Use type dispatcher instead of switch block
- PR #694 Unit test utilities improvements
- PR #878 Add better indexing to Groupby
- PR #554 Add `empty` method and `is_monotonic` attribute to `Index`
- PR #1040 Fixed up Doxygen comment tags
- PR #909 CSV Reader: Avoid host->device->host copy for header row data
- PR #916 Improved unit testing and error checking for `gdf_column_concat`
- PR #941 Replace `numpy` call in `Series.hash_encode` with `numba`
- PR #942 Added increment/decrement operators for wrapper types
- PR #943 Updated `count_nonzero_mask` to return `num_rows` when the mask is null
- PR #952 Added trait to map C++ type to `gdf_dtype`
- PR #966 Updated RMM submodule.
- PR #998 Add IO reader/writer modules to API docs, fix for missing cudf.Series docs
- PR #1017 concatenate along columns for Series and DataFrames
- PR #1002 Support indexing a dataframe with another boolean dataframe
- PR #1018 Better concatenation for Series and Dataframes
- PR #1036 Use Numpydoc style docstrings
- PR #1047 Adding gdf_dtype_extra_info to gdf_column_view_augmented
- PR #1054 Added default ctor to SerialTrieNode to overcome Thrust issue in CentOS7 + CUDA10
- PR #1024 CSV Reader: Add support for hexadecimal integers in integral-type columns
- PR #1033 Update `fillna()` to use libcudf function `gdf_replace_nulls`
- PR #1066 Added inplace assignment for columns and select_dtypes for dataframes
- PR #1026 CSV Reader: Change the meaning and type of the quoting parameter to match Pandas
- PR #1100 Adds `CUDF_EXPECTS` error-checking macro
- PR #1092 Fix select_dtype docstring
- PR #1111 Added cudf::table
- PR #1108 Sorting for datetime columns
- PR #1120 Return a `Series` (not a `Column`) from `Series.cat.set_categories()`
- PR #1128 CSV Reader: The last data row does not need to be line terminated
- PR #1183 Bump Arrow version to 0.12.1
- PR #1208 Default to CXX11_ABI=ON
- PR #1252 Fix NVStrings dependencies for cuda 9.2 and 10.0

## Bug Fixes

- PR #821 Fix flake8 issues revealed by flake8 update
- PR #808 Resolved renamed `d_columns_valids` variable name
- PR #820 CSV Reader: fix the issue where reader adds additional rows when file uses \r\n as a line terminator
- PR #780 CSV Reader: Fix scientific notation parsing and null values for empty quotes
- PR #815 CSV Reader: Fix data parsing when tabs are present in the input CSV file
- PR #850 Fix bug where left joins where the left df has 0 rows causes a crash
- PR #861 Fix memory leak by preserving the boolean mask index
- PR #875 Handle unnamed indexes in to/from arrow functions
- PR #877 Fix ingest of 1 row arrow tables in from arrow function
- PR #876 Added missing `<type_traits>` include
- PR #889 Deleted test_rmm.py which has now moved to RMM repo
- PR #866 Merge v0.5.1 numpy ABI hotfix into 0.6
- PR #917 value_counts return int type on empty columns
- PR #611 Renamed `gdf_reduce_optimal_output_size()` -> `gdf_reduction_get_intermediate_output_size()`
- PR #923 fix index for negative slicing for cudf dataframe and series
- PR #927 CSV Reader: Fix category GDF_CATEGORY hashes not being computed properly
- PR #921 CSV Reader: Fix parsing errors with delim_whitespace, quotations in the header row, unnamed columns
- PR #933 Fix handling objects of all nulls in series creation
- PR #940 CSV Reader: Fix an issue where the last data row is missing when using byte_range
- PR #945 CSV Reader: Fix incorrect datetime64 when milliseconds or space separator are used
- PR #959 Groupby: Problem with column name lookup
- PR #950 Converting dataframe/recarry with non-contiguous arrays
- PR #963 CSV Reader: Fix another issue with missing data rows when using byte_range
- PR #999 Fix 0 sized kernel launches and empty sort_index exception
- PR #993 Fix dtype in selecting 0 rows from objects
- PR #1009 Fix performance regression in `to_pandas` method on DataFrame
- PR #1008 Remove custom dask communication approach
- PR #1001 CSV Reader: Fix a memory access error when reading a large (>2GB) file with date columns
- PR #1019 Binary Ops: Fix error when one input column has null mask but other doesn't
- PR #1014 CSV Reader: Fix false positives in bool value detection
- PR #1034 CSV Reader: Fix parsing floating point precision and leading zero exponents
- PR #1044 CSV Reader: Fix a segfault when byte range aligns with a page
- PR #1058 Added support for `DataFrame.loc[scalar]`
- PR #1060 Fix column creation with all valid nan values
- PR #1073 CSV Reader: Fix an issue where a column name includes the return character
- PR #1090 Updating Doxygen Comments
- PR #1080 Fix dtypes returned from loc / iloc because of lists
- PR #1102 CSV Reader: Minor fixes and memory usage improvements
- PR #1174: Fix release script typo
- PR #1137 Add prebuild script for CI
- PR #1118 Enhanced the `DataFrame.from_records()` feature
- PR #1129 Fix join performance with index parameter from using numpy array
- PR #1145 Issue with .agg call on multi-column dataframes
- PR #908 Some testing code cleanup
- PR #1167 Fix issue with null_count not being set after inplace fillna()
- PR #1184 Fix iloc performance regression
- PR #1185 Support left_on/right_on and also on=str in merge
- PR #1200 Fix allocating bitmasks with numba instead of rmm in allocate_mask function
- PR #1213 Fix bug with csv reader requesting subset of columns using wrong datatype
- PR #1223 gpuCI: Fix label on rapidsai channel on gpu build scripts
- PR #1242 Add explicit Thrust exec policy to fix NVCATEGORY_TEST segfault on some platforms
- PR #1246 Fix categorical tests that failed due to bad implicit type conversion
- PR #1255 Fix overwriting conda package main label uploads
- PR #1259 Add dlpack includes to pip build


# cuDF 0.5.1 (05 Feb 2019)

## Bug Fixes

- PR #842 Avoid using numpy via cimport to prevent ABI issues in Cython compilation


# cuDF 0.5.0 (28 Jan 2019)

## New Features

- PR #722 Add bzip2 decompression support to `read_csv()`
- PR #693 add ZLIB-based GZIP/ZIP support to `read_csv_strings()`
- PR #411 added null support to gdf_order_by (new API) and cudf_table::sort
- PR #525 Added GitHub Issue templates for bugs, documentation, new features, and questions
- PR #501 CSV Reader: Add support for user-specified decimal point and thousands separator to read_csv_strings()
- PR #455 CSV Reader: Add support for user-specified decimal point and thousands separator to read_csv()
- PR #439 add `DataFrame.drop` method similar to pandas
- PR #356 add `DataFrame.transpose` method and `DataFrame.T` property similar to pandas
- PR #505 CSV Reader: Add support for user-specified boolean values
- PR #350 Implemented Series replace function
- PR #490 Added print_env.sh script to gather relevant environment details when reporting cuDF issues
- PR #474 add ZLIB-based GZIP/ZIP support to `read_csv()`
- PR #547 Added melt similar to `pandas.melt()`
- PR #491 Add CI test script to check for updates to CHANGELOG.md in PRs
- PR #550 Add CI test script to check for style issues in PRs
- PR #558 Add CI scripts for cpu-based conda and gpu-based test builds
- PR #524 Add Boolean Indexing
- PR #564 Update python `sort_values` method to use updated libcudf `gdf_order_by` API
- PR #509 CSV Reader: Input CSV file can now be passed in as a text or a binary buffer
- PR #607 Add `__iter__` and iteritems to DataFrame class
- PR #643 added a new api gdf_replace_nulls that allows a user to replace nulls in a column

## Improvements

- PR #426 Removed sort-based groupby and refactored existing groupby APIs. Also improves C++/CUDA compile time.
- PR #461 Add `CUDF_HOME` variable in README.md to replace relative pathing.
- PR #472 RMM: Created centralized rmm::device_vector alias and rmm::exec_policy
- PR #500 Improved the concurrent hash map class to support partitioned (multi-pass) hash table building.
- PR #454 Improve CSV reader docs and examples
- PR #465 Added templated C++ API for RMM to avoid explicit cast to `void**`
- PR #513 `.gitignore` tweaks
- PR #521 Add `assert_eq` function for testing
- PR #502 Simplify Dockerfile for local dev, eliminate old conda/pip envs
- PR #549 Adds `-rdynamic` compiler flag to nvcc for Debug builds
- PR #472 RMM: Created centralized rmm::device_vector alias and rmm::exec_policy
- PR #577 Added external C++ API for scatter/gather functions
- PR #500 Improved the concurrent hash map class to support partitioned (multi-pass) hash table building
- PR #583 Updated `gdf_size_type` to `int`
- PR #500 Improved the concurrent hash map class to support partitioned (multi-pass) hash table building
- PR #617 Added .dockerignore file. Prevents adding stale cmake cache files to the docker container
- PR #658 Reduced `JOIN_TEST` time by isolating overflow test of hash table size computation
- PR #664 Added Debuging instructions to README
- PR #651 Remove noqa marks in `__init__.py` files
- PR #671 CSV Reader: uncompressed buffer input can be parsed without explicitly specifying compression as None
- PR #684 Make RMM a submodule
- PR #718 Ensure sum, product, min, max methods pandas compatibility on empty datasets
- PR #720 Refactored Index classes to make them more Pandas-like, added CategoricalIndex
- PR #749 Improve to_arrow and from_arrow Pandas compatibility
- PR #766 Remove TravisCI references, remove unused variables from CMake, fix ARROW_VERSION in Cmake
- PR #773 Add build-args back to Dockerfile and handle dependencies based on environment yml file
- PR #781 Move thirdparty submodules to root and symlink in /cpp
- PR #843 Fix broken cudf/python API examples, add new methods to the API index

## Bug Fixes

- PR #569 CSV Reader: Fix days being off-by-one when parsing some dates
- PR #531 CSV Reader: Fix incorrect parsing of quoted numbers
- PR #465 Added templated C++ API for RMM to avoid explicit cast to `void**`
- PR #473 Added missing <random> include
- PR #478 CSV Reader: Add api support for auto column detection, header, mangle_dupe_cols, usecols
- PR #495 Updated README to correct where cffi pytest should be executed
- PR #501 Fix the intermittent segfault caused by the `thousands` and `compression` parameters in the csv reader
- PR #502 Simplify Dockerfile for local dev, eliminate old conda/pip envs
- PR #512 fix bug for `on` parameter in `DataFrame.merge` to allow for None or single column name
- PR #511 Updated python/cudf/bindings/join.pyx to fix cudf merge printing out dtypes
- PR #513 `.gitignore` tweaks
- PR #521 Add `assert_eq` function for testing
- PR #537 Fix CMAKE_CUDA_STANDARD_REQURIED typo in CMakeLists.txt
- PR #447 Fix silent failure in initializing DataFrame from generator
- PR #545 Temporarily disable csv reader thousands test to prevent segfault (test re-enabled in PR #501)
- PR #559 Fix Assertion error while using `applymap` to change the output dtype
- PR #575 Update `print_env.sh` script to better handle missing commands
- PR #612 Prevent an exception from occuring with true division on integer series.
- PR #630 Fix deprecation warning for `pd.core.common.is_categorical_dtype`
- PR #622 Fix Series.append() behaviour when appending values with different numeric dtype
- PR #603 Fix error while creating an empty column using None.
- PR #673 Fix array of strings not being caught in from_pandas
- PR #644 Fix return type and column support of dataframe.quantile()
- PR #634 Fix create `DataFrame.from_pandas()` with numeric column names
- PR #654 Add resolution check for GDF_TIMESTAMP in Join
- PR #648 Enforce one-to-one copy required when using `numba>=0.42.0`
- PR #645 Fix cmake build type handling not setting debug options when CMAKE_BUILD_TYPE=="Debug"
- PR #669 Fix GIL deadlock when launching multiple python threads that make Cython calls
- PR #665 Reworked the hash map to add a way to report the destination partition for a key
- PR #670 CMAKE: Fix env include path taking precedence over libcudf source headers
- PR #674 Check for gdf supported column types
- PR #677 Fix 'gdf_csv_test_Dates' gtest failure due to missing nrows parameter
- PR #604 Fix the parsing errors while reading a csv file using `sep` instead of `delimiter`.
- PR #686 Fix converting nulls to NaT values when converting Series to Pandas/Numpy
- PR #689 CSV Reader: Fix behavior with skiprows+header to match pandas implementation
- PR #691 Fixes Join on empty input DFs
- PR #706 CSV Reader: Fix broken dtype inference when whitespace is in data
- PR #717 CSV reader: fix behavior when parsing a csv file with no data rows
- PR #724 CSV Reader: fix build issue due to parameter type mismatch in a std::max call
- PR #734 Prevents reading undefined memory in gpu_expand_mask_bits numba kernel
- PR #747 CSV Reader: fix an issue where CUDA allocations fail with some large input files
- PR #750 Fix race condition for handling NVStrings in CMake
- PR #719 Fix merge column ordering
- PR #770 Fix issue where RMM submodule pointed to wrong branch and pin other to correct branches
- PR #778 Fix hard coded ABI off setting
- PR #784 Update RMM submodule commit-ish and pip paths
- PR #794 Update `rmm::exec_policy` usage to fix segmentation faults when used as temprory allocator.
- PR #800 Point git submodules to branches of forks instead of exact commits


# cuDF 0.4.0 (05 Dec 2018)

## New Features

- PR #398 add pandas-compatible `DataFrame.shape()` and `Series.shape()`
- PR #394 New documentation feature "10 Minutes to cuDF"
- PR #361 CSV Reader: Add support for strings with delimiters

## Improvements

 - PR #436 Improvements for type_dispatcher and wrapper structs
 - PR #429 Add CHANGELOG.md (this file)
 - PR #266 use faster CUDA-accelerated DataFrame column/Series concatenation.
 - PR #379 new C++ `type_dispatcher` reduces code complexity in supporting many data types.
 - PR #349 Improve performance for creating columns from memoryview objects
 - PR #445 Update reductions to use type_dispatcher. Adds integer types support to sum_of_squares.
 - PR #448 Improve installation instructions in README.md
 - PR #456 Change default CMake build to Release, and added option for disabling compilation of tests

## Bug Fixes

 - PR #444 Fix csv_test CUDA too many resources requested fail.
 - PR #396 added missing output buffer in validity tests for groupbys.
 - PR #408 Dockerfile updates for source reorganization
 - PR #437 Add cffi to Dockerfile conda env, fixes "cannot import name 'librmm'"
 - PR #417 Fix `map_test` failure with CUDA 10
 - PR #414 Fix CMake installation include file paths
 - PR #418 Properly cast string dtypes to programmatic dtypes when instantiating columns
 - PR #427 Fix and tests for Concatenation illegal memory access with nulls


# cuDF 0.3.0 (23 Nov 2018)

## New Features

 - PR #336 CSV Reader string support

## Improvements

 - PR #354 source code refactored for better organization. CMake build system overhaul. Beginning of transition to Cython bindings.
 - PR #290 Add support for typecasting to/from datetime dtype
 - PR #323 Add handling pyarrow boolean arrays in input/out, add tests
 - PR #325 GDF_VALIDITY_UNSUPPORTED now returned for algorithms that don't support non-empty valid bitmasks
 - PR #381 Faster InputTooLarge Join test completes in ms rather than minutes.
 - PR #373 .gitignore improvements
 - PR #367 Doc cleanup & examples for DataFrame methods
 - PR #333 Add Rapids Memory Manager documentation
 - PR #321 Rapids Memory Manager adds file/line location logging and convenience macros
 - PR #334 Implement DataFrame `__copy__` and `__deepcopy__`
 - PR #271 Add NVTX ranges to pygdf
 - PR #311 Document system requirements for conda install

## Bug Fixes

 - PR #337 Retain index on `scale()` function
 - PR #344 Fix test failure due to PyArrow 0.11 Boolean handling
 - PR #364 Remove noexcept from managed_allocator;  CMakeLists fix for NVstrings
 - PR #357 Fix bug that made all series be considered booleans for indexing
 - PR #351 replace conda env configuration for developers
 - PRs #346 #360 Fix CSV reading of negative numbers
 - PR #342 Fix CMake to use conda-installed nvstrings
 - PR #341 Preserve categorical dtype after groupby aggregations
 - PR #315 ReadTheDocs build update to fix missing libcuda.so
 - PR #320 FIX out-of-bounds access error in reductions.cu
 - PR #319 Fix out-of-bounds memory access in libcudf count_valid_bits
 - PR #303 Fix printing empty dataframe


# cuDF 0.2.0 and cuDF 0.1.0

These were initial releases of cuDF based on previously separate pyGDF and libGDF libraries.<|MERGE_RESOLUTION|>--- conflicted
+++ resolved
@@ -12,10 +12,7 @@
 ## Bug Fixes
 
 - PR #1583 Fix underlying issue in `as_index()` that was causing `Series.quantile()` to fail
-<<<<<<< HEAD
 - PR #1651 Fix `query` function on empty dataframe
-=======
->>>>>>> 12a1f3ad
 
 
 # cuDF 0.7.0 (Date TBD)
