# cuDF 0.7.0 (Date TBD)

## New Features

...

## Improvements

...

## Bug Fixes

...


# cuDF 0.6.0 (Date TBD)

## New Features

- PR #760 Raise `FileNotFoundError` instead of `GDF_FILE_ERROR` in `read_csv` if the file does not exist
- PR #539 Add Python bindings for replace function
<<<<<<< HEAD
- PR #817 Added GDF_BOOL data type to CUDA code
=======
- PR #823 Add Doxygen configuration to enable building HTML documentation for libcudf C/C++ API
- PR #807 CSV Reader: Add byte_range parameter to specify the range in the input file to be read
- PR #857 Add Tail method for Series/DataFrame and update Head method to use iloc
- PR #858 Add series feature hashing support
- PR #871 CSV Reader: Add support for NA values, including user specified strings
- PR #893 Adds PyArrow based parquet readers / writers to Python, fix category dtype handling, fix arrow ingest buffer size issues
- PR #867 CSV Reader: Add support for ignoring blank lines and comment lines
- PR #887 Add Series digitize method
- PR #895 Add Series groupby
- PR #898 Add DataFrame.groupby(level=0) support
- PR #920 Add feather, JSON, HDF5 readers / writers from PyArrow / Pandas
- PR #888 CSV Reader: Add prefix parameter for column names, used when parsing without a header
- PR #939 Add ORC reader from PyArrow
- PR #918 Add Series.groupby(level=0) support
- PR #906 Add binary and comparison ops to DataFrame
- PR #958 Support unary and binary ops on indexes
- PR #964 Add `rename` method to `DataFrame`, `Series`, and `Index`
- PR #985 Add `Series.to_frame` method
- PR #985 Add `drop=` keyword to reset_index method
- PR #994 Remove references to pygdf
- PR #990 Add external series groupby support
- PR #988 Add top-level merge function to cuDF
- PR #992 Add comparison binaryops to DateTime columns
- PR #996 Replace relative path imports with absolute paths in tests
- PR #995 CSV Reader: Add index_col parameter to specify the column name or index to be used as row labels
- PR #1004 Add `from_gpu_matrix` method to DataFrame
- PR #997 Add property index setter
- PR #1007 Replace relative path imports with absolute paths in cudf
- PR #1013 select columns with df.columns
- PR #1016 Rename Series.unique_count() to nunique() to match pandas API
- PR #947 Prefixsum to handle nulls and float types
- PR #1029 Remove rest of relative path imports
- PR #1021 Add filtered selection with assignment for Dataframes
- PR #1052 Add left/right_index and left/right_on keywords to merge
- PR #1091 Add `indicator=` and `suffixes=` keywords to merge
- PR #1107 Add unsupported keywords to Series.fillna
- PR #1136 Removed `gdf_concat` 
>>>>>>> 245cdea1

## Improvements

- PR #730 Improve performance of `gdf_table` constructor
- PR #561 Add Doxygen style comments to Join CUDA functions
- PR #813 unified libcudf API functions by replacing gpu_ with gdf_
- PR #822 Add support for `__cuda_array_interface__` for ingest
- PR #756 Consolidate common helper functions from unordered map and multimap
- PR #753 Improve performance of groupby sum and average, especially for cases with few groups.
- PR #836 Add ingest support for arrow chunked arrays in Column, Series, DataFrame creation
- PR #763 Format doxygen comments for csv_read_arg struct
- PR #532 CSV Reader: Use type dispatcher instead of switch block
- PR #694 Unit test utilities improvements
- PR #878 Add better indexing to Groupby
- PR #554 Add `empty` method and `is_monotonic` attribute to `Index`
- PR #1040 Fixed up Doxygen comment tags
- PR #909 CSV Reader: Avoid host->device->host copy for header row data
- PR #916 Improved unit testing and error checking for `gdf_column_concat`
- PR #941 Replace `numpy` call in `Series.hash_encode` with `numba`
- PR #943 Updated `count_nonzero_mask` to return `num_rows` when the mask is null
- PR #942 Added increment/decrement operators for wrapper types
- PR #943 Updated `count_nonzero_mask` to return `num_rows` when the mask is null
- PR #952 Added trait to map C++ type to `gdf_dtype`
- PR #966 Updated RMM submodule.
- PR #998 Add IO reader/writer modules to API docs, fix for missing cudf.Series docs
- PR #1017 concatenate along columns for Series and DataFrames
- PR #1002 Support indexing a dataframe with another boolean dataframe
- PR #1018 Better concatenation for Series and Dataframes
- PR #1036 Use Numpydoc style docstrings
- PR #1047 Adding gdf_dtype_extra_info to gdf_column_view_augmented
- PR #1054 Added default ctor to SerialTrieNode to overcome Thrust issue in CentOS7 + CUDA10
- PR #1024 CSV Reader: Add support for hexadecimal integers in integral-type columns
- PR #1066 Added inplace assignment for columns and select_dtypes for dataframes
- PR #1026 CSV Reader: Change the meaning and type of the quoting parameter to match Pandas
- PR #1100 Adds `CUDF_EXPECTS` error-checking macro
- PR #1092 Fix select_dtype docstring
- PR #1111 Added cudf::table
- PR #1108 Sorting for datetime columns
- PR #1120 Return a `Series` (not a `Column`) from `Series.cat.set_categories()`

## Bug Fixes

- PR #821 Fix flake8 issues revealed by flake8 update
- PR #808 Resolved renamed `d_columns_valids` variable name
- PR #820 SCV Reader: fix the issue where reader adds additional rows when file uses \r\n as a line terminator
- PR #780 CSV Reader: Fix scientific notation parsing and null values for empty quotes
- PR #815 CSV Reader: Fix data parsing when tabs are present in the input CSV file
- PR #850 Fix bug where left joins where the left df has 0 rows causes a crash
- PR #861 Fix memory leak by preserving the boolean mask index
- PR #875 Handle unnamed indexes in to/from arrow functions
- PR #877 Fix ingest of 1 row arrow tables in from arrow function
- PR #876 Added missing `<type_traits>` include
- PR #889 Deleted test_rmm.py which has now moved to RMM repo
- PR #866 Merge v0.5.1 numpy ABI hotfix into 0.6
- PR #917 value_counts return int type on empty columns
- PR #611 Renamed `gdf_reduce_optimal_output_size()` -> `gdf_reduction_get_intermediate_output_size()`
- PR #923 fix index for negative slicing for cudf dataframe and series
- PR #927 CSV Reader: Fix category GDF_CATEGORY hashes not being computed properly
- PR #921 CSV Reader: Fix parsing errors with delim_whitespace, quotations in the header row, unnamed columns
- PR #933 Fix handling objects of all nulls in series creation
- PR #940 CSV Reader: Fix an issue where the last data row is missing when using byte_range
- PR #945 CSV Reader: Fix incorrect datetime64 when milliseconds or space separator are used
- PR #959 Groupby: Problem with column name lookup
- PR #950 Converting dataframe/recarry with non-contiguous arrays
- PR #963 CSV Reader: Fix another issue with missing data rows when using byte_range
- PR #999 Fix 0 sized kernel launches and empty sort_index exception
- PR #993 Fix dtype in selecting 0 rows from objects
- PR #1009 Fix performance regression in `to_pandas` method on DataFrame
- PR #1008 Remove custom dask communication approach
- PR #1001 CSV Reader: Fix a memory access error when reading a large (>2GB) file with date columns
- PR #1019 Binary Ops: Fix error when one input column has null mask but other doesn't
- PR #1014 CSV Reader: Fix false positives in bool value detection
- PR #1034 CSV Reader: Fix parsing floating point precision and leading zero exponents
- PR #1044 CSV Reader: Fix a segfault when byte range aligns with a page
- PR #1058 Added support for `DataFrame.loc[scalar]`
- PR #1060 Fix column creation with all valid nan values
- PR #1073 CSV Reader: Fix an issue where a column name includes the return character
- PR #1090 Updating Doxygen Comments
- PR #1080 Fix dtypes returned from loc / iloc because of lists
- PR #1102 CSV Reader: Minor fixes and memory usage improvements
- PR #1137 Add prebuild script for CI
- PR #1118 Enhanced the `DataFrame.from_records()` feature
- PR #1129 Fix join performance with index parameter from using numpy array


# cuDF 0.5.1 (05 Feb 2019)

## Bug Fixes

- PR #842 Avoid using numpy via cimport to prevent ABI issues in Cython compilation


# cuDF 0.5.0 (28 Jan 2019)

## New Features

- PR #722 Add bzip2 decompression support to `read_csv()`
- PR #693 add ZLIB-based GZIP/ZIP support to `read_csv_strings()`
- PR #411 added null support to gdf_order_by (new API) and cudf_table::sort
- PR #525 Added GitHub Issue templates for bugs, documentation, new features, and questions
- PR #501 CSV Reader: Add support for user-specified decimal point and thousands separator to read_csv_strings()
- PR #455 CSV Reader: Add support for user-specified decimal point and thousands separator to read_csv()
- PR #439 add `DataFrame.drop` method similar to pandas
- PR #356 add `DataFrame.transpose` method and `DataFrame.T` property similar to pandas
- PR #505 CSV Reader: Add support for user-specified boolean values
- PR #350 Implemented Series replace function
- PR #490 Added print_env.sh script to gather relevant environment details when reporting cuDF issues
- PR #474 add ZLIB-based GZIP/ZIP support to `read_csv()`
- PR #547 Added melt similar to `pandas.melt()`
- PR #491 Add CI test script to check for updates to CHANGELOG.md in PRs
- PR #550 Add CI test script to check for style issues in PRs
- PR #558 Add CI scripts for cpu-based conda and gpu-based test builds
- PR #524 Add Boolean Indexing
- PR #564 Update python `sort_values` method to use updated libcudf `gdf_order_by` API
- PR #509 CSV Reader: Input CSV file can now be passed in as a text or a binary buffer
- PR #607 Add `__iter__` and iteritems to DataFrame class
- PR #643 added a new api gdf_replace_nulls that allows a user to replace nulls in a column

## Improvements

- PR #426 Removed sort-based groupby and refactored existing groupby APIs. Also improves C++/CUDA compile time.
- PR #461 Add `CUDF_HOME` variable in README.md to replace relative pathing.
- PR #472 RMM: Created centralized rmm::device_vector alias and rmm::exec_policy
- PR #500 Improved the concurrent hash map class to support partitioned (multi-pass) hash table building.
- PR #454 Improve CSV reader docs and examples
- PR #465 Added templated C++ API for RMM to avoid explicit cast to `void**`
- PR #513 `.gitignore` tweaks
- PR #521 Add `assert_eq` function for testing
- PR #502 Simplify Dockerfile for local dev, eliminate old conda/pip envs
- PR #549 Adds `-rdynamic` compiler flag to nvcc for Debug builds
- PR #500 Improved the concurrent hash map class to support partitioned (multi-pass) hash table building
- PR #583 Updated `gdf_size_type` to `int`
- PR #617 Added .dockerignore file. Prevents adding stale cmake cache files to the docker container
- PR #658 Reduced `JOIN_TEST` time by isolating overflow test of hash table size computation
- PR #664 Added Debuging instructions to README
- PR #651 Remove noqa marks in `__init__.py` files
- PR #671 CSV Reader: uncompressed buffer input can be parsed without explicitly specifying compression as None
- PR #684 Make RMM a submodule
- PR #718 Ensure sum, product, min, max methods pandas compatibility on empty datasets
- PR #720 Refactored Index classes to make them more Pandas-like, added CategoricalIndex
- PR #749 Improve to_arrow and from_arrow Pandas compatibility
- PR #766 Remove TravisCI references, remove unused variables from CMake, fix ARROW_VERSION in Cmake
- PR #773 Add build-args back to Dockerfile and handle dependencies based on environment yml file
- PR #781 Move thirdparty submodules to root and symlink in /cpp
- PR #843 Fix broken cudf/python API examples, add new methods to the API index

## Bug Fixes

- PR #569 CSV Reader: Fix days being off-by-one when parsing some dates
- PR #531 CSV Reader: Fix incorrect parsing of quoted numbers
- PR #465 Added templated C++ API for RMM to avoid explicit cast to `void**`
- PR #473 Added missing <random> include
- PR #478 CSV Reader: Add api support for auto column detection, header, mangle_dupe_cols, usecols
- PR #495 Updated README to correct where cffi pytest should be executed
- PR #501 Fix the intermittent segfault caused by the `thousands` and `compression` parameters in the csv reader
- PR #502 Simplify Dockerfile for local dev, eliminate old conda/pip envs
- PR #512 fix bug for `on` parameter in `DataFrame.merge` to allow for None or single column name
- PR #511 Updated python/cudf/bindings/join.pyx to fix cudf merge printing out dtypes
- PR #513 `.gitignore` tweaks
- PR #521 Add `assert_eq` function for testing
- PR #537 Fix CMAKE_CUDA_STANDARD_REQURIED typo in CMakeLists.txt
- PR #447 Fix silent failure in initializing DataFrame from generator
- PR #545 Temporarily disable csv reader thousands test to prevent segfault (test re-enabled in PR #501)
- PR #559 Fix Assertion error while using `applymap` to change the output dtype
- PR #575 Update `print_env.sh` script to better handle missing commands
- PR #612 Prevent an exception from occuring with true division on integer series.
- PR #630 Fix deprecation warning for `pd.core.common.is_categorical_dtype`
- PR #622 Fix Series.append() behaviour when appending values with different numeric dtype
- PR #603 Fix error while creating an empty column using None.
- PR #673 Fix array of strings not being caught in from_pandas
- PR #644 Fix return type and column support of dataframe.quantile()
- PR #634 Fix create `DataFrame.from_pandas()` with numeric column names
- PR #654 Add resolution check for GDF_TIMESTAMP in Join
- PR #648 Enforce one-to-one copy required when using `numba>=0.42.0`
- PR #645 Fix cmake build type handling not setting debug options when CMAKE_BUILD_TYPE=="Debug"
- PR #669 Fix GIL deadlock when launching multiple python threads that make Cython calls
- PR #665 Reworked the hash map to add a way to report the destination partition for a key
- PR #670 CMAKE: Fix env include path taking precedence over libcudf source headers
- PR #674 Check for gdf supported column types
- PR #677 Fix 'gdf_csv_test_Dates' gtest failure due to missing nrows parameter
- PR #604 Fix the parsing errors while reading a csv file using `sep` instead of `delimiter`.
- PR #686 Fix converting nulls to NaT values when converting Series to Pandas/Numpy
- PR #689 CSV Reader: Fix behavior with skiprows+header to match pandas implementation
- PR #691 Fixes Join on empty input DFs
- PR #706 CSV Reader: Fix broken dtype inference when whitespace is in data
- PR #717 CSV reader: fix behavior when parsing a csv file with no data rows
- PR #724 CSV Reader: fix build issue due to parameter type mismatch in a std::max call
- PR #734 Prevents reading undefined memory in gpu_expand_mask_bits numba kernel
- PR #747 CSV Reader: fix an issue where CUDA allocations fail with some large input files
- PR #750 Fix race condition for handling NVStrings in CMake
- PR #719 Fix merge column ordering
- PR #770 Fix issue where RMM submodule pointed to wrong branch and pin other to correct branches
- PR #778 Fix hard coded ABI off setting
- PR #784 Update RMM submodule commit-ish and pip paths
- PR #794 Update `rmm::exec_policy` usage to fix segmentation faults when used as temprory allocator.
- PR #800 Point git submodules to branches of forks instead of exact commits


# cuDF 0.4.0 (05 Dec 2018)

## New Features

- PR #398 add pandas-compatible `DataFrame.shape()` and `Series.shape()`
- PR #394 New documentation feature "10 Minutes to cuDF"
- PR #361 CSV Reader: Add support for strings with delimiters

## Improvements

 - PR #436 Improvements for type_dispatcher and wrapper structs
 - PR #429 Add CHANGELOG.md (this file)
 - PR #266 use faster CUDA-accelerated DataFrame column/Series concatenation.
 - PR #379 new C++ `type_dispatcher` reduces code complexity in supporting many data types.
 - PR #349 Improve performance for creating columns from memoryview objects
 - PR #445 Update reductions to use type_dispatcher. Adds integer types support to sum_of_squares.
 - PR #448 Improve installation instructions in README.md
 - PR #456 Change default CMake build to Release, and added option for disabling compilation of tests

## Bug Fixes

 - PR #444 Fix csv_test CUDA too many resources requested fail.
 - PR #396 added missing output buffer in validity tests for groupbys.
 - PR #408 Dockerfile updates for source reorganization
 - PR #437 Add cffi to Dockerfile conda env, fixes "cannot import name 'librmm'"
 - PR #417 Fix `map_test` failure with CUDA 10
 - PR #414 Fix CMake installation include file paths
 - PR #418 Properly cast string dtypes to programmatic dtypes when instantiating columns
 - PR #427 Fix and tests for Concatenation illegal memory access with nulls


# cuDF 0.3.0 (23 Nov 2018)

## New Features

 - PR #336 CSV Reader string support

## Improvements

 - PR #354 source code refactored for better organization. CMake build system overhaul. Beginning of transition to Cython bindings.
 - PR #290 Add support for typecasting to/from datetime dtype
 - PR #323 Add handling pyarrow boolean arrays in input/out, add tests
 - PR #325 GDF_VALIDITY_UNSUPPORTED now returned for algorithms that don't support non-empty valid bitmasks
 - PR #381 Faster InputTooLarge Join test completes in ms rather than minutes.
 - PR #373 .gitignore improvements
 - PR #367 Doc cleanup & examples for DataFrame methods
 - PR #333 Add Rapids Memory Manager documentation
 - PR #321 Rapids Memory Manager adds file/line location logging and convenience macros
 - PR #334 Implement DataFrame `__copy__` and `__deepcopy__`
 - PR #271 Add NVTX ranges to pygdf
 - PR #311 Document system requirements for conda install

## Bug Fixes

 - PR #337 Retain index on `scale()` function
 - PR #344 Fix test failure due to PyArrow 0.11 Boolean handling
 - PR #364 Remove noexcept from managed_allocator;  CMakeLists fix for NVstrings
 - PR #357 Fix bug that made all series be considered booleans for indexing
 - PR #351 replace conda env configuration for developers
 - PRs #346 #360 Fix CSV reading of negative numbers
 - PR #342 Fix CMake to use conda-installed nvstrings
 - PR #341 Preserve categorical dtype after groupby aggregations
 - PR #315 ReadTheDocs build update to fix missing libcuda.so
 - PR #320 FIX out-of-bounds access error in reductions.cu
 - PR #319 Fix out-of-bounds memory access in libcudf count_valid_bits
 - PR #303 Fix printing empty dataframe


# cuDF 0.2.0 and cuDF 0.1.0

These were initial releases of cuDF based on previously separate pyGDF and libGDF libraries.
<|MERGE_RESOLUTION|>--- conflicted
+++ resolved
@@ -19,9 +19,7 @@
 
 - PR #760 Raise `FileNotFoundError` instead of `GDF_FILE_ERROR` in `read_csv` if the file does not exist
 - PR #539 Add Python bindings for replace function
-<<<<<<< HEAD
 - PR #817 Added GDF_BOOL data type to CUDA code
-=======
 - PR #823 Add Doxygen configuration to enable building HTML documentation for libcudf C/C++ API
 - PR #807 CSV Reader: Add byte_range parameter to specify the range in the input file to be read
 - PR #857 Add Tail method for Series/DataFrame and update Head method to use iloc
@@ -59,7 +57,7 @@
 - PR #1091 Add `indicator=` and `suffixes=` keywords to merge
 - PR #1107 Add unsupported keywords to Series.fillna
 - PR #1136 Removed `gdf_concat` 
->>>>>>> 245cdea1
+
 
 ## Improvements
 
