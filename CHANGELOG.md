--- conflicted
+++ resolved
@@ -92,9 +92,6 @@
 - PR #1447 Fix legacy groupby apply docstring
 - PR #1451 Fix hash join estimated result size is not correct
 - PR #1454 Fix local build script improperly change directory permissions
-<<<<<<< HEAD
-- PR #1548 Fix ci/local/build.sh README from using an incorrect image example
-=======
 - PR #1490 Require Dask 1.1.0+ for `is_dataframe_like` test or skip otherwise.
 - PR #1491 Use more specific directories & groups in CODEOWNERS
 - PR #1497 Fix Thrust issue on CentOS caused by missing default constructor of host_vector elements
@@ -104,7 +101,7 @@
 - PR #1507 Parquet Reader: Default string data to GDF_STRING
 - PR #1535 Fix doc issue to ensure correct labelling of cudf.series
 - PR #1537 Fix `undefined reference` link error in HashPartitionTest
->>>>>>> 5ed09a9f
+- PR #1548 Fix ci/local/build.sh README from using an incorrect image example
 
 
 # cuDF 0.6.1 (25 Mar 2019)
