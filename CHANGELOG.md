# cuDF 0.11.0 (Date TBD)

## New Features

- PR #2930 JSON Reader: Support ARROW_RANDOM_FILE input
- PR #2956 Add `cudf::stack` and `cudf::tile`
- PR #2987 Add `inplace` arg to `DataFrame.reset_index` and `Series`
- PR #3129 Add strings column factory from `std::vector`s
- PR #3054 Add parquet reader support for decimal data types
- PR #3022 adds DataFrame.astype for cuDF dataframes
- PR #2962 Add isnull(), notnull() and related functions
- PR #3025 Move search files to legacy
- PR #3094 Adding `any` and `all` support from libcudf
- PR #3130 Define and implement new `column_wrapper`
- PR #3161 Move merge files to legacy
- PR #3079 Added support to write ORC files given a local path
- PR #3192 Add dtype param to cast `DataFrame` on init

## Improvements

- PR #2904 Move gpu decompressors to cudf::io namespace
- PR #2977 Moved old C++ test utilities to legacy directory.
- PR #2965 Fix slow orc reader perf with large uncompressed blocks
- PR #2987 Add `inplace` arg to `DataFrame.reset_index` and `Series`
- PR #2995 Move JIT type utilities to legacy directory
- PR #2927 Add ``Table`` and ``TableView`` extension classes that wrap legacy cudf::table
- PR #3005 Renames `cudf::exp` namespace to `cudf::experimental`
- PR #3008 Make safe versions of `is_null` and `is_valid` in `column_device_view`
- PR #3026 Move fill and repeat files to legacy
- PR #3027 Move copying.hpp and related source to legacy folder
- PR #3014 Snappy decompression optimizations
- PR #3032 Use `asarray` to coerce indices to a NumPy array
- PR #2996 IO Readers: Replace `cuio::device_buffer` with `rmm::device_buffer`
<<<<<<< HEAD
- PR #3080 Move `valid_if.cuh` to `legacy/`
=======
- PR #3052 Moved replace.hpp functionality to legacy
- PR #3091 Move join files to legacy
- PR #3092 Implicitly init RMM if Java allocates before init
- PR #3029 Update gdf_ numeric types with stdint and move to cudf namespace
- PR #2955 Add cmake option to only build for present GPU architecture
- PR #3070 Move functions.h and related source to legacy
- PR #2951 Allow set_index to handle a list of column names
- PR #3093 Move groupby files to legacy
- PR #2988 Removing GIS functionality (now part of cuSpatial library)
- PR #3067 Java method to return size of device memory buffer
- PR #3083 Improved some binary operation tests to include null testing.
- PR #3084 Update to arrow-cpp and pyarrow 0.15.0
- PR #3071 Move cuIO to legacy
- PR #3126 Round 2 of snappy decompression optimizations
- PR #3046 Define and implement new copying APIs `empty_like` and `allocate_like`
- PR #3128 Support MultiIndex in DataFrame.join
- PR #3135 Add nvtx utilities to cudf::nvtx namespace
- PR #3021 Java host side concat of serialized buffers
- PR #3138 Movey unary files to legacy
- PR #3175 Set cmake cuda version variables
- PR #3171 Move deprecated error macros to legacy
- PR #3195 Support for zero columned `table_view`
>>>>>>> 005876af

## Bug Fixes

- PR #2895 Fixed dask_cudf group_split behavior to handle upstream rearrange_by_divisions
- PR #3048 Support for zero columned tables
- PR #3030 Fix snappy decoding regression in PR #3014
- PR #3041 Fixed exp to experimental namespace name change issue
- PR #3056 Add additional cmake hint for finding local build of RMM files
- PR #3060 Move copying.hpp includes to legacy
- PR #3139 Fixed java RMM auto initalization
- PR #3141 Java fix for relocated IO headers
- PR #3149 Rename column_wrapper.cuh to column_wrapper.hpp
- PR #3168 Fix mutable_column_device_view head const_cast


# cuDF 0.10.0 (16 Oct 2019)

## New Features

- PR #2423 Added `groupby.quantile()`
- PR #2522 Add Java bindings for NVStrings backed upper and lower case mutators
- PR #2605 Added Sort based groupby in libcudf
- PR #2607 Add Java bindings for parsing JSON
- PR #2629 Add dropna= parameter to groupby
- PR #2585 ORC & Parquet Readers: Remove millisecond timestamp restriction
- PR #2507 Add GPU-accelerated ORC Writer
- PR #2559 Add Series.tolist()
- PR #2653 Add Java bindings for rolling window operations
- PR #2480 Merge `custreamz` codebase into `cudf` repo
- PR #2674 Add __contains__ for Index/Series/Column
- PR #2635 Add support to read from remote and cloud sources like s3, gcs, hdfs
- PR #2722 Add Java bindings for NVTX ranges
- PR #2702 Add make_bool to dataset generation functions
- PR #2394 Move `rapidsai/custrings` into `cudf`
- PR #2734 Final sync of custrings source into cudf
- PR #2724 Add libcudf support for __contains__
- PR #2777 Add python bindings for porter stemmer measure functionality
- PR #2781 Add issorted to is_monotonic
- PR #2685 Add cudf::scatter_to_tables and cython binding
- PR #2743 Add Java bindings for NVStrings timestamp2long as part of String ColumnVector casting
- PR #2785 Add nvstrings Python docs
- PR #2786 Add benchmarks option to root build.sh
- PR #2802 Add `cudf::repeat()` and `cudf.Series.repeat()`
- PR #2773 Add Fisher's unbiased kurtosis and skew for Series/DataFrame
- PR #2748 Parquet Reader: Add option to specify loading of PANDAS index
- PR #2807 Add scatter_by_map to DataFrame python API
- PR #2836 Add nvstrings.code_points method
- PR #2844 Add Series/DataFrame notnull
- PR #2858 Add GTest type list utilities
- PR #2870 Add support for grouping by Series of arbitrary length
- PR #2719 Series covariance and Pearson correlation
- PR #2207 Beginning of libcudf overhaul: introduce new column and table types
- PR #2869 Add `cudf.CategoricalDtype`
- PR #2838 CSV Reader: Support ARROW_RANDOM_FILE input
- PR #2655 CuPy-based Series and Dataframe .values property
- PR #2803 Added `edit_distance_matrix()` function to calculate pairwise edit distance for each string on a given nvstrings object.
- PR #2811 Start of cudf strings column work based on 2207
- PR #2872 Add Java pinned memory pool allocator
- PR #2971 Added initial gather and scatter methods for strings_column_view
- PR #2969 Add findAndReplaceAll to ColumnVector
- PR #2814 Add Datetimeindex.weekday
- PR #2999 Add timestamp conversion support for string categories
- PR #2918 Add cudf::column timestamp wrapper types

## Improvements

- PR #2578 Update legacy_groupby to use libcudf group_by_without_aggregation
- PR #2581 Removed `managed` allocator from hash map classes.
- PR #2571 Remove unnecessary managed memory from gdf_column_concat
- PR #2648 Cython/Python reorg
- PR #2588 Update Series.append documentation
- PR #2632 Replace dask-cudf set_index code with upstream
- PR #2682 Add cudf.set_allocator() function for easier allocator init
- PR #2642 Improve null printing and testing
- PR #2747 Add missing Cython headers / cudftestutil lib to conda package for cuspatial build
- PR #2706 Compute CSV format in device code to speedup performance
- PR #2673 Add support for np.longlong type
- PR #2703 move dask serialization dispatch into cudf
- PR #2728 Add YYMMDD to version tag for nightly conda packages
- PR #2729 Handle file-handle input in to_csv
- PR #2741 CSV Reader: Move kernel functions into its own file
- PR #2766 Improve nvstrings python cmake flexibility
- PR #2756 Add out_time_unit option to csv reader, support timestamp resolutions
- PR #2771 Stopgap alias for to_gpu_matrix()
- PR #2783 Support mapping input columns to function arguments in apply kernels
- PR #2645 libcudf unique_count for Series.nunique
- PR #2817 Dask-cudf: `read_parquet` support for remote filesystems
- PR #2823 improve java data movement debugging
- PR #2806 CSV Reader: Clean-up row offset operations
- PR #2640 Add dask wait/persist exmaple to 10 minute guide
- PR #2828 Optimizations of kernel launch configuration for `DataFrame.apply_rows` and `DataFrame.apply_chunks`
- PR #2831 Add `column` argument to `DataFrame.drop`
- PR #2775 Various optimizations to improve __getitem__ and __setitem__ performance
- PR #2810 cudf::allocate_like can optionally always allocate a mask.
- PR #2833 Parquet reader: align page data allocation sizes to 4-bytes to satisfy cuda-memcheck
- PR #2832 Using the new Python bindings for UCX
- PR #2856 Update group_split_cudf to use scatter_by_map
- PR #2890 Optionally keep serialized table data on the host.
- PR #2778 Doc: Updated and fixed some docstrings that were formatted incorrectly.
- PR #2830 Use YYMMDD tag in custreamz nightly build
- PR #2875 Java: Remove synchronized from register methods in MemoryCleaner
- PR #2887 Minor snappy decompression optimization
- PR #2899 Use new RMM API based on Cython
- PR #2788 Guide to Python UDFs
- PR #2919 Change java API to use operators in groupby namespace
- PR #2909 CSV Reader: Avoid row offsets host vector default init
- PR #2834 DataFrame supports setting columns via attribute syntax `df.x = col`
- PR #3147 DataFrame can be initialized from rows via list of tuples

## Bug Fixes

- PR #2584 ORC Reader: fix parsing of `DECIMAL` index positions
- PR #2619 Fix groupby serialization/deserialization
- PR #2614 Update Java version to match
- PR #2601 Fixes nlargest(1) issue in Series and Dataframe
- PR #2610 Fix a bug in index serialization (properly pass DeviceNDArray)
- PR #2621 Fixes the floordiv issue of not promoting float type when rhs is 0
- PR #2611 Types Test: fix static casting from negative int to string
- PR #2618 IO Readers: Fix datasource memory map failure for multiple reads
- PR #2628 groupby_without_aggregation non-nullable input table produces non-nullable output
- PR #2615 fix string category partitioning in java API
- PR #2641 fix string category and timeunit concat in the java API
- PR #2649 Fix groupby issue resulting from column_empty bug
- PR #2658 Fix astype() for null categorical columns
- PR #2660 fix column string category and timeunit concat in the java API
- PR #2664 ORC reader: fix `skip_rows` larger than first stripe
- PR #2654 Allow Java gdfOrderBy to work with string categories
- PR #2669 AVRO reader: fix non-deterministic output
- PR #2668 Update Java bindings to specify timestamp units for ORC and Parquet readers
- PR #2679 AVRO reader: fix cuda errors when decoding compressed streams
- PR #2692 Add concatenation for data-frame with different headers (empty and non-empty)
- PR #2651 Remove nvidia driver installation from ci/cpu/build.sh
- PR #2697 Ensure csv reader sets datetime column time units
- PR #2698 Return RangeIndex from contiguous slice of RangeIndex
- PR #2672 Fix null and integer handling in round
- PR #2704 Parquet Reader: Fix crash when loading string column with nulls
- PR #2725 Fix Jitify issue with running on Turing using CUDA version < 10
- PR #2731 Fix building of benchmarks
- PR #2738 Fix java to find new NVStrings locations
- PR #2736 Pin Jitify branch to v0.10 version
- PR #2742 IO Readers: Fix possible silent failures when creating `NvStrings` instance
- PR #2753 Fix java quantile API calls
- PR #2762 Fix validity processing for time in java
- PR #2796 Fix handling string slicing and other nvstrings delegated methods with dask
- PR #2769 Fix link to API docs in README.md
- PR #2772 Handle multiindex pandas Series #2772
- PR #2749 Fix apply_rows/apply_chunks pessimistic null mask to use in_cols null masks only
- PR #2752 CSV Reader: Fix exception when there's no rows to process
- PR #2716 Added Exception for `StringMethods` in string methods
- PR #2787 Fix Broadcasting `None` to `cudf-series`
- PR #2794 Fix async race in NVCategory::get_value and get_value_bounds
- PR #2795 Fix java build/cast error
- PR #2496 Fix improper merge of two dataframes when names differ
- PR #2824 Fix issue with incorrect result when Numeric Series replace is called several times
- PR #2751 Replace value with null
- PR #2765 Fix Java inequality comparisons for string category
- PR #2818 Fix java join API to use new C++ join API
- PR #2841 Fix nvstrings.slice and slice_from for range (0,0)
- PR #2837 Fix join benchmark
- PR #2809 Add hash_df and group_split dispatch functions for dask
- PR #2843 Parquet reader: fix skip_rows when not aligned with page or row_group boundaries
- PR #2851 Deleted existing dask-cudf/record.txt
- PR #2854 Fix column creation from ephemeral objects exposing __cuda_array_interface__
- PR #2860 Fix boolean indexing when the result is a single row
- PR #2859 Fix tail method issue for string columns
- PR #2852 Fixed `cumsum()` and `cumprod()` on boolean series.
- PR #2865 DaskIO: Fix `read_csv` and `read_orc` when input is list of files
- PR #2750 Fixed casting values to cudf::bool8 so non-zero values always cast to true
- PR #2873 Fixed dask_cudf read_partition bug by generating ParquetDatasetPiece
- PR #2850 Fixes dask_cudf.read_parquet on partitioned datasets
- PR #2896 Properly handle `axis` string keywords in `concat`
- PR #2926 Update rounding algorithm to avoid using fmod
- PR #2968 Fix Java dependency loading when using NVTX
- PR #2963 Fix ORC writer uncompressed block indexing
- PR #2928 CSV Reader: Fix using `byte_range` for large datasets
- PR #2983 Fix sm_70+ race condition in gpu_unsnap
- PR #2964 ORC Writer: Segfault when writing mixed numeric and string columns
- PR #3007 Java: Remove unit test that frees RMM invalid pointer
- PR #3009 Fix orc reader RLEv2 patch position regression from PR #2507
- PR #3002 Fix CUDA invalid configuration errors reported after loading an ORC file without data
- PR #3035 Update update-version.sh for new docs locations
- PR #3038 Fix uninitialized stream parameter in device_table deleter
- PR #3064 Fixes groupby performance issue
- PR #3061 Add rmmInitialize to nvstrings gtests
- PR #3058 Fix UDF doc markdown formatting
- PR #3059 Add nvstrings python build instructions to contributing.md


# cuDF 0.9.0 (21 Aug 2019)

## New Features

- PR #1993 Add CUDA-accelerated series aggregations: mean, var, std
- PR #2111 IO Readers: Support memory buffer, file-like object, and URL inputs
- PR #2012 Add `reindex()` to DataFrame and Series
- PR #2097 Add GPU-accelerated AVRO reader
- PR #2098 Support binary ops on DFs and Series with mismatched indices
- PR #2160 Merge `dask-cudf` codebase into `cudf` repo
- PR #2149 CSV Reader: Add `hex` dtype for explicit hexadecimal parsing
- PR #2156 Add `upper_bound()` and `lower_bound()` for libcudf tables and `searchsorted()` for cuDF Series
- PR #2158 CSV Reader: Support single, non-list/dict argument for `dtype`
- PR #2177 CSV Reader: Add `parse_dates` parameter for explicit date inference
- PR #1744 cudf::apply_boolean_mask and cudf::drop_nulls support for cudf::table inputs (multi-column)
- PR #2196 Add `DataFrame.dropna()`
- PR #2197 CSV Writer: add `chunksize` parameter for `to_csv`
- PR #2215 `type_dispatcher` benchmark
- PR #2179 Add Java quantiles
- PR #2157 Add __array_function__ to DataFrame and Series
- PR #2212 Java support for ORC reader
- PR #2224 Add DataFrame isna, isnull, notna functions
- PR #2236 Add Series.drop_duplicates
- PR #2105 Add hash-based join benchmark
- PR #2316 Add unique, nunique, and value_counts for datetime columns
- PR #2337 Add Java support for slicing a ColumnVector
- PR #2049 Add cudf::merge (sorted merge)
- PR #2368 Full cudf+dask Parquet Support
- PR #2380 New cudf::is_sorted checks whether cudf::table is sorted
- PR #2356 Java column vector standard deviation support
- PR #2221 MultiIndex full indexing - Support iloc and wildcards for loc
- PR #2429 Java support for getting length of strings in a ColumnVector
- PR #2415 Add `value_counts` for series of any type
- PR #2446 Add __array_function__ for index
- PR #2437 ORC reader: Add 'use_np_dtypes' option
- PR #2382 Add CategoricalAccessor add, remove, rename, and ordering methods
- PR #2464 Native implement `__cuda_array_interface__` for Series/Index/Column objects
- PR #2425 Rolling window now accepts array-based user-defined functions
- PR #2442 Add __setitem__
- PR #2449 Java support for getting byte count of strings in a ColumnVector
- PR #2492 Add groupby.size() method
- PR #2358 Add cudf::nans_to_nulls: convert floating point column into bitmask
- PR #2489 Add drop argument to set_index
- PR #2491 Add Java bindings for ORC reader 'use_np_dtypes' option
- PR #2213 Support s/ms/us/ns DatetimeColumn time unit resolutions
- PR #2536 Add _constructor properties to Series and DataFrame

## Improvements

- PR #2103 Move old `column` and `bitmask` files into `legacy/` directory
- PR #2109 added name to Python column classes
- PR #1947 Cleanup serialization code
- PR #2125 More aggregate in java API
- PR #2127 Add in java Scalar tests
- PR #2088 Refactor of Python groupby code
- PR #2130 Java serialization and deserialization of tables.
- PR #2131 Chunk rows logic added to csv_writer
- PR #2129 Add functions in the Java API to support nullable column filtering
- PR #2165 made changes to get_dummies api for it to be available in MethodCache
- PR #2171 Add CodeCov integration, fix doc version, make --skip-tests work when invoking with source
- PR #2184 handle remote orc files for dask-cudf
- PR #2186 Add `getitem` and `getattr` style access to Rolling objects
- PR #2168 Use cudf.Column for CategoricalColumn's categories instead of a tuple
- PR #2193 DOC: cudf::type_dispatcher documentation for specializing dispatched functors
- PR #2199 Better java support for appending strings
- PR #2176 Added column dtype support for datetime, int8, int16 to csv_writer
- PR #2209 Matching `get_dummies` & `select_dtypes` behavior to pandas
- PR #2217 Updated Java bindings to use the new groupby API
- PR #2214 DOC: Update doc instructions to build/install `cudf` and `dask-cudf`
- PR #2220 Update Java bindings for reduction rename
- PR #2232 Move CodeCov upload from build script to Jenkins
- PR #2225 refactor to use libcudf for gathering columns in dataframes
- PR #2293 Improve join performance (faster compute_join_output_size)
- PR #2300 Create separate dask codeowners for dask-cudf codebase
- PR #2304 gdf_group_by_without_aggregations returns gdf_column
- PR #2309 Java readers: remove redundant copy of result pointers
- PR #2307 Add `black` and `isort` to style checker script
- PR #2345 Restore removal of old groupby implementation
- PR #2342 Improve `astype()` to operate all ways
- PR #2329 using libcudf cudf::copy for column deep copy
- PR #2344 DOC: docs on code formatting for contributors
- PR #2376 Add inoperative axis= and win_type= arguments to Rolling()
- PR #2378 remove dask for (de-)serialization of cudf objects
- PR #2353 Bump Arrow and Dask versions
- PR #2377 Replace `standard_python_slice` with just `slice.indices()`
- PR #2373 cudf.DataFrame enchancements & Series.values support
- PR #2392 Remove dlpack submodule; make cuDF's Cython API externally accessible
- PR #2430 Updated Java bindings to use the new unary API
- PR #2406 Moved all existing `table` related files to a `legacy/` directory
- PR #2350 Performance related changes to get_dummies
- PR #2420 Remove `cudautils.astype` and replace with `typecast.apply_cast`
- PR #2456 Small improvement to typecast utility
- PR #2458 Fix handling of thirdparty packages in `isort` config
- PR #2459 IO Readers: Consolidate all readers to use `datasource` class
- PR #2475 Exposed type_dispatcher.hpp, nvcategory_util.hpp and wrapper_types.hpp in the include folder
- PR #2484 Enabled building libcudf as a static library
- PR #2453 Streamline CUDA_REL environment variable
- PR #2483 Bundle Boost filesystem dependency in the Java jar
- PR #2486 Java API hash functions
- PR #2481 Adds the ignore_null_keys option to the java api
- PR #2490 Java api: support multiple aggregates for the same column
- PR #2510 Java api: uses table based apply_boolean_mask
- PR #2432 Use pandas formatting for console, html, and latex output
- PR #2573 Bump numba version to 0.45.1
- PR #2606 Fix references to notebooks-contrib

## Bug Fixes

- PR #2086 Fixed quantile api behavior mismatch in series & dataframe
- PR #2128 Add offset param to host buffer readers in java API.
- PR #2145 Work around binops validity checks for java
- PR #2146 Work around unary_math validity checks for java
- PR #2151 Fixes bug in cudf::copy_range where null_count was invalid
- PR #2139 matching to pandas describe behavior & fixing nan values issue
- PR #2161 Implicitly convert unsigned to signed integer types in binops
- PR #2154 CSV Reader: Fix bools misdetected as strings dtype
- PR #2178 Fix bug in rolling bindings where a view of an ephemeral column was being taken
- PR #2180 Fix issue with isort reordering `importorskip` below imports depending on them
- PR #2187 fix to honor dtype when numpy arrays are passed to columnops.as_column
- PR #2190 Fix issue in astype conversion of string column to 'str'
- PR #2208 Fix issue with calling `head()` on one row dataframe
- PR #2229 Propagate exceptions from Cython cdef functions
- PR #2234 Fix issue with local build script not properly building
- PR #2223 Fix CUDA invalid configuration errors reported after loading small compressed ORC files
- PR #2162 Setting is_unique and is_monotonic-related attributes
- PR #2244 Fix ORC RLEv2 delta mode decoding with nonzero residual delta width
- PR #2297 Work around `var/std` unsupported only at debug build
- PR #2302 Fixed java serialization corner case
- PR #2355 Handle float16 in binary operations
- PR #2311 Fix copy behaviour for GenericIndex
- PR #2349 Fix issues with String filter in java API
- PR #2323 Fix groupby on categoricals
- PR #2328 Ensure order is preserved in CategoricalAccessor._set_categories
- PR #2202 Fix issue with unary ops mishandling empty input
- PR #2326 Fix for bug in DLPack when reading multiple columns
- PR #2324 Fix cudf Docker build
- PR #2325 Fix ORC RLEv2 patched base mode decoding with nonzero patch width
- PR #2235 Fix get_dummies to be compatible with dask
- PR #2332 Zero initialize gdf_dtype_extra_info
- PR #2355 Handle float16 in binary operations
- PR #2360 Fix missing dtype handling in cudf.Series & columnops.as_column
- PR #2364 Fix quantile api and other trivial issues around it
- PR #2361 Fixed issue with `codes` of CategoricalIndex
- PR #2357 Fixed inconsistent type of index created with from_pandas vs direct construction
- PR #2389 Fixed Rolling __getattr__ and __getitem__ for offset based windows
- PR #2402 Fixed bug in valid mask computation in cudf::copy_if (apply_boolean_mask)
- PR #2401 Fix to a scalar datetime(of type Days) issue
- PR #2386 Correctly allocate output valids in groupby
- PR #2411 Fixed failures on binary op on single element string column
- PR #2422 Fix Pandas logical binary operation incompatibilites
- PR #2447 Fix CodeCov posting build statuses temporarily
- PR #2450 Fix erroneous null handling in `cudf.DataFrame`'s `apply_rows`
- PR #2470 Fix issues with empty strings and string categories (Java)
- PR #2471 Fix String Column Validity.
- PR #2481 Fix java validity buffer serialization
- PR #2485 Updated bytes calculation to use size_t to avoid overflow in column concat
- PR #2461 Fix groupby multiple aggregations same column
- PR #2514 Fix cudf::drop_nulls threshold handling in Cython
- PR #2516 Fix utilities include paths and meta.yaml header paths
- PR #2517 Fix device memory leak in to_dlpack tensor deleter
- PR #2431 Fix local build generated file ownerships
- PR #2511 Added import of orc, refactored exception handlers to not squash fatal exceptions
- PR #2527 Fix index and column input handling in dask_cudf read_parquet
- PR #2466 Fix `dataframe.query` returning null rows erroneously
- PR #2548 Orc reader: fix non-deterministic data decoding at chunk boundaries
- PR #2557 fix cudautils import in string.py
- PR #2521 Fix casting datetimes from/to the same resolution
- PR #2545 Fix MultiIndexes with datetime levels
- PR #2560 Remove duplicate `dlpack` definition in conda recipe
- PR #2567 Fix ColumnVector.fromScalar issues while dealing with null scalars
- PR #2565 Orc reader: fix incorrect data decoding of int64 data types
- PR #2577 Fix search benchmark compilation error by adding necessary header
- PR #2604 Fix a bug in copying.pyx:_normalize_types that upcasted int32 to int64


# cuDF 0.8.0 (27 June 2019)

## New Features

- PR #1524 Add GPU-accelerated JSON Lines parser with limited feature set
- PR #1569 Add support for Json objects to the JSON Lines reader
- PR #1622 Add Series.loc
- PR #1654 Add cudf::apply_boolean_mask: faster replacement for gdf_apply_stencil
- PR #1487 cython gather/scatter
- PR #1310 Implemented the slice/split functionality.
- PR #1630 Add Python layer to the GPU-accelerated JSON reader
- PR #1745 Add rounding of numeric columns via Numba
- PR #1772 JSON reader: add support for BytesIO and StringIO input
- PR #1527 Support GDF_BOOL8 in readers and writers
- PR #1819 Logical operators (AND, OR, NOT) for libcudf and cuDF
- PR #1813 ORC Reader: Add support for stripe selection
- PR #1828 JSON Reader: add suport for bool8 columns
- PR #1833 Add column iterator with/without nulls
- PR #1665 Add the point-in-polygon GIS function
- PR #1863 Series and Dataframe methods for all and any
- PR #1908 cudf::copy_range and cudf::fill for copying/assigning an index or range to a constant
- PR #1921 Add additional formats for typecasting to/from strings
- PR #1807 Add Series.dropna()
- PR #1987 Allow user defined functions in the form of ptx code to be passed to binops
- PR #1948 Add operator functions like `Series.add()` to DataFrame and Series
- PR #1954 Add skip test argument to GPU build script
- PR #2018 Add bindings for new groupby C++ API
- PR #1984 Add rolling window operations Series.rolling() and DataFrame.rolling()
- PR #1542 Python method and bindings for to_csv
- PR #1995 Add Java API
- PR #1998 Add google benchmark to cudf
- PR #1845 Add cudf::drop_duplicates, DataFrame.drop_duplicates
- PR #1652 Added `Series.where()` feature
- PR #2074 Java Aggregates, logical ops, and better RMM support
- PR #2140 Add a `cudf::transform` function
- PR #2068 Concatenation of different typed columns

## Improvements

- PR #1538 Replacing LesserRTTI with inequality_comparator
- PR #1703 C++: Added non-aggregating `insert` to `concurrent_unordered_map` with specializations to store pairs with a single atomicCAS when possible.
- PR #1422 C++: Added a RAII wrapper for CUDA streams
- PR #1701 Added `unique` method for stringColumns
- PR #1713 Add documentation for Dask-XGBoost
- PR #1666 CSV Reader: Improve performance for files with large number of columns
- PR #1725 Enable the ability to use a single column groupby as its own index
- PR #1759 Add an example showing simultaneous rolling averages to `apply_grouped` documentation
- PR #1746 C++: Remove unused code: `windowed_ops.cu`, `sorting.cu`, `hash_ops.cu`
- PR #1748 C++: Add `bool` nullability flag to `device_table` row operators
- PR #1764 Improve Numerical column: `mean_var` and `mean`
- PR #1767 Speed up Python unit tests
- PR #1770 Added build.sh script, updated CI scripts and documentation
- PR #1739 ORC Reader: Add more pytest coverage
- PR #1696 Added null support in `Series.replace()`.
- PR #1390 Added some basic utility functions for `gdf_column`'s
- PR #1791 Added general column comparison code for testing
- PR #1795 Add printing of git submodule info to `print_env.sh`
- PR #1796 Removing old sort based group by code and gdf_filter
- PR #1811 Added funtions for copying/allocating `cudf::table`s
- PR #1838 Improve columnops.column_empty so that it returns typed columns instead of a generic Column
- PR #1890 Add utils.get_dummies- a pandas-like wrapper around one_hot-encoding
- PR #1823 CSV Reader: default the column type to string for empty dataframes
- PR #1827 Create bindings for scalar-vector binops, and update one_hot_encoding to use them
- PR #1817 Operators now support different sized dataframes as long as they don't share different sized columns
- PR #1855 Transition replace_nulls to new C++ API and update corresponding Cython/Python code
- PR #1858 Add `std::initializer_list` constructor to `column_wrapper`
- PR #1846 C++ type-erased gdf_equal_columns test util; fix gdf_equal_columns logic error
- PR #1390 Added some basic utility functions for `gdf_column`s
- PR #1391 Tidy up bit-resolution-operation and bitmask class code
- PR #1882 Add iloc functionality to MultiIndex dataframes
- PR #1884 Rolling windows: general enhancements and better coverage for unit tests
- PR #1886 support GDF_STRING_CATEGORY columns in apply_boolean_mask, drop_nulls and other libcudf functions
- PR #1896 Improve performance of groupby with levels specified in dask-cudf
- PR #1915 Improve iloc performance for non-contiguous row selection
- PR #1859 Convert read_json into a C++ API
- PR #1919 Rename libcudf namespace gdf to namespace cudf
- PR #1850 Support left_on and right_on for DataFrame merge operator
- PR #1930 Specialize constructor for `cudf::bool8` to cast argument to `bool`
- PR #1938 Add default constructor for `column_wrapper`
- PR #1930 Specialize constructor for `cudf::bool8` to cast argument to `bool`
- PR #1952 consolidate libcudf public API headers in include/cudf
- PR #1949 Improved selection with boolmask using libcudf `apply_boolean_mask`
- PR #1956 Add support for nulls in `query()`
- PR #1973 Update `std::tuple` to `std::pair` in top-most libcudf APIs and C++ transition guide
- PR #1981 Convert read_csv into a C++ API
- PR #1868 ORC Reader: Support row index for speed up on small/medium datasets
- PR #1964 Added support for list-like types in Series.str.cat
- PR #2005 Use HTML5 details tag in bug report issue template
- PR #2003 Removed few redundant unit-tests from test_string.py::test_string_cat
- PR #1944 Groupby design improvements
- PR #2017 Convert `read_orc()` into a C++ API
- PR #2011 Convert `read_parquet()` into a C++ API
- PR #1756 Add documentation "10 Minutes to cuDF and dask_cuDF"
- PR #2034 Adding support for string columns concatenation using "add" binary operator
- PR #2042 Replace old "10 Minutes" guide with new guide for docs build process
- PR #2036 Make library of common test utils to speed up tests compilation
- PR #2022 Facilitating get_dummies to be a high level api too
- PR #2050 Namespace IO readers and add back free-form `read_xxx` functions
- PR #2104 Add a functional ``sort=`` keyword argument to groupby
- PR #2108 Add `find_and_replace` for StringColumn for replacing single values
- PR #1803 cuDF/CuPy interoperability documentation

## Bug Fixes

- PR #1465 Fix for test_orc.py and test_sparse_df.py test failures
- PR #1583 Fix underlying issue in `as_index()` that was causing `Series.quantile()` to fail
- PR #1680 Add errors= keyword to drop() to fix cudf-dask bug
- PR #1651 Fix `query` function on empty dataframe
- PR #1616 Fix CategoricalColumn to access categories by index instead of iteration
- PR #1660 Fix bug in `loc` when indexing with a column name (a string)
- PR #1683 ORC reader: fix timestamp conversion to UTC
- PR #1613 Improve CategoricalColumn.fillna(-1) performance
- PR #1642 Fix failure of CSV_TEST gdf_csv_test.SkiprowsNrows on multiuser systems
- PR #1709 Fix handling of `datetime64[ms]` in `dataframe.select_dtypes`
- PR #1704 CSV Reader: Add support for the plus sign in number fields
- PR #1687 CSV reader: return an empty dataframe for zero size input
- PR #1757 Concatenating columns with null columns
- PR #1755 Add col_level keyword argument to melt
- PR #1758 Fix df.set_index() when setting index from an empty column
- PR #1749 ORC reader: fix long strings of NULL values resulting in incorrect data
- PR #1742 Parquet Reader: Fix index column name to match PANDAS compat
- PR #1782 Update libcudf doc version
- PR #1783 Update conda dependencies
- PR #1786 Maintain the original series name in series.unique output
- PR #1760 CSV Reader: fix segfault when dtype list only includes columns from usecols list
- PR #1831 build.sh: Assuming python is in PATH instead of using PYTHON env var
- PR #1839 Raise an error instead of segfaulting when transposing a DataFrame with StringColumns
- PR #1840 Retain index correctly during merge left_on right_on
- PR #1825 cuDF: Multiaggregation Groupby Failures
- PR #1789 CSV Reader: Fix missing support for specifying `int8` and `int16` dtypes
- PR #1857 Cython Bindings: Handle `bool` columns while calling `column_view_from_NDArrays`
- PR #1849 Allow DataFrame support methods to pass arguments to the methods
- PR #1847 Fixed #1375 by moving the nvstring check into the wrapper function
- PR #1864 Fixing cudf reduction for POWER platform
- PR #1869 Parquet reader: fix Dask timestamps not matching with Pandas (convert to milliseconds)
- PR #1876 add dtype=bool for `any`, `all` to treat integer column correctly
- PR #1875 CSV reader: take NaN values into account in dtype detection
- PR #1873 Add column dtype checking for the all/any methods
- PR #1902 Bug with string iteration in _apply_basic_agg
- PR #1887 Fix for initialization issue in pq_read_arg,orc_read_arg
- PR #1867 JSON reader: add support for null/empty fields, including the 'null' literal
- PR #1891 Fix bug #1750 in string column comparison
- PR #1909 Support of `to_pandas()` of boolean series with null values
- PR #1923 Use prefix removal when two aggs are called on a SeriesGroupBy
- PR #1914 Zero initialize gdf_column local variables
- PR #1959 Add support for comparing boolean Series to scalar
- PR #1966 Ignore index fix in series append
- PR #1967 Compute index __sizeof__ only once for DataFrame __sizeof__
- PR #1977 Support CUDA installation in default system directories
- PR #1982 Fixes incorrect index name after join operation
- PR #1985 Implement `GDF_PYMOD`, a special modulo that follows python's sign rules
- PR #1991 Parquet reader: fix decoding of NULLs
- PR #1990 Fixes a rendering bug in the `apply_grouped` documentation
- PR #1978 Fix for values being filled in an empty dataframe
- PR #2001 Correctly create MultiColumn from Pandas MultiColumn
- PR #2006 Handle empty dataframe groupby construction for dask
- PR #1965 Parquet Reader: Fix duplicate index column when it's already in `use_cols`
- PR #2033 Add pip to conda environment files to fix warning
- PR #2028 CSV Reader: Fix reading of uncompressed files without a recognized file extension
- PR #2073 Fix an issue when gathering columns with NVCategory and nulls
- PR #2053 cudf::apply_boolean_mask return empty column for empty boolean mask
- PR #2066 exclude `IteratorTest.mean_var_output` test from debug build
- PR #2069 Fix JNI code to use read_csv and read_parquet APIs
- PR #2071 Fix bug with unfound transitive dependencies for GTests in Ubuntu 18.04
- PR #2089 Configure Sphinx to render params correctly
- PR #2091 Fix another bug with unfound transitive dependencies for `cudftestutils` in Ubuntu 18.04
- PR #2115 Just apply `--disable-new-dtags` instead of trying to define all the transitive dependencies
- PR #2106 Fix errors in JitCache tests caused by sharing of device memory between processes
- PR #2120 Fix errors in JitCache tests caused by running multiple threads on the same data
- PR #2102 Fix memory leak in groupby
- PR #2113 fixed typo in to_csv code example


# cudf 0.7.2 (16 May 2019)

## New Features

- PR #1735 Added overload for atomicAdd on int64. Streamlined implementation of custom atomic overloads.
- PR #1741 Add MultiIndex concatenation

## Bug Fixes

- PR #1718 Fix issue with SeriesGroupBy MultiIndex in dask-cudf
- PR #1734 Python: fix performance regression for groupby count() aggregations
- PR #1768 Cython: fix handling read only schema buffers in gpuarrow reader


# cudf 0.7.1 (11 May 2019)

## New Features

- PR #1702 Lazy load MultiIndex to return groupby performance to near optimal.

## Bug Fixes

- PR #1708 Fix handling of `datetime64[ms]` in `dataframe.select_dtypes`


# cuDF 0.7.0 (10 May 2019)

## New Features

- PR #982 Implement gdf_group_by_without_aggregations and gdf_unique_indices functions
- PR #1142 Add `GDF_BOOL` column type
- PR #1194 Implement overloads for CUDA atomic operations
- PR #1292 Implemented Bitwise binary ops AND, OR, XOR (&, |, ^)
- PR #1235 Add GPU-accelerated Parquet Reader
- PR #1335 Added local_dict arg in `DataFrame.query()`.
- PR #1282 Add Series and DataFrame.describe()
- PR #1356 Rolling windows
- PR #1381 Add DataFrame._get_numeric_data
- PR #1388 Add CODEOWNERS file to auto-request reviews based on where changes are made
- PR #1396 Add DataFrame.drop method
- PR #1413 Add DataFrame.melt method
- PR #1412 Add DataFrame.pop()
- PR #1419 Initial CSV writer function
- PR #1441 Add Series level cumulative ops (cumsum, cummin, cummax, cumprod)
- PR #1420 Add script to build and test on a local gpuCI image
- PR #1440 Add DatetimeColumn.min(), DatetimeColumn.max()
- PR #1455 Add Series.Shift via Numba kernel
- PR #1441 Add Series level cumulative ops (cumsum, cummin, cummax, cumprod)
- PR #1461 Add Python coverage test to gpu build
- PR #1445 Parquet Reader: Add selective reading of rows and row group
- PR #1532 Parquet Reader: Add support for INT96 timestamps
- PR #1516 Add Series and DataFrame.ndim
- PR #1556 Add libcudf C++ transition guide
- PR #1466 Add GPU-accelerated ORC Reader
- PR #1565 Add build script for nightly doc builds
- PR #1508 Add Series isna, isnull, and notna
- PR #1456 Add Series.diff() via Numba kernel
- PR #1588 Add Index `astype` typecasting
- PR #1301 MultiIndex support
- PR #1599 Level keyword supported in groupby
- PR #929 Add support operations to dataframe
- PR #1609 Groupby accept list of Series
- PR #1658 Support `group_keys=True` keyword in groupby method

## Improvements

- PR #1531 Refactor closures as private functions in gpuarrow
- PR #1404 Parquet reader page data decoding speedup
- PR #1076 Use `type_dispatcher` in join, quantiles, filter, segmented sort, radix sort and hash_groupby
- PR #1202 Simplify README.md
- PR #1149 CSV Reader: Change convertStrToValue() functions to `__device__` only
- PR #1238 Improve performance of the CUDA trie used in the CSV reader
- PR #1245 Use file cache for JIT kernels
- PR #1278 Update CONTRIBUTING for new conda environment yml naming conventions
- PR #1163 Refactored UnaryOps. Reduced API to two functions: `gdf_unary_math` and `gdf_cast`. Added `abs`, `-`, and `~` ops. Changed bindings to Cython
- PR #1284 Update docs version
- PR #1287 add exclude argument to cudf.select_dtype function
- PR #1286 Refactor some of the CSV Reader kernels into generic utility functions
- PR #1291 fillna in `Series.to_gpu_array()` and `Series.to_array()` can accept the scalar too now.
- PR #1005 generic `reduction` and `scan` support
- PR #1349 Replace modernGPU sort join with thrust.
- PR #1363 Add a dataframe.mean(...) that raises NotImplementedError to satisfy `dask.dataframe.utils.is_dataframe_like`
- PR #1319 CSV Reader: Use column wrapper for gdf_column output alloc/dealloc
- PR #1376 Change series quantile default to linear
- PR #1399 Replace CFFI bindings for NVTX functions with Cython bindings
- PR #1389 Refactored `set_null_count()`
- PR #1386 Added macros `GDF_TRY()`, `CUDF_TRY()` and `ASSERT_CUDF_SUCCEEDED()`
- PR #1435 Rework CMake and conda recipes to depend on installed libraries
- PR #1391 Tidy up bit-resolution-operation and bitmask class code
- PR #1439 Add cmake variable to enable compiling CUDA code with -lineinfo
- PR #1462 Add ability to read parquet files from arrow::io::RandomAccessFile
- PR #1453 Convert CSV Reader CFFI to Cython
- PR #1479 Convert Parquet Reader CFFI to Cython
- PR #1397 Add a utility function for producing an overflow-safe kernel launch grid configuration
- PR #1382 Add GPU parsing of nested brackets to cuIO parsing utilities
- PR #1481 Add cudf::table constructor to allocate a set of `gdf_column`s
- PR #1484 Convert GroupBy CFFI to Cython
- PR #1463 Allow and default melt keyword argument var_name to be None
- PR #1486 Parquet Reader: Use device_buffer rather than device_ptr
- PR #1525 Add cudatoolkit conda dependency
- PR #1520 Renamed `src/dataframe` to `src/table` and moved `table.hpp`. Made `types.hpp` to be type declarations only.
- PR #1492 Convert transpose CFFI to Cython
- PR #1495 Convert binary and unary ops CFFI to Cython
- PR #1503 Convert sorting and hashing ops CFFI to Cython
- PR #1522 Use latest release version in update-version CI script
- PR #1533 Remove stale join CFFI, fix memory leaks in join Cython
- PR #1521 Added `row_bitmask` to compute bitmask for rows of a table. Merged `valids_ops.cu` and `bitmask_ops.cu`
- PR #1553 Overload `hash_row` to avoid using intial hash values. Updated `gdf_hash` to select between overloads
- PR #1585 Updated `cudf::table` to maintain own copy of wrapped `gdf_column*`s
- PR #1559 Add `except +` to all Cython function definitions to catch C++ exceptions properly
- PR #1617 `has_nulls` and `column_dtypes` for `cudf::table`
- PR #1590 Remove CFFI from the build / install process entirely
- PR #1536 Convert gpuarrow CFFI to Cython
- PR #1655 Add `Column._pointer` as a way to access underlying `gdf_column*` of a `Column`
- PR #1655 Update readme conda install instructions for cudf version 0.6 and 0.7


## Bug Fixes

- PR #1233 Fix dtypes issue while adding the column to `str` dataframe.
- PR #1254 CSV Reader: fix data type detection for floating-point numbers in scientific notation
- PR #1289 Fix looping over each value instead of each category in concatenation
- PR #1293 Fix Inaccurate error message in join.pyx
- PR #1308 Add atomicCAS overload for `int8_t`, `int16_t`
- PR #1317 Fix catch polymorphic exception by reference in ipc.cu
- PR #1325 Fix dtype of null bitmasks to int8
- PR #1326 Update build documentation to use -DCMAKE_CXX11_ABI=ON
- PR #1334 Add "na_position" argument to CategoricalColumn sort_by_values
- PR #1321 Fix out of bounds warning when checking Bzip2 header
- PR #1359 Add atomicAnd/Or/Xor for integers
- PR #1354 Fix `fillna()` behaviour when replacing values with different dtypes
- PR #1347 Fixed core dump issue while passing dict_dtypes without column names in `cudf.read_csv()`
- PR #1379 Fixed build failure caused due to error: 'col_dtype' may be used uninitialized
- PR #1392 Update cudf Dockerfile and package_versions.sh
- PR #1385 Added INT8 type to `_schema_to_dtype` for use in GpuArrowReader
- PR #1393 Fixed a bug in `gdf_count_nonzero_mask()` for the case of 0 bits to count
- PR #1395 Update CONTRIBUTING to use the environment variable CUDF_HOME
- PR #1416 Fix bug at gdf_quantile_exact and gdf_quantile_appox
- PR #1421 Fix remove creation of series multiple times during `add_column()`
- PR #1405 CSV Reader: Fix memory leaks on read_csv() failure
- PR #1328 Fix CategoricalColumn to_arrow() null mask
- PR #1433 Fix NVStrings/categories includes
- PR #1432 Update NVStrings to 0.7.* to coincide with 0.7 development
- PR #1483 Modify CSV reader to avoid cropping blank quoted characters in non-string fields
- PR #1446 Merge 1275 hotfix from master into branch-0.7
- PR #1447 Fix legacy groupby apply docstring
- PR #1451 Fix hash join estimated result size is not correct
- PR #1454 Fix local build script improperly change directory permissions
- PR #1490 Require Dask 1.1.0+ for `is_dataframe_like` test or skip otherwise.
- PR #1491 Use more specific directories & groups in CODEOWNERS
- PR #1497 Fix Thrust issue on CentOS caused by missing default constructor of host_vector elements
- PR #1498 Add missing include guard to device_atomics.cuh and separated DEVICE_ATOMICS_TEST
- PR #1506 Fix csv-write call to updated NVStrings method
- PR #1510 Added nvstrings `fillna()` function
- PR #1507 Parquet Reader: Default string data to GDF_STRING
- PR #1535 Fix doc issue to ensure correct labelling of cudf.series
- PR #1537 Fix `undefined reference` link error in HashPartitionTest
- PR #1548 Fix ci/local/build.sh README from using an incorrect image example
- PR #1551 CSV Reader: Fix integer column name indexing
- PR #1586 Fix broken `scalar_wrapper::operator==`
- PR #1591 ORC/Parquet Reader: Fix missing import for FileNotFoundError exception
- PR #1573 Parquet Reader: Fix crash due to clash with ORC reader datasource
- PR #1607 Revert change of `column.to_dense_buffer` always return by copy for performance concerns
- PR #1618 ORC reader: fix assert & data output when nrows/skiprows isn't aligned to stripe boundaries
- PR #1631 Fix failure of TYPES_TEST on some gcc-7 based systems.
- PR #1641 CSV Reader: Fix skip_blank_lines behavior with Windows line terminators (\r\n)
- PR #1648 ORC reader: fix non-deterministic output when skiprows is non-zero
- PR #1676 Fix groupby `as_index` behaviour with `MultiIndex`
- PR #1659 Fix bug caused by empty groupbys and multiindex slicing throwing exceptions
- PR #1656 Correct Groupby failure in dask when un-aggregable columns are left in dataframe.
- PR #1689 Fix groupby performance regression
- PR #1694 Add Cython as a runtime dependency since it's required in `setup.py`


# cuDF 0.6.1 (25 Mar 2019)

## Bug Fixes

- PR #1275 Fix CentOS exception in DataFrame.hash_partition from using value "returned" by a void function


# cuDF 0.6.0 (22 Mar 2019)

## New Features

- PR #760 Raise `FileNotFoundError` instead of `GDF_FILE_ERROR` in `read_csv` if the file does not exist
- PR #539 Add Python bindings for replace function
- PR #823 Add Doxygen configuration to enable building HTML documentation for libcudf C/C++ API
- PR #807 CSV Reader: Add byte_range parameter to specify the range in the input file to be read
- PR #857 Add Tail method for Series/DataFrame and update Head method to use iloc
- PR #858 Add series feature hashing support
- PR #871 CSV Reader: Add support for NA values, including user specified strings
- PR #893 Adds PyArrow based parquet readers / writers to Python, fix category dtype handling, fix arrow ingest buffer size issues
- PR #867 CSV Reader: Add support for ignoring blank lines and comment lines
- PR #887 Add Series digitize method
- PR #895 Add Series groupby
- PR #898 Add DataFrame.groupby(level=0) support
- PR #920 Add feather, JSON, HDF5 readers / writers from PyArrow / Pandas
- PR #888 CSV Reader: Add prefix parameter for column names, used when parsing without a header
- PR #913 Add DLPack support: convert between cuDF DataFrame and DLTensor
- PR #939 Add ORC reader from PyArrow
- PR #918 Add Series.groupby(level=0) support
- PR #906 Add binary and comparison ops to DataFrame
- PR #958 Support unary and binary ops on indexes
- PR #964 Add `rename` method to `DataFrame`, `Series`, and `Index`
- PR #985 Add `Series.to_frame` method
- PR #985 Add `drop=` keyword to reset_index method
- PR #994 Remove references to pygdf
- PR #990 Add external series groupby support
- PR #988 Add top-level merge function to cuDF
- PR #992 Add comparison binaryops to DateTime columns
- PR #996 Replace relative path imports with absolute paths in tests
- PR #995 CSV Reader: Add index_col parameter to specify the column name or index to be used as row labels
- PR #1004 Add `from_gpu_matrix` method to DataFrame
- PR #997 Add property index setter
- PR #1007 Replace relative path imports with absolute paths in cudf
- PR #1013 select columns with df.columns
- PR #1016 Rename Series.unique_count() to nunique() to match pandas API
- PR #947 Prefixsum to handle nulls and float types
- PR #1029 Remove rest of relative path imports
- PR #1021 Add filtered selection with assignment for Dataframes
- PR #872 Adding NVCategory support to cudf apis
- PR #1052 Add left/right_index and left/right_on keywords to merge
- PR #1091 Add `indicator=` and `suffixes=` keywords to merge
- PR #1107 Add unsupported keywords to Series.fillna
- PR #1032 Add string support to cuDF python
- PR #1136 Removed `gdf_concat`
- PR #1153 Added function for getting the padded allocation size for valid bitmask
- PR #1148 Add cudf.sqrt for dataframes and Series
- PR #1159 Add Python bindings for libcudf dlpack functions
- PR #1155 Add __array_ufunc__ for DataFrame and Series for sqrt
- PR #1168 to_frame for series accepts a name argument


## Improvements

- PR #1218 Add dask-cudf page to API docs
- PR #892 Add support for heterogeneous types in binary ops with JIT
- PR #730 Improve performance of `gdf_table` constructor
- PR #561 Add Doxygen style comments to Join CUDA functions
- PR #813 unified libcudf API functions by replacing gpu_ with gdf_
- PR #822 Add support for `__cuda_array_interface__` for ingest
- PR #756 Consolidate common helper functions from unordered map and multimap
- PR #753 Improve performance of groupby sum and average, especially for cases with few groups.
- PR #836 Add ingest support for arrow chunked arrays in Column, Series, DataFrame creation
- PR #763 Format doxygen comments for csv_read_arg struct
- PR #532 CSV Reader: Use type dispatcher instead of switch block
- PR #694 Unit test utilities improvements
- PR #878 Add better indexing to Groupby
- PR #554 Add `empty` method and `is_monotonic` attribute to `Index`
- PR #1040 Fixed up Doxygen comment tags
- PR #909 CSV Reader: Avoid host->device->host copy for header row data
- PR #916 Improved unit testing and error checking for `gdf_column_concat`
- PR #941 Replace `numpy` call in `Series.hash_encode` with `numba`
- PR #942 Added increment/decrement operators for wrapper types
- PR #943 Updated `count_nonzero_mask` to return `num_rows` when the mask is null
- PR #952 Added trait to map C++ type to `gdf_dtype`
- PR #966 Updated RMM submodule.
- PR #998 Add IO reader/writer modules to API docs, fix for missing cudf.Series docs
- PR #1017 concatenate along columns for Series and DataFrames
- PR #1002 Support indexing a dataframe with another boolean dataframe
- PR #1018 Better concatenation for Series and Dataframes
- PR #1036 Use Numpydoc style docstrings
- PR #1047 Adding gdf_dtype_extra_info to gdf_column_view_augmented
- PR #1054 Added default ctor to SerialTrieNode to overcome Thrust issue in CentOS7 + CUDA10
- PR #1024 CSV Reader: Add support for hexadecimal integers in integral-type columns
- PR #1033 Update `fillna()` to use libcudf function `gdf_replace_nulls`
- PR #1066 Added inplace assignment for columns and select_dtypes for dataframes
- PR #1026 CSV Reader: Change the meaning and type of the quoting parameter to match Pandas
- PR #1100 Adds `CUDF_EXPECTS` error-checking macro
- PR #1092 Fix select_dtype docstring
- PR #1111 Added cudf::table
- PR #1108 Sorting for datetime columns
- PR #1120 Return a `Series` (not a `Column`) from `Series.cat.set_categories()`
- PR #1128 CSV Reader: The last data row does not need to be line terminated
- PR #1183 Bump Arrow version to 0.12.1
- PR #1208 Default to CXX11_ABI=ON
- PR #1252 Fix NVStrings dependencies for cuda 9.2 and 10.0
- PR #2037 Optimize the existing `gather` and `scatter` routines in `libcudf`

## Bug Fixes

- PR #821 Fix flake8 issues revealed by flake8 update
- PR #808 Resolved renamed `d_columns_valids` variable name
- PR #820 CSV Reader: fix the issue where reader adds additional rows when file uses \r\n as a line terminator
- PR #780 CSV Reader: Fix scientific notation parsing and null values for empty quotes
- PR #815 CSV Reader: Fix data parsing when tabs are present in the input CSV file
- PR #850 Fix bug where left joins where the left df has 0 rows causes a crash
- PR #861 Fix memory leak by preserving the boolean mask index
- PR #875 Handle unnamed indexes in to/from arrow functions
- PR #877 Fix ingest of 1 row arrow tables in from arrow function
- PR #876 Added missing `<type_traits>` include
- PR #889 Deleted test_rmm.py which has now moved to RMM repo
- PR #866 Merge v0.5.1 numpy ABI hotfix into 0.6
- PR #917 value_counts return int type on empty columns
- PR #611 Renamed `gdf_reduce_optimal_output_size()` -> `gdf_reduction_get_intermediate_output_size()`
- PR #923 fix index for negative slicing for cudf dataframe and series
- PR #927 CSV Reader: Fix category GDF_CATEGORY hashes not being computed properly
- PR #921 CSV Reader: Fix parsing errors with delim_whitespace, quotations in the header row, unnamed columns
- PR #933 Fix handling objects of all nulls in series creation
- PR #940 CSV Reader: Fix an issue where the last data row is missing when using byte_range
- PR #945 CSV Reader: Fix incorrect datetime64 when milliseconds or space separator are used
- PR #959 Groupby: Problem with column name lookup
- PR #950 Converting dataframe/recarry with non-contiguous arrays
- PR #963 CSV Reader: Fix another issue with missing data rows when using byte_range
- PR #999 Fix 0 sized kernel launches and empty sort_index exception
- PR #993 Fix dtype in selecting 0 rows from objects
- PR #1009 Fix performance regression in `to_pandas` method on DataFrame
- PR #1008 Remove custom dask communication approach
- PR #1001 CSV Reader: Fix a memory access error when reading a large (>2GB) file with date columns
- PR #1019 Binary Ops: Fix error when one input column has null mask but other doesn't
- PR #1014 CSV Reader: Fix false positives in bool value detection
- PR #1034 CSV Reader: Fix parsing floating point precision and leading zero exponents
- PR #1044 CSV Reader: Fix a segfault when byte range aligns with a page
- PR #1058 Added support for `DataFrame.loc[scalar]`
- PR #1060 Fix column creation with all valid nan values
- PR #1073 CSV Reader: Fix an issue where a column name includes the return character
- PR #1090 Updating Doxygen Comments
- PR #1080 Fix dtypes returned from loc / iloc because of lists
- PR #1102 CSV Reader: Minor fixes and memory usage improvements
- PR #1174: Fix release script typo
- PR #1137 Add prebuild script for CI
- PR #1118 Enhanced the `DataFrame.from_records()` feature
- PR #1129 Fix join performance with index parameter from using numpy array
- PR #1145 Issue with .agg call on multi-column dataframes
- PR #908 Some testing code cleanup
- PR #1167 Fix issue with null_count not being set after inplace fillna()
- PR #1184 Fix iloc performance regression
- PR #1185 Support left_on/right_on and also on=str in merge
- PR #1200 Fix allocating bitmasks with numba instead of rmm in allocate_mask function
- PR #1213 Fix bug with csv reader requesting subset of columns using wrong datatype
- PR #1223 gpuCI: Fix label on rapidsai channel on gpu build scripts
- PR #1242 Add explicit Thrust exec policy to fix NVCATEGORY_TEST segfault on some platforms
- PR #1246 Fix categorical tests that failed due to bad implicit type conversion
- PR #1255 Fix overwriting conda package main label uploads
- PR #1259 Add dlpack includes to pip build


# cuDF 0.5.1 (05 Feb 2019)

## Bug Fixes

- PR #842 Avoid using numpy via cimport to prevent ABI issues in Cython compilation


# cuDF 0.5.0 (28 Jan 2019)

## New Features

- PR #722 Add bzip2 decompression support to `read_csv()`
- PR #693 add ZLIB-based GZIP/ZIP support to `read_csv_strings()`
- PR #411 added null support to gdf_order_by (new API) and cudf_table::sort
- PR #525 Added GitHub Issue templates for bugs, documentation, new features, and questions
- PR #501 CSV Reader: Add support for user-specified decimal point and thousands separator to read_csv_strings()
- PR #455 CSV Reader: Add support for user-specified decimal point and thousands separator to read_csv()
- PR #439 add `DataFrame.drop` method similar to pandas
- PR #356 add `DataFrame.transpose` method and `DataFrame.T` property similar to pandas
- PR #505 CSV Reader: Add support for user-specified boolean values
- PR #350 Implemented Series replace function
- PR #490 Added print_env.sh script to gather relevant environment details when reporting cuDF issues
- PR #474 add ZLIB-based GZIP/ZIP support to `read_csv()`
- PR #547 Added melt similar to `pandas.melt()`
- PR #491 Add CI test script to check for updates to CHANGELOG.md in PRs
- PR #550 Add CI test script to check for style issues in PRs
- PR #558 Add CI scripts for cpu-based conda and gpu-based test builds
- PR #524 Add Boolean Indexing
- PR #564 Update python `sort_values` method to use updated libcudf `gdf_order_by` API
- PR #509 CSV Reader: Input CSV file can now be passed in as a text or a binary buffer
- PR #607 Add `__iter__` and iteritems to DataFrame class
- PR #643 added a new api gdf_replace_nulls that allows a user to replace nulls in a column

## Improvements

- PR #426 Removed sort-based groupby and refactored existing groupby APIs. Also improves C++/CUDA compile time.
- PR #461 Add `CUDF_HOME` variable in README.md to replace relative pathing.
- PR #472 RMM: Created centralized rmm::device_vector alias and rmm::exec_policy
- PR #500 Improved the concurrent hash map class to support partitioned (multi-pass) hash table building.
- PR #454 Improve CSV reader docs and examples
- PR #465 Added templated C++ API for RMM to avoid explicit cast to `void**`
- PR #513 `.gitignore` tweaks
- PR #521 Add `assert_eq` function for testing
- PR #502 Simplify Dockerfile for local dev, eliminate old conda/pip envs
- PR #549 Adds `-rdynamic` compiler flag to nvcc for Debug builds
- PR #472 RMM: Created centralized rmm::device_vector alias and rmm::exec_policy
- PR #577 Added external C++ API for scatter/gather functions
- PR #500 Improved the concurrent hash map class to support partitioned (multi-pass) hash table building
- PR #583 Updated `gdf_size_type` to `int`
- PR #500 Improved the concurrent hash map class to support partitioned (multi-pass) hash table building
- PR #617 Added .dockerignore file. Prevents adding stale cmake cache files to the docker container
- PR #658 Reduced `JOIN_TEST` time by isolating overflow test of hash table size computation
- PR #664 Added Debuging instructions to README
- PR #651 Remove noqa marks in `__init__.py` files
- PR #671 CSV Reader: uncompressed buffer input can be parsed without explicitly specifying compression as None
- PR #684 Make RMM a submodule
- PR #718 Ensure sum, product, min, max methods pandas compatibility on empty datasets
- PR #720 Refactored Index classes to make them more Pandas-like, added CategoricalIndex
- PR #749 Improve to_arrow and from_arrow Pandas compatibility
- PR #766 Remove TravisCI references, remove unused variables from CMake, fix ARROW_VERSION in Cmake
- PR #773 Add build-args back to Dockerfile and handle dependencies based on environment yml file
- PR #781 Move thirdparty submodules to root and symlink in /cpp
- PR #843 Fix broken cudf/python API examples, add new methods to the API index

## Bug Fixes

- PR #569 CSV Reader: Fix days being off-by-one when parsing some dates
- PR #531 CSV Reader: Fix incorrect parsing of quoted numbers
- PR #465 Added templated C++ API for RMM to avoid explicit cast to `void**`
- PR #473 Added missing <random> include
- PR #478 CSV Reader: Add api support for auto column detection, header, mangle_dupe_cols, usecols
- PR #495 Updated README to correct where cffi pytest should be executed
- PR #501 Fix the intermittent segfault caused by the `thousands` and `compression` parameters in the csv reader
- PR #502 Simplify Dockerfile for local dev, eliminate old conda/pip envs
- PR #512 fix bug for `on` parameter in `DataFrame.merge` to allow for None or single column name
- PR #511 Updated python/cudf/bindings/join.pyx to fix cudf merge printing out dtypes
- PR #513 `.gitignore` tweaks
- PR #521 Add `assert_eq` function for testing
- PR #537 Fix CMAKE_CUDA_STANDARD_REQURIED typo in CMakeLists.txt
- PR #447 Fix silent failure in initializing DataFrame from generator
- PR #545 Temporarily disable csv reader thousands test to prevent segfault (test re-enabled in PR #501)
- PR #559 Fix Assertion error while using `applymap` to change the output dtype
- PR #575 Update `print_env.sh` script to better handle missing commands
- PR #612 Prevent an exception from occuring with true division on integer series.
- PR #630 Fix deprecation warning for `pd.core.common.is_categorical_dtype`
- PR #622 Fix Series.append() behaviour when appending values with different numeric dtype
- PR #603 Fix error while creating an empty column using None.
- PR #673 Fix array of strings not being caught in from_pandas
- PR #644 Fix return type and column support of dataframe.quantile()
- PR #634 Fix create `DataFrame.from_pandas()` with numeric column names
- PR #654 Add resolution check for GDF_TIMESTAMP in Join
- PR #648 Enforce one-to-one copy required when using `numba>=0.42.0`
- PR #645 Fix cmake build type handling not setting debug options when CMAKE_BUILD_TYPE=="Debug"
- PR #669 Fix GIL deadlock when launching multiple python threads that make Cython calls
- PR #665 Reworked the hash map to add a way to report the destination partition for a key
- PR #670 CMAKE: Fix env include path taking precedence over libcudf source headers
- PR #674 Check for gdf supported column types
- PR #677 Fix 'gdf_csv_test_Dates' gtest failure due to missing nrows parameter
- PR #604 Fix the parsing errors while reading a csv file using `sep` instead of `delimiter`.
- PR #686 Fix converting nulls to NaT values when converting Series to Pandas/Numpy
- PR #689 CSV Reader: Fix behavior with skiprows+header to match pandas implementation
- PR #691 Fixes Join on empty input DFs
- PR #706 CSV Reader: Fix broken dtype inference when whitespace is in data
- PR #717 CSV reader: fix behavior when parsing a csv file with no data rows
- PR #724 CSV Reader: fix build issue due to parameter type mismatch in a std::max call
- PR #734 Prevents reading undefined memory in gpu_expand_mask_bits numba kernel
- PR #747 CSV Reader: fix an issue where CUDA allocations fail with some large input files
- PR #750 Fix race condition for handling NVStrings in CMake
- PR #719 Fix merge column ordering
- PR #770 Fix issue where RMM submodule pointed to wrong branch and pin other to correct branches
- PR #778 Fix hard coded ABI off setting
- PR #784 Update RMM submodule commit-ish and pip paths
- PR #794 Update `rmm::exec_policy` usage to fix segmentation faults when used as temprory allocator.
- PR #800 Point git submodules to branches of forks instead of exact commits


# cuDF 0.4.0 (05 Dec 2018)

## New Features

- PR #398 add pandas-compatible `DataFrame.shape()` and `Series.shape()`
- PR #394 New documentation feature "10 Minutes to cuDF"
- PR #361 CSV Reader: Add support for strings with delimiters

## Improvements

 - PR #436 Improvements for type_dispatcher and wrapper structs
 - PR #429 Add CHANGELOG.md (this file)
 - PR #266 use faster CUDA-accelerated DataFrame column/Series concatenation.
 - PR #379 new C++ `type_dispatcher` reduces code complexity in supporting many data types.
 - PR #349 Improve performance for creating columns from memoryview objects
 - PR #445 Update reductions to use type_dispatcher. Adds integer types support to sum_of_squares.
 - PR #448 Improve installation instructions in README.md
 - PR #456 Change default CMake build to Release, and added option for disabling compilation of tests

## Bug Fixes

 - PR #444 Fix csv_test CUDA too many resources requested fail.
 - PR #396 added missing output buffer in validity tests for groupbys.
 - PR #408 Dockerfile updates for source reorganization
 - PR #437 Add cffi to Dockerfile conda env, fixes "cannot import name 'librmm'"
 - PR #417 Fix `map_test` failure with CUDA 10
 - PR #414 Fix CMake installation include file paths
 - PR #418 Properly cast string dtypes to programmatic dtypes when instantiating columns
 - PR #427 Fix and tests for Concatenation illegal memory access with nulls


# cuDF 0.3.0 (23 Nov 2018)

## New Features

 - PR #336 CSV Reader string support

## Improvements

 - PR #354 source code refactored for better organization. CMake build system overhaul. Beginning of transition to Cython bindings.
 - PR #290 Add support for typecasting to/from datetime dtype
 - PR #323 Add handling pyarrow boolean arrays in input/out, add tests
 - PR #325 GDF_VALIDITY_UNSUPPORTED now returned for algorithms that don't support non-empty valid bitmasks
 - PR #381 Faster InputTooLarge Join test completes in ms rather than minutes.
 - PR #373 .gitignore improvements
 - PR #367 Doc cleanup & examples for DataFrame methods
 - PR #333 Add Rapids Memory Manager documentation
 - PR #321 Rapids Memory Manager adds file/line location logging and convenience macros
 - PR #334 Implement DataFrame `__copy__` and `__deepcopy__`
 - PR #271 Add NVTX ranges to pygdf
 - PR #311 Document system requirements for conda install

## Bug Fixes

 - PR #337 Retain index on `scale()` function
 - PR #344 Fix test failure due to PyArrow 0.11 Boolean handling
 - PR #364 Remove noexcept from managed_allocator;  CMakeLists fix for NVstrings
 - PR #357 Fix bug that made all series be considered booleans for indexing
 - PR #351 replace conda env configuration for developers
 - PRs #346 #360 Fix CSV reading of negative numbers
 - PR #342 Fix CMake to use conda-installed nvstrings
 - PR #341 Preserve categorical dtype after groupby aggregations
 - PR #315 ReadTheDocs build update to fix missing libcuda.so
 - PR #320 FIX out-of-bounds access error in reductions.cu
 - PR #319 Fix out-of-bounds memory access in libcudf count_valid_bits
 - PR #303 Fix printing empty dataframe


# cuDF 0.2.0 and cuDF 0.1.0

These were initial releases of cuDF based on previously separate pyGDF and libGDF libraries.<|MERGE_RESOLUTION|>--- conflicted
+++ resolved
@@ -31,9 +31,7 @@
 - PR #3014 Snappy decompression optimizations
 - PR #3032 Use `asarray` to coerce indices to a NumPy array
 - PR #2996 IO Readers: Replace `cuio::device_buffer` with `rmm::device_buffer`
-<<<<<<< HEAD
 - PR #3080 Move `valid_if.cuh` to `legacy/`
-=======
 - PR #3052 Moved replace.hpp functionality to legacy
 - PR #3091 Move join files to legacy
 - PR #3092 Implicitly init RMM if Java allocates before init
@@ -56,7 +54,6 @@
 - PR #3175 Set cmake cuda version variables
 - PR #3171 Move deprecated error macros to legacy
 - PR #3195 Support for zero columned `table_view`
->>>>>>> 005876af
 
 ## Bug Fixes
 
