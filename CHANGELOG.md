# cuDF 0.12.0 (Date TBD)

## New Features

- PR #3284 Add gpu-accelerated parquet writer

## Improvements

- PR #3502 ORC reader: add option to read DECIMALs as INT64
- PR #3461 Add a new overload to allocate_like() that takes explicit type and size params.
<<<<<<< HEAD
- PR #3590 Specialize hash functions for floating point

## Bug Fixes

=======
- PR #3569 Use `np.asarray` in `StringColumn.deserialize`

## Bug Fixes

- PR #3550 Update Java package to 0.12
>>>>>>> 6a26d650
- PR #3549 Fix index name issue with iloc with RangeIndex
- PR #3562 Fix 4GB limit for gzipped-compressed csv files
- PR #3563 Use `__cuda_array_interface__` for serialization


# cuDF 0.11.0 (11 Dec 2019)

## New Features

- PR #2905 Added `Series.median()` and null support for `Series.quantile()`
- PR #2930 JSON Reader: Support ARROW_RANDOM_FILE input
- PR #2956 Add `cudf::stack` and `cudf::tile`
- PR #2980 Added nvtext is_vowel/is_consonant functions
- PR #2987 Add `inplace` arg to `DataFrame.reset_index` and `Series`
- PR #3011 Added libcudf++ transition guide
- PR #3129 Add strings column factory from `std::vector`s
- PR #3054 Add parquet reader support for decimal data types
- PR #3022 adds DataFrame.astype for cuDF dataframes
- PR #2962 Add isnull(), notnull() and related functions
- PR #3025 Move search files to legacy
- PR #3068 Add `scalar` class
- PR #3094 Adding `any` and `all` support from libcudf
- PR #3130 Define and implement new `column_wrapper`
- PR #3143 Define and implement new copying APIs `slice` and `split`
- PR #3161 Move merge files to legacy
- PR #3079 Added support to write ORC files given a local path
- PR #3192 Add dtype param to cast `DataFrame` on init
- PR #3213 Port cuIO to libcudf++
- PR #3222 Add nvtext character tokenizer
- PR #3223 Java expose underlying buffers
- PR #3300 Add `DataFrame.insert`
- PR #3263 Define and implement new `valid_if`
- PR #3278 Add `to_host` utility to copy `column_view` to host
- PR #3087 Add new cudf::experimental bool8 wrapper
- PR #3219 Construct column from column_view
- PR #3250 Define and implement new merge APIs
- PR #3144 Define and implement new hashing APIs `hash` and `hash_partition`
- PR #3229 Define and implement new search APIs
- PR #3308 java add API for memory usage callbacks
- PR #2691 Row-wise reduction and scan operations via CuPy
- PR #3291 Add normalize_nans_and_zeros
- PR #3187 Define and implement new replace APIs
- PR #3356 Add vertical concatenation for table/columns
- PR #3344 java split API
- PR #2791 Add `groupby.std()`
- PR #3368 Enable dropna argument in dask_cudf groupby
- PR #3298 add null replacement iterator for column_device_view
- PR #3297 Define and implement new groupby API.
- PR #3396 Update device_atomics with new bool8 and timestamp specializations
- PR #3411 Java host memory management API
- PR #3393 Implement df.cov and enable covariance/correlation in dask_cudf
- PR #3401 Add dask_cudf ORC writer (to_orc)
- PR #3331 Add copy_if_else
- PR #3427 Define and Implement new multi-search API
- PR #3442 Add Bool-index + Multi column + DataFrame support for set-item
- PR #3172 Define and implement new fill/repeat/copy_range APIs
- PR #3497 Add DataFrame.drop(..., inplace=False) argument
- PR #3469 Add string functionality for replace API

## Improvements

- PR #2904 Move gpu decompressors to cudf::io namespace
- PR #2977 Moved old C++ test utilities to legacy directory.
- PR #2965 Fix slow orc reader perf with large uncompressed blocks
- PR #2995 Move JIT type utilities to legacy directory
- PR #2927 Add ``Table`` and ``TableView`` extension classes that wrap legacy cudf::table
- PR #3005 Renames `cudf::exp` namespace to `cudf::experimental`
- PR #3008 Make safe versions of `is_null` and `is_valid` in `column_device_view`
- PR #3026 Move fill and repeat files to legacy
- PR #3027 Move copying.hpp and related source to legacy folder
- PR #3014 Snappy decompression optimizations
- PR #3032 Use `asarray` to coerce indices to a NumPy array
- PR #2996 IO Readers: Replace `cuio::device_buffer` with `rmm::device_buffer`
- PR #3051 Specialized hash function for strings column
- PR #3065 Select and Concat for cudf::experimental::table
- PR #3080 Move `valid_if.cuh` to `legacy/`
- PR #3052 Moved replace.hpp functionality to legacy
- PR #3091 Move join files to legacy
- PR #3092 Implicitly init RMM if Java allocates before init
- PR #3029 Update gdf_ numeric types with stdint and move to cudf namespace
- PR #3052 Moved replace.hpp functionality to legacy
- PR #2955 Add cmake option to only build for present GPU architecture
- PR #3070 Move functions.h and related source to legacy
- PR #2951 Allow set_index to handle a list of column names
- PR #3093 Move groupby files to legacy
- PR #2988 Removing GIS functionality (now part of cuSpatial library)
- PR #3067 Java method to return size of device memory buffer
- PR #3083 Improved some binary operation tests to include null testing.
- PR #3084 Update to arrow-cpp and pyarrow 0.15.0
- PR #3071 Move cuIO to legacy
- PR #3126 Round 2 of snappy decompression optimizations
- PR #3046 Define and implement new copying APIs `empty_like` and `allocate_like`
- PR #3128 Support MultiIndex in DataFrame.join
- PR #2971 Added initial gather and scatter methods for strings_column_view
- PR #3133 Port NVStrings to cudf column: count_characters and count_bytes
- PR #2991 Added strings column functions concatenate and join_strings
- PR #3028 Define and implement new `gather` APIs.
- PR #3135 Add nvtx utilities to cudf::nvtx namespace
- PR #3021 Java host side concat of serialized buffers
- PR #3138 Move unary files to legacy
- PR #3170 Port NVStrings substring functions to cudf strings column
- PR #3159 Port NVStrings is-chars-types function to cudf strings column
- PR #3154 Make `table_view_base.column()` const and add `mutable_table_view.column()`
- PR #3175 Set cmake cuda version variables
- PR #3171 Move deprecated error macros to legacy
- PR #3191 Port NVStrings integer convert ops to cudf column
- PR #3189 Port NVStrings find ops to cudf column
- PR #3352 Port NVStrings convert float functions to cudf strings column
- PR #3193 Add cuPy as a formal dependency
- PR #3195 Support for zero columned `table_view`
- PR #3165 Java device memory size for string category
- PR #3205 Move transform files to legacy
- PR #3202 Rename and move error.hpp to public headers
- PR #2878 Use upstream merge code in dask_cudf
- PR #3217 Port NVStrings upper and lower case conversion functions
- PR #3350 Port NVStrings booleans convert functions
- PR #3231 Add `column::release()` to give up ownership of contents.
- PR #3157 Use enum class rather than enum for mask_allocation_policy
- PR #3232 Port NVStrings datetime conversion to cudf strings column
- PR #3136 Define and implement new transpose API
- PR #3237 Define and implement new transform APIs
- PR #3245 Move binaryop files to legacy
- PR #3241 Move stream_compaction files to legacy
- PR #3166 Move reductions to legacy
- PR #3261 Small cleanup: remove `== true`
- PR #3271 Update rmm API based on `rmm.reinitialize(...)` change
- PR #3266 Remove optional checks for CuPy
- PR #3268 Adding null ordering per column feature when sorting
- PR #3239 Adding floating point specialization to comparators for NaNs
- PR #3270 Move predicates files to legacy
- PR #3281 Add to_host specialization for strings in column test utilities
- PR #3282 Add `num_bitmask_words`
- PR #3252 Add new factory methods to include passing an existing null mask
- PR #3288 Make `bit.cuh` utilities usable from host code.
- PR #3287 Move rolling windows files to legacy
- PR #3182 Define and implement new unary APIs `is_null` and `is_not_null`
- PR #3314 Drop `cython` from run requirements
- PR #3301 Add tests for empty column wrapper.
- PR #3294 Update to arrow-cpp and pyarrow 0.15.1
- PR #3310 Add `row_hasher` and `element_hasher` utilities
- PR #3272 Support non-default streams when creating/destroying hash maps
- PR #3286 Clean up the starter code on README
- PR #3332 Port NVStrings replace to cudf strings column
- PR #3354 Define and implement new `scatter` APIs
- PR #3322 Port NVStrings pad operations to cudf strings column
- PR #3345 Add cache member for number of characters in string_view class
- PR #3299 Define and implement new `is_sorted` APIs
- PR #3328 Partition by stripes in dask_cudf ORC reader
- PR #3243 Use upstream join code in dask_cudf
- PR #3371 Add `select` method to `table_view`
- PR #3309 Add java and JNI bindings for search bounds
- PR #3305 Define and implement new rolling window APIs
- PR #3380 Concatenate columns of strings
- PR #3382 Add fill function for strings column
- PR #3391 Move device_atomics_tests.cu files to legacy
- PR #3303 Define and implement new stream compaction APIs `copy_if`, `drop_nulls`,
           `apply_boolean_mask`, `drop_duplicate` and `unique_count`.
- PR #3387 Strings column gather function
- PR #3440 Strings column scatter function
- PR #3389 Move quantiles.hpp + group_quantiles.hpp files to legacy
- PR #3397 Port unary cast to libcudf++
- PR #3398 Move reshape.hpp files to legacy
- PR #3423 Port NVStrings htoi to cudf strings column
- PR #3425 Strings column copy_if_else implementation
- PR #3422 Move utilities to legacy
- PR #3201 Define and implement new datetime_ops APIs
- PR #3421 Port NVStrings find_multiple to cudf strings column
- PR #3448 Port scatter_to_tables to libcudf++
- PR #3458 Update strings sections in the transition guide
- PR #3462 Add `make_empty_column` and update `empty_like`.
- PR #3465 Port `aggregation` traits and utilities.
- PR #3214 Define and implement new unary operations APIs
- PR #3475 Add `bitmask_to_host` column utility
- PR #3487 Add is_boolean trait and random timestamp generator for testing
- PR #3492 Small cleanup (remove std::abs) and comment
- PR #3407 Allow multiple row-groups per task in dask_cudf read_parquet
- PR #3512 Remove unused CUDA conda labels
- PR #3500 cudf::fill()/cudf::repeat() support for strings columns.
- PR #3438 Update scalar and scalar_device_view to better support strings
- PR #3414 Add copy_range function for strings column

## Bug Fixes

- PR #2895 Fixed dask_cudf group_split behavior to handle upstream rearrange_by_divisions
- PR #3048 Support for zero columned tables
- PR #3030 Fix snappy decoding regression in PR #3014
- PR #3041 Fixed exp to experimental namespace name change issue
- PR #3056 Add additional cmake hint for finding local build of RMM files
- PR #3060 Move copying.hpp includes to legacy
- PR #3139 Fixed java RMM auto initalization
- PR #3141 Java fix for relocated IO headers
- PR #3149 Rename column_wrapper.cuh to column_wrapper.hpp
- PR #3168 Fix mutable_column_device_view head const_cast
- PR #3199 Update JNI includes for legacy moves
- PR #3204 ORC writer: Fix ByteRLE encoding of NULLs
- PR #2994 Fix split_out-support but with hash_object_dispatch
- PR #3212 Fix string to date casting when format is not specified
- PR #3218 Fixes `row_lexicographic_comparator` issue with handling two tables
- PR #3228 Default initialize RMM when Java native dependencies are loaded
- PR #3012 replacing instances of `to_gpu_array` with `mem`
- PR #3236 Fix Numba 0.46+/CuPy 6.3 interface compatibility
- PR #3276 Update JNI includes for legacy moves
- PR #3256 Fix orc writer crash with multiple string columns
- PR #3211 Fix breaking change caused by rapidsai/rmm#167
- PR #3265 Fix dangling pointer in `is_sorted`
- PR #3267 ORC writer: fix incorrect ByteRLE encoding of long literal runs
- PR #3277 Fix invalid reference to deleted temporary in `is_sorted`.
- PR #3274 ORC writer: fix integer RLEv2 mode2 unsigned base value encoding
- PR #3279 Fix shutdown hang issues with pinned memory pool init executor
- PR #3280 Invalid children check in mutable_column_device_view
- PR #3289 fix java memory usage API for empty columns
- PR #3293 Fix loading of csv files zipped on MacOS (disabled zip min version check)
- PR #3295 Fix storing storing invalid RMM exec policies.
- PR #3307 Add pd.RangeIndex to from_pandas to fix dask_cudf meta_nonempty bug
- PR #3313 Fix public headers including non-public headers
- PR #3318 Revert arrow to 0.15.0 temporarily to unblock downstream projects CI
- PR #3317 Fix index-argument bug in dask_cudf parquet reader
- PR #3323 Fix `insert` non-assert test case
- PR #3341 Fix `Series` constructor converting NoneType to "None"
- PR #3326 Fix and test for detail::gather map iterator type inference
- PR #3334 Remove zero-size exception check from make_strings_column factories
- PR #3333 Fix compilation issues with `constexpr` functions not marked `__device__`
- PR #3340 Make all benchmarks use cudf base fixture to initialize RMM pool
- PR #3337 Fix Java to pad validity buffers to 64-byte boundary
- PR #3362 Fix `find_and_replace` upcasting series for python scalars and lists
- PR #3357 Disabling `column_view` iterators for non fixed-width types
- PR #3383 Fix : properly compute null counts for rolling_window.
- PR #3386 Removing external includes from `column_view.hpp`
- PR #3369 Add write_partition to dask_cudf to fix to_parquet bug
- PR #3388 Support getitem with bools when DataFrame has a MultiIndex
- PR #3408 Fix String and Column (De-)Serialization
- PR #3372 Fix dask-distributed scatter_by_map bug
- PR #3419 Fix a bug in parse_into_parts (incomplete input causing walking past the end of string).
- PR #3413 Fix dask_cudf read_csv file-list bug
- PR #3416 Fix memory leak in ColumnVector when pulling strings off the GPU
- PR #3424 Fix benchmark build by adding libcudacxx to benchmark's CMakeLists.txt
- PR #3435 Fix diff and shift for empty series
- PR #3439 Fix index-name bug in StringColumn concat
- PR #3445 Fix ORC Writer default stripe size
- PR #3459 Fix printing of invalid entries
- PR #3466 Fix gather null mask allocation for invalid index
- PR #3468 Fix memory leak issue in `drop_duplicates`
- PR #3474 Fix small doc error in capitalize Docs
- PR #3491 Fix more doc errors in NVStrings
- PR #3478 Fix as_index deep copy via Index.rename inplace arg
- PR #3476 Fix ORC reader timezone conversion
- PR #3188 Repr slices up large DataFrames
- PR #3519 Fix strings column concatenate handling zero-sized columns
- PR #3530 Fix copy_if_else test case fail issue
- PR #3523 Fix lgenfe issue with debug build
- PR #3532 Fix potential use-after-free in cudf parquet reader
- PR #3540 Fix unary_op null_mask bug and add missing test cases
- PR #3559 Use HighLevelGraph api in DataFrame constructor (Fix upstream compatibility)
- PR #3572 Fix CI Issue with hypothesis tests that are flaky


# cuDF 0.10.0 (16 Oct 2019)

## New Features

- PR #2423 Added `groupby.quantile()`
- PR #2522 Add Java bindings for NVStrings backed upper and lower case mutators
- PR #2605 Added Sort based groupby in libcudf
- PR #2607 Add Java bindings for parsing JSON
- PR #2629 Add dropna= parameter to groupby
- PR #2585 ORC & Parquet Readers: Remove millisecond timestamp restriction
- PR #2507 Add GPU-accelerated ORC Writer
- PR #2559 Add Series.tolist()
- PR #2653 Add Java bindings for rolling window operations
- PR #2480 Merge `custreamz` codebase into `cudf` repo
- PR #2674 Add __contains__ for Index/Series/Column
- PR #2635 Add support to read from remote and cloud sources like s3, gcs, hdfs
- PR #2722 Add Java bindings for NVTX ranges
- PR #2702 Add make_bool to dataset generation functions
- PR #2394 Move `rapidsai/custrings` into `cudf`
- PR #2734 Final sync of custrings source into cudf
- PR #2724 Add libcudf support for __contains__
- PR #2777 Add python bindings for porter stemmer measure functionality
- PR #2781 Add issorted to is_monotonic
- PR #2685 Add cudf::scatter_to_tables and cython binding
- PR #2743 Add Java bindings for NVStrings timestamp2long as part of String ColumnVector casting
- PR #2785 Add nvstrings Python docs
- PR #2786 Add benchmarks option to root build.sh
- PR #2802 Add `cudf::repeat()` and `cudf.Series.repeat()`
- PR #2773 Add Fisher's unbiased kurtosis and skew for Series/DataFrame
- PR #2748 Parquet Reader: Add option to specify loading of PANDAS index
- PR #2807 Add scatter_by_map to DataFrame python API
- PR #2836 Add nvstrings.code_points method
- PR #2844 Add Series/DataFrame notnull
- PR #2858 Add GTest type list utilities
- PR #2870 Add support for grouping by Series of arbitrary length
- PR #2719 Series covariance and Pearson correlation
- PR #2207 Beginning of libcudf overhaul: introduce new column and table types
- PR #2869 Add `cudf.CategoricalDtype`
- PR #2838 CSV Reader: Support ARROW_RANDOM_FILE input
- PR #2655 CuPy-based Series and Dataframe .values property
- PR #2803 Added `edit_distance_matrix()` function to calculate pairwise edit distance for each string on a given nvstrings object.
- PR #2811 Start of cudf strings column work based on 2207
- PR #2872 Add Java pinned memory pool allocator
- PR #2969 Add findAndReplaceAll to ColumnVector
- PR #2814 Add Datetimeindex.weekday
- PR #2999 Add timestamp conversion support for string categories
- PR #2918 Add cudf::column timestamp wrapper types

## Improvements

- PR #2578 Update legacy_groupby to use libcudf group_by_without_aggregation
- PR #2581 Removed `managed` allocator from hash map classes.
- PR #2571 Remove unnecessary managed memory from gdf_column_concat
- PR #2648 Cython/Python reorg
- PR #2588 Update Series.append documentation
- PR #2632 Replace dask-cudf set_index code with upstream
- PR #2682 Add cudf.set_allocator() function for easier allocator init
- PR #2642 Improve null printing and testing
- PR #2747 Add missing Cython headers / cudftestutil lib to conda package for cuspatial build
- PR #2706 Compute CSV format in device code to speedup performance
- PR #2673 Add support for np.longlong type
- PR #2703 move dask serialization dispatch into cudf
- PR #2728 Add YYMMDD to version tag for nightly conda packages
- PR #2729 Handle file-handle input in to_csv
- PR #2741 CSV Reader: Move kernel functions into its own file
- PR #2766 Improve nvstrings python cmake flexibility
- PR #2756 Add out_time_unit option to csv reader, support timestamp resolutions
- PR #2771 Stopgap alias for to_gpu_matrix()
- PR #2783 Support mapping input columns to function arguments in apply kernels
- PR #2645 libcudf unique_count for Series.nunique
- PR #2817 Dask-cudf: `read_parquet` support for remote filesystems
- PR #2823 improve java data movement debugging
- PR #2806 CSV Reader: Clean-up row offset operations
- PR #2640 Add dask wait/persist exmaple to 10 minute guide
- PR #2828 Optimizations of kernel launch configuration for `DataFrame.apply_rows` and `DataFrame.apply_chunks`
- PR #2831 Add `column` argument to `DataFrame.drop`
- PR #2775 Various optimizations to improve __getitem__ and __setitem__ performance
- PR #2810 cudf::allocate_like can optionally always allocate a mask.
- PR #2833 Parquet reader: align page data allocation sizes to 4-bytes to satisfy cuda-memcheck
- PR #2832 Using the new Python bindings for UCX
- PR #2856 Update group_split_cudf to use scatter_by_map
- PR #2890 Optionally keep serialized table data on the host.
- PR #2778 Doc: Updated and fixed some docstrings that were formatted incorrectly.
- PR #2830 Use YYMMDD tag in custreamz nightly build
- PR #2875 Java: Remove synchronized from register methods in MemoryCleaner
- PR #2887 Minor snappy decompression optimization
- PR #2899 Use new RMM API based on Cython
- PR #2788 Guide to Python UDFs
- PR #2919 Change java API to use operators in groupby namespace
- PR #2909 CSV Reader: Avoid row offsets host vector default init
- PR #2834 DataFrame supports setting columns via attribute syntax `df.x = col`
- PR #3147 DataFrame can be initialized from rows via list of tuples
- PR #3539 Restrict CuPy to 6

## Bug Fixes

- PR #2584 ORC Reader: fix parsing of `DECIMAL` index positions
- PR #2619 Fix groupby serialization/deserialization
- PR #2614 Update Java version to match
- PR #2601 Fixes nlargest(1) issue in Series and Dataframe
- PR #2610 Fix a bug in index serialization (properly pass DeviceNDArray)
- PR #2621 Fixes the floordiv issue of not promoting float type when rhs is 0
- PR #2611 Types Test: fix static casting from negative int to string
- PR #2618 IO Readers: Fix datasource memory map failure for multiple reads
- PR #2628 groupby_without_aggregation non-nullable input table produces non-nullable output
- PR #2615 fix string category partitioning in java API
- PR #2641 fix string category and timeunit concat in the java API
- PR #2649 Fix groupby issue resulting from column_empty bug
- PR #2658 Fix astype() for null categorical columns
- PR #2660 fix column string category and timeunit concat in the java API
- PR #2664 ORC reader: fix `skip_rows` larger than first stripe
- PR #2654 Allow Java gdfOrderBy to work with string categories
- PR #2669 AVRO reader: fix non-deterministic output
- PR #2668 Update Java bindings to specify timestamp units for ORC and Parquet readers
- PR #2679 AVRO reader: fix cuda errors when decoding compressed streams
- PR #2692 Add concatenation for data-frame with different headers (empty and non-empty)
- PR #2651 Remove nvidia driver installation from ci/cpu/build.sh
- PR #2697 Ensure csv reader sets datetime column time units
- PR #2698 Return RangeIndex from contiguous slice of RangeIndex
- PR #2672 Fix null and integer handling in round
- PR #2704 Parquet Reader: Fix crash when loading string column with nulls
- PR #2725 Fix Jitify issue with running on Turing using CUDA version < 10
- PR #2731 Fix building of benchmarks
- PR #2738 Fix java to find new NVStrings locations
- PR #2736 Pin Jitify branch to v0.10 version
- PR #2742 IO Readers: Fix possible silent failures when creating `NvStrings` instance
- PR #2753 Fix java quantile API calls
- PR #2762 Fix validity processing for time in java
- PR #2796 Fix handling string slicing and other nvstrings delegated methods with dask
- PR #2769 Fix link to API docs in README.md
- PR #2772 Handle multiindex pandas Series #2772
- PR #2749 Fix apply_rows/apply_chunks pessimistic null mask to use in_cols null masks only
- PR #2752 CSV Reader: Fix exception when there's no rows to process
- PR #2716 Added Exception for `StringMethods` in string methods
- PR #2787 Fix Broadcasting `None` to `cudf-series`
- PR #2794 Fix async race in NVCategory::get_value and get_value_bounds
- PR #2795 Fix java build/cast error
- PR #2496 Fix improper merge of two dataframes when names differ
- PR #2824 Fix issue with incorrect result when Numeric Series replace is called several times
- PR #2751 Replace value with null
- PR #2765 Fix Java inequality comparisons for string category
- PR #2818 Fix java join API to use new C++ join API
- PR #2841 Fix nvstrings.slice and slice_from for range (0,0)
- PR #2837 Fix join benchmark
- PR #2809 Add hash_df and group_split dispatch functions for dask
- PR #2843 Parquet reader: fix skip_rows when not aligned with page or row_group boundaries
- PR #2851 Deleted existing dask-cudf/record.txt
- PR #2854 Fix column creation from ephemeral objects exposing __cuda_array_interface__
- PR #2860 Fix boolean indexing when the result is a single row
- PR #2859 Fix tail method issue for string columns
- PR #2852 Fixed `cumsum()` and `cumprod()` on boolean series.
- PR #2865 DaskIO: Fix `read_csv` and `read_orc` when input is list of files
- PR #2750 Fixed casting values to cudf::bool8 so non-zero values always cast to true
- PR #2873 Fixed dask_cudf read_partition bug by generating ParquetDatasetPiece
- PR #2850 Fixes dask_cudf.read_parquet on partitioned datasets
- PR #2896 Properly handle `axis` string keywords in `concat`
- PR #2926 Update rounding algorithm to avoid using fmod
- PR #2968 Fix Java dependency loading when using NVTX
- PR #2963 Fix ORC writer uncompressed block indexing
- PR #2928 CSV Reader: Fix using `byte_range` for large datasets
- PR #2983 Fix sm_70+ race condition in gpu_unsnap
- PR #2964 ORC Writer: Segfault when writing mixed numeric and string columns
- PR #3007 Java: Remove unit test that frees RMM invalid pointer
- PR #3009 Fix orc reader RLEv2 patch position regression from PR #2507
- PR #3002 Fix CUDA invalid configuration errors reported after loading an ORC file without data
- PR #3035 Update update-version.sh for new docs locations
- PR #3038 Fix uninitialized stream parameter in device_table deleter
- PR #3064 Fixes groupby performance issue
- PR #3061 Add rmmInitialize to nvstrings gtests
- PR #3058 Fix UDF doc markdown formatting
- PR #3059 Add nvstrings python build instructions to contributing.md


# cuDF 0.9.0 (21 Aug 2019)

## New Features

- PR #1993 Add CUDA-accelerated series aggregations: mean, var, std
- PR #2111 IO Readers: Support memory buffer, file-like object, and URL inputs
- PR #2012 Add `reindex()` to DataFrame and Series
- PR #2097 Add GPU-accelerated AVRO reader
- PR #2098 Support binary ops on DFs and Series with mismatched indices
- PR #2160 Merge `dask-cudf` codebase into `cudf` repo
- PR #2149 CSV Reader: Add `hex` dtype for explicit hexadecimal parsing
- PR #2156 Add `upper_bound()` and `lower_bound()` for libcudf tables and `searchsorted()` for cuDF Series
- PR #2158 CSV Reader: Support single, non-list/dict argument for `dtype`
- PR #2177 CSV Reader: Add `parse_dates` parameter for explicit date inference
- PR #1744 cudf::apply_boolean_mask and cudf::drop_nulls support for cudf::table inputs (multi-column)
- PR #2196 Add `DataFrame.dropna()`
- PR #2197 CSV Writer: add `chunksize` parameter for `to_csv`
- PR #2215 `type_dispatcher` benchmark
- PR #2179 Add Java quantiles
- PR #2157 Add __array_function__ to DataFrame and Series
- PR #2212 Java support for ORC reader
- PR #2224 Add DataFrame isna, isnull, notna functions
- PR #2236 Add Series.drop_duplicates
- PR #2105 Add hash-based join benchmark
- PR #2316 Add unique, nunique, and value_counts for datetime columns
- PR #2337 Add Java support for slicing a ColumnVector
- PR #2049 Add cudf::merge (sorted merge)
- PR #2368 Full cudf+dask Parquet Support
- PR #2380 New cudf::is_sorted checks whether cudf::table is sorted
- PR #2356 Java column vector standard deviation support
- PR #2221 MultiIndex full indexing - Support iloc and wildcards for loc
- PR #2429 Java support for getting length of strings in a ColumnVector
- PR #2415 Add `value_counts` for series of any type
- PR #2446 Add __array_function__ for index
- PR #2437 ORC reader: Add 'use_np_dtypes' option
- PR #2382 Add CategoricalAccessor add, remove, rename, and ordering methods
- PR #2464 Native implement `__cuda_array_interface__` for Series/Index/Column objects
- PR #2425 Rolling window now accepts array-based user-defined functions
- PR #2442 Add __setitem__
- PR #2449 Java support for getting byte count of strings in a ColumnVector
- PR #2492 Add groupby.size() method
- PR #2358 Add cudf::nans_to_nulls: convert floating point column into bitmask
- PR #2489 Add drop argument to set_index
- PR #2491 Add Java bindings for ORC reader 'use_np_dtypes' option
- PR #2213 Support s/ms/us/ns DatetimeColumn time unit resolutions
- PR #2536 Add _constructor properties to Series and DataFrame

## Improvements

- PR #2103 Move old `column` and `bitmask` files into `legacy/` directory
- PR #2109 added name to Python column classes
- PR #1947 Cleanup serialization code
- PR #2125 More aggregate in java API
- PR #2127 Add in java Scalar tests
- PR #2088 Refactor of Python groupby code
- PR #2130 Java serialization and deserialization of tables.
- PR #2131 Chunk rows logic added to csv_writer
- PR #2129 Add functions in the Java API to support nullable column filtering
- PR #2165 made changes to get_dummies api for it to be available in MethodCache
- PR #2171 Add CodeCov integration, fix doc version, make --skip-tests work when invoking with source
- PR #2184 handle remote orc files for dask-cudf
- PR #2186 Add `getitem` and `getattr` style access to Rolling objects
- PR #2168 Use cudf.Column for CategoricalColumn's categories instead of a tuple
- PR #2193 DOC: cudf::type_dispatcher documentation for specializing dispatched functors
- PR #2199 Better java support for appending strings
- PR #2176 Added column dtype support for datetime, int8, int16 to csv_writer
- PR #2209 Matching `get_dummies` & `select_dtypes` behavior to pandas
- PR #2217 Updated Java bindings to use the new groupby API
- PR #2214 DOC: Update doc instructions to build/install `cudf` and `dask-cudf`
- PR #2220 Update Java bindings for reduction rename
- PR #2232 Move CodeCov upload from build script to Jenkins
- PR #2225 refactor to use libcudf for gathering columns in dataframes
- PR #2293 Improve join performance (faster compute_join_output_size)
- PR #2300 Create separate dask codeowners for dask-cudf codebase
- PR #2304 gdf_group_by_without_aggregations returns gdf_column
- PR #2309 Java readers: remove redundant copy of result pointers
- PR #2307 Add `black` and `isort` to style checker script
- PR #2345 Restore removal of old groupby implementation
- PR #2342 Improve `astype()` to operate all ways
- PR #2329 using libcudf cudf::copy for column deep copy
- PR #2344 DOC: docs on code formatting for contributors
- PR #2376 Add inoperative axis= and win_type= arguments to Rolling()
- PR #2378 remove dask for (de-)serialization of cudf objects
- PR #2353 Bump Arrow and Dask versions
- PR #2377 Replace `standard_python_slice` with just `slice.indices()`
- PR #2373 cudf.DataFrame enchancements & Series.values support
- PR #2392 Remove dlpack submodule; make cuDF's Cython API externally accessible
- PR #2430 Updated Java bindings to use the new unary API
- PR #2406 Moved all existing `table` related files to a `legacy/` directory
- PR #2350 Performance related changes to get_dummies
- PR #2420 Remove `cudautils.astype` and replace with `typecast.apply_cast`
- PR #2456 Small improvement to typecast utility
- PR #2458 Fix handling of thirdparty packages in `isort` config
- PR #2459 IO Readers: Consolidate all readers to use `datasource` class
- PR #2475 Exposed type_dispatcher.hpp, nvcategory_util.hpp and wrapper_types.hpp in the include folder
- PR #2484 Enabled building libcudf as a static library
- PR #2453 Streamline CUDA_REL environment variable
- PR #2483 Bundle Boost filesystem dependency in the Java jar
- PR #2486 Java API hash functions
- PR #2481 Adds the ignore_null_keys option to the java api
- PR #2490 Java api: support multiple aggregates for the same column
- PR #2510 Java api: uses table based apply_boolean_mask
- PR #2432 Use pandas formatting for console, html, and latex output
- PR #2573 Bump numba version to 0.45.1
- PR #2606 Fix references to notebooks-contrib

## Bug Fixes

- PR #2086 Fixed quantile api behavior mismatch in series & dataframe
- PR #2128 Add offset param to host buffer readers in java API.
- PR #2145 Work around binops validity checks for java
- PR #2146 Work around unary_math validity checks for java
- PR #2151 Fixes bug in cudf::copy_range where null_count was invalid
- PR #2139 matching to pandas describe behavior & fixing nan values issue
- PR #2161 Implicitly convert unsigned to signed integer types in binops
- PR #2154 CSV Reader: Fix bools misdetected as strings dtype
- PR #2178 Fix bug in rolling bindings where a view of an ephemeral column was being taken
- PR #2180 Fix issue with isort reordering `importorskip` below imports depending on them
- PR #2187 fix to honor dtype when numpy arrays are passed to columnops.as_column
- PR #2190 Fix issue in astype conversion of string column to 'str'
- PR #2208 Fix issue with calling `head()` on one row dataframe
- PR #2229 Propagate exceptions from Cython cdef functions
- PR #2234 Fix issue with local build script not properly building
- PR #2223 Fix CUDA invalid configuration errors reported after loading small compressed ORC files
- PR #2162 Setting is_unique and is_monotonic-related attributes
- PR #2244 Fix ORC RLEv2 delta mode decoding with nonzero residual delta width
- PR #2297 Work around `var/std` unsupported only at debug build
- PR #2302 Fixed java serialization corner case
- PR #2355 Handle float16 in binary operations
- PR #2311 Fix copy behaviour for GenericIndex
- PR #2349 Fix issues with String filter in java API
- PR #2323 Fix groupby on categoricals
- PR #2328 Ensure order is preserved in CategoricalAccessor._set_categories
- PR #2202 Fix issue with unary ops mishandling empty input
- PR #2326 Fix for bug in DLPack when reading multiple columns
- PR #2324 Fix cudf Docker build
- PR #2325 Fix ORC RLEv2 patched base mode decoding with nonzero patch width
- PR #2235 Fix get_dummies to be compatible with dask
- PR #2332 Zero initialize gdf_dtype_extra_info
- PR #2355 Handle float16 in binary operations
- PR #2360 Fix missing dtype handling in cudf.Series & columnops.as_column
- PR #2364 Fix quantile api and other trivial issues around it
- PR #2361 Fixed issue with `codes` of CategoricalIndex
- PR #2357 Fixed inconsistent type of index created with from_pandas vs direct construction
- PR #2389 Fixed Rolling __getattr__ and __getitem__ for offset based windows
- PR #2402 Fixed bug in valid mask computation in cudf::copy_if (apply_boolean_mask)
- PR #2401 Fix to a scalar datetime(of type Days) issue
- PR #2386 Correctly allocate output valids in groupby
- PR #2411 Fixed failures on binary op on single element string column
- PR #2422 Fix Pandas logical binary operation incompatibilites
- PR #2447 Fix CodeCov posting build statuses temporarily
- PR #2450 Fix erroneous null handling in `cudf.DataFrame`'s `apply_rows`
- PR #2470 Fix issues with empty strings and string categories (Java)
- PR #2471 Fix String Column Validity.
- PR #2481 Fix java validity buffer serialization
- PR #2485 Updated bytes calculation to use size_t to avoid overflow in column concat
- PR #2461 Fix groupby multiple aggregations same column
- PR #2514 Fix cudf::drop_nulls threshold handling in Cython
- PR #2516 Fix utilities include paths and meta.yaml header paths
- PR #2517 Fix device memory leak in to_dlpack tensor deleter
- PR #2431 Fix local build generated file ownerships
- PR #2511 Added import of orc, refactored exception handlers to not squash fatal exceptions
- PR #2527 Fix index and column input handling in dask_cudf read_parquet
- PR #2466 Fix `dataframe.query` returning null rows erroneously
- PR #2548 Orc reader: fix non-deterministic data decoding at chunk boundaries
- PR #2557 fix cudautils import in string.py
- PR #2521 Fix casting datetimes from/to the same resolution
- PR #2545 Fix MultiIndexes with datetime levels
- PR #2560 Remove duplicate `dlpack` definition in conda recipe
- PR #2567 Fix ColumnVector.fromScalar issues while dealing with null scalars
- PR #2565 Orc reader: fix incorrect data decoding of int64 data types
- PR #2577 Fix search benchmark compilation error by adding necessary header
- PR #2604 Fix a bug in copying.pyx:_normalize_types that upcasted int32 to int64


# cuDF 0.8.0 (27 June 2019)

## New Features

- PR #1524 Add GPU-accelerated JSON Lines parser with limited feature set
- PR #1569 Add support for Json objects to the JSON Lines reader
- PR #1622 Add Series.loc
- PR #1654 Add cudf::apply_boolean_mask: faster replacement for gdf_apply_stencil
- PR #1487 cython gather/scatter
- PR #1310 Implemented the slice/split functionality.
- PR #1630 Add Python layer to the GPU-accelerated JSON reader
- PR #1745 Add rounding of numeric columns via Numba
- PR #1772 JSON reader: add support for BytesIO and StringIO input
- PR #1527 Support GDF_BOOL8 in readers and writers
- PR #1819 Logical operators (AND, OR, NOT) for libcudf and cuDF
- PR #1813 ORC Reader: Add support for stripe selection
- PR #1828 JSON Reader: add suport for bool8 columns
- PR #1833 Add column iterator with/without nulls
- PR #1665 Add the point-in-polygon GIS function
- PR #1863 Series and Dataframe methods for all and any
- PR #1908 cudf::copy_range and cudf::fill for copying/assigning an index or range to a constant
- PR #1921 Add additional formats for typecasting to/from strings
- PR #1807 Add Series.dropna()
- PR #1987 Allow user defined functions in the form of ptx code to be passed to binops
- PR #1948 Add operator functions like `Series.add()` to DataFrame and Series
- PR #1954 Add skip test argument to GPU build script
- PR #2018 Add bindings for new groupby C++ API
- PR #1984 Add rolling window operations Series.rolling() and DataFrame.rolling()
- PR #1542 Python method and bindings for to_csv
- PR #1995 Add Java API
- PR #1998 Add google benchmark to cudf
- PR #1845 Add cudf::drop_duplicates, DataFrame.drop_duplicates
- PR #1652 Added `Series.where()` feature
- PR #2074 Java Aggregates, logical ops, and better RMM support
- PR #2140 Add a `cudf::transform` function
- PR #2068 Concatenation of different typed columns

## Improvements

- PR #1538 Replacing LesserRTTI with inequality_comparator
- PR #1703 C++: Added non-aggregating `insert` to `concurrent_unordered_map` with specializations to store pairs with a single atomicCAS when possible.
- PR #1422 C++: Added a RAII wrapper for CUDA streams
- PR #1701 Added `unique` method for stringColumns
- PR #1713 Add documentation for Dask-XGBoost
- PR #1666 CSV Reader: Improve performance for files with large number of columns
- PR #1725 Enable the ability to use a single column groupby as its own index
- PR #1759 Add an example showing simultaneous rolling averages to `apply_grouped` documentation
- PR #1746 C++: Remove unused code: `windowed_ops.cu`, `sorting.cu`, `hash_ops.cu`
- PR #1748 C++: Add `bool` nullability flag to `device_table` row operators
- PR #1764 Improve Numerical column: `mean_var` and `mean`
- PR #1767 Speed up Python unit tests
- PR #1770 Added build.sh script, updated CI scripts and documentation
- PR #1739 ORC Reader: Add more pytest coverage
- PR #1696 Added null support in `Series.replace()`.
- PR #1390 Added some basic utility functions for `gdf_column`'s
- PR #1791 Added general column comparison code for testing
- PR #1795 Add printing of git submodule info to `print_env.sh`
- PR #1796 Removing old sort based group by code and gdf_filter
- PR #1811 Added funtions for copying/allocating `cudf::table`s
- PR #1838 Improve columnops.column_empty so that it returns typed columns instead of a generic Column
- PR #1890 Add utils.get_dummies- a pandas-like wrapper around one_hot-encoding
- PR #1823 CSV Reader: default the column type to string for empty dataframes
- PR #1827 Create bindings for scalar-vector binops, and update one_hot_encoding to use them
- PR #1817 Operators now support different sized dataframes as long as they don't share different sized columns
- PR #1855 Transition replace_nulls to new C++ API and update corresponding Cython/Python code
- PR #1858 Add `std::initializer_list` constructor to `column_wrapper`
- PR #1846 C++ type-erased gdf_equal_columns test util; fix gdf_equal_columns logic error
- PR #1390 Added some basic utility functions for `gdf_column`s
- PR #1391 Tidy up bit-resolution-operation and bitmask class code
- PR #1882 Add iloc functionality to MultiIndex dataframes
- PR #1884 Rolling windows: general enhancements and better coverage for unit tests
- PR #1886 support GDF_STRING_CATEGORY columns in apply_boolean_mask, drop_nulls and other libcudf functions
- PR #1896 Improve performance of groupby with levels specified in dask-cudf
- PR #1915 Improve iloc performance for non-contiguous row selection
- PR #1859 Convert read_json into a C++ API
- PR #1919 Rename libcudf namespace gdf to namespace cudf
- PR #1850 Support left_on and right_on for DataFrame merge operator
- PR #1930 Specialize constructor for `cudf::bool8` to cast argument to `bool`
- PR #1938 Add default constructor for `column_wrapper`
- PR #1930 Specialize constructor for `cudf::bool8` to cast argument to `bool`
- PR #1952 consolidate libcudf public API headers in include/cudf
- PR #1949 Improved selection with boolmask using libcudf `apply_boolean_mask`
- PR #1956 Add support for nulls in `query()`
- PR #1973 Update `std::tuple` to `std::pair` in top-most libcudf APIs and C++ transition guide
- PR #1981 Convert read_csv into a C++ API
- PR #1868 ORC Reader: Support row index for speed up on small/medium datasets
- PR #1964 Added support for list-like types in Series.str.cat
- PR #2005 Use HTML5 details tag in bug report issue template
- PR #2003 Removed few redundant unit-tests from test_string.py::test_string_cat
- PR #1944 Groupby design improvements
- PR #2017 Convert `read_orc()` into a C++ API
- PR #2011 Convert `read_parquet()` into a C++ API
- PR #1756 Add documentation "10 Minutes to cuDF and dask_cuDF"
- PR #2034 Adding support for string columns concatenation using "add" binary operator
- PR #2042 Replace old "10 Minutes" guide with new guide for docs build process
- PR #2036 Make library of common test utils to speed up tests compilation
- PR #2022 Facilitating get_dummies to be a high level api too
- PR #2050 Namespace IO readers and add back free-form `read_xxx` functions
- PR #2104 Add a functional ``sort=`` keyword argument to groupby
- PR #2108 Add `find_and_replace` for StringColumn for replacing single values
- PR #1803 cuDF/CuPy interoperability documentation

## Bug Fixes

- PR #1465 Fix for test_orc.py and test_sparse_df.py test failures
- PR #1583 Fix underlying issue in `as_index()` that was causing `Series.quantile()` to fail
- PR #1680 Add errors= keyword to drop() to fix cudf-dask bug
- PR #1651 Fix `query` function on empty dataframe
- PR #1616 Fix CategoricalColumn to access categories by index instead of iteration
- PR #1660 Fix bug in `loc` when indexing with a column name (a string)
- PR #1683 ORC reader: fix timestamp conversion to UTC
- PR #1613 Improve CategoricalColumn.fillna(-1) performance
- PR #1642 Fix failure of CSV_TEST gdf_csv_test.SkiprowsNrows on multiuser systems
- PR #1709 Fix handling of `datetime64[ms]` in `dataframe.select_dtypes`
- PR #1704 CSV Reader: Add support for the plus sign in number fields
- PR #1687 CSV reader: return an empty dataframe for zero size input
- PR #1757 Concatenating columns with null columns
- PR #1755 Add col_level keyword argument to melt
- PR #1758 Fix df.set_index() when setting index from an empty column
- PR #1749 ORC reader: fix long strings of NULL values resulting in incorrect data
- PR #1742 Parquet Reader: Fix index column name to match PANDAS compat
- PR #1782 Update libcudf doc version
- PR #1783 Update conda dependencies
- PR #1786 Maintain the original series name in series.unique output
- PR #1760 CSV Reader: fix segfault when dtype list only includes columns from usecols list
- PR #1831 build.sh: Assuming python is in PATH instead of using PYTHON env var
- PR #1839 Raise an error instead of segfaulting when transposing a DataFrame with StringColumns
- PR #1840 Retain index correctly during merge left_on right_on
- PR #1825 cuDF: Multiaggregation Groupby Failures
- PR #1789 CSV Reader: Fix missing support for specifying `int8` and `int16` dtypes
- PR #1857 Cython Bindings: Handle `bool` columns while calling `column_view_from_NDArrays`
- PR #1849 Allow DataFrame support methods to pass arguments to the methods
- PR #1847 Fixed #1375 by moving the nvstring check into the wrapper function
- PR #1864 Fixing cudf reduction for POWER platform
- PR #1869 Parquet reader: fix Dask timestamps not matching with Pandas (convert to milliseconds)
- PR #1876 add dtype=bool for `any`, `all` to treat integer column correctly
- PR #1875 CSV reader: take NaN values into account in dtype detection
- PR #1873 Add column dtype checking for the all/any methods
- PR #1902 Bug with string iteration in _apply_basic_agg
- PR #1887 Fix for initialization issue in pq_read_arg,orc_read_arg
- PR #1867 JSON reader: add support for null/empty fields, including the 'null' literal
- PR #1891 Fix bug #1750 in string column comparison
- PR #1909 Support of `to_pandas()` of boolean series with null values
- PR #1923 Use prefix removal when two aggs are called on a SeriesGroupBy
- PR #1914 Zero initialize gdf_column local variables
- PR #1959 Add support for comparing boolean Series to scalar
- PR #1966 Ignore index fix in series append
- PR #1967 Compute index __sizeof__ only once for DataFrame __sizeof__
- PR #1977 Support CUDA installation in default system directories
- PR #1982 Fixes incorrect index name after join operation
- PR #1985 Implement `GDF_PYMOD`, a special modulo that follows python's sign rules
- PR #1991 Parquet reader: fix decoding of NULLs
- PR #1990 Fixes a rendering bug in the `apply_grouped` documentation
- PR #1978 Fix for values being filled in an empty dataframe
- PR #2001 Correctly create MultiColumn from Pandas MultiColumn
- PR #2006 Handle empty dataframe groupby construction for dask
- PR #1965 Parquet Reader: Fix duplicate index column when it's already in `use_cols`
- PR #2033 Add pip to conda environment files to fix warning
- PR #2028 CSV Reader: Fix reading of uncompressed files without a recognized file extension
- PR #2073 Fix an issue when gathering columns with NVCategory and nulls
- PR #2053 cudf::apply_boolean_mask return empty column for empty boolean mask
- PR #2066 exclude `IteratorTest.mean_var_output` test from debug build
- PR #2069 Fix JNI code to use read_csv and read_parquet APIs
- PR #2071 Fix bug with unfound transitive dependencies for GTests in Ubuntu 18.04
- PR #2089 Configure Sphinx to render params correctly
- PR #2091 Fix another bug with unfound transitive dependencies for `cudftestutils` in Ubuntu 18.04
- PR #2115 Just apply `--disable-new-dtags` instead of trying to define all the transitive dependencies
- PR #2106 Fix errors in JitCache tests caused by sharing of device memory between processes
- PR #2120 Fix errors in JitCache tests caused by running multiple threads on the same data
- PR #2102 Fix memory leak in groupby
- PR #2113 fixed typo in to_csv code example


# cudf 0.7.2 (16 May 2019)

## New Features

- PR #1735 Added overload for atomicAdd on int64. Streamlined implementation of custom atomic overloads.
- PR #1741 Add MultiIndex concatenation

## Bug Fixes

- PR #1718 Fix issue with SeriesGroupBy MultiIndex in dask-cudf
- PR #1734 Python: fix performance regression for groupby count() aggregations
- PR #1768 Cython: fix handling read only schema buffers in gpuarrow reader


# cudf 0.7.1 (11 May 2019)

## New Features

- PR #1702 Lazy load MultiIndex to return groupby performance to near optimal.

## Bug Fixes

- PR #1708 Fix handling of `datetime64[ms]` in `dataframe.select_dtypes`


# cuDF 0.7.0 (10 May 2019)

## New Features

- PR #982 Implement gdf_group_by_without_aggregations and gdf_unique_indices functions
- PR #1142 Add `GDF_BOOL` column type
- PR #1194 Implement overloads for CUDA atomic operations
- PR #1292 Implemented Bitwise binary ops AND, OR, XOR (&, |, ^)
- PR #1235 Add GPU-accelerated Parquet Reader
- PR #1335 Added local_dict arg in `DataFrame.query()`.
- PR #1282 Add Series and DataFrame.describe()
- PR #1356 Rolling windows
- PR #1381 Add DataFrame._get_numeric_data
- PR #1388 Add CODEOWNERS file to auto-request reviews based on where changes are made
- PR #1396 Add DataFrame.drop method
- PR #1413 Add DataFrame.melt method
- PR #1412 Add DataFrame.pop()
- PR #1419 Initial CSV writer function
- PR #1441 Add Series level cumulative ops (cumsum, cummin, cummax, cumprod)
- PR #1420 Add script to build and test on a local gpuCI image
- PR #1440 Add DatetimeColumn.min(), DatetimeColumn.max()
- PR #1455 Add Series.Shift via Numba kernel
- PR #1441 Add Series level cumulative ops (cumsum, cummin, cummax, cumprod)
- PR #1461 Add Python coverage test to gpu build
- PR #1445 Parquet Reader: Add selective reading of rows and row group
- PR #1532 Parquet Reader: Add support for INT96 timestamps
- PR #1516 Add Series and DataFrame.ndim
- PR #1556 Add libcudf C++ transition guide
- PR #1466 Add GPU-accelerated ORC Reader
- PR #1565 Add build script for nightly doc builds
- PR #1508 Add Series isna, isnull, and notna
- PR #1456 Add Series.diff() via Numba kernel
- PR #1588 Add Index `astype` typecasting
- PR #1301 MultiIndex support
- PR #1599 Level keyword supported in groupby
- PR #929 Add support operations to dataframe
- PR #1609 Groupby accept list of Series
- PR #1658 Support `group_keys=True` keyword in groupby method

## Improvements

- PR #1531 Refactor closures as private functions in gpuarrow
- PR #1404 Parquet reader page data decoding speedup
- PR #1076 Use `type_dispatcher` in join, quantiles, filter, segmented sort, radix sort and hash_groupby
- PR #1202 Simplify README.md
- PR #1149 CSV Reader: Change convertStrToValue() functions to `__device__` only
- PR #1238 Improve performance of the CUDA trie used in the CSV reader
- PR #1245 Use file cache for JIT kernels
- PR #1278 Update CONTRIBUTING for new conda environment yml naming conventions
- PR #1163 Refactored UnaryOps. Reduced API to two functions: `gdf_unary_math` and `gdf_cast`. Added `abs`, `-`, and `~` ops. Changed bindings to Cython
- PR #1284 Update docs version
- PR #1287 add exclude argument to cudf.select_dtype function
- PR #1286 Refactor some of the CSV Reader kernels into generic utility functions
- PR #1291 fillna in `Series.to_gpu_array()` and `Series.to_array()` can accept the scalar too now.
- PR #1005 generic `reduction` and `scan` support
- PR #1349 Replace modernGPU sort join with thrust.
- PR #1363 Add a dataframe.mean(...) that raises NotImplementedError to satisfy `dask.dataframe.utils.is_dataframe_like`
- PR #1319 CSV Reader: Use column wrapper for gdf_column output alloc/dealloc
- PR #1376 Change series quantile default to linear
- PR #1399 Replace CFFI bindings for NVTX functions with Cython bindings
- PR #1389 Refactored `set_null_count()`
- PR #1386 Added macros `GDF_TRY()`, `CUDF_TRY()` and `ASSERT_CUDF_SUCCEEDED()`
- PR #1435 Rework CMake and conda recipes to depend on installed libraries
- PR #1391 Tidy up bit-resolution-operation and bitmask class code
- PR #1439 Add cmake variable to enable compiling CUDA code with -lineinfo
- PR #1462 Add ability to read parquet files from arrow::io::RandomAccessFile
- PR #1453 Convert CSV Reader CFFI to Cython
- PR #1479 Convert Parquet Reader CFFI to Cython
- PR #1397 Add a utility function for producing an overflow-safe kernel launch grid configuration
- PR #1382 Add GPU parsing of nested brackets to cuIO parsing utilities
- PR #1481 Add cudf::table constructor to allocate a set of `gdf_column`s
- PR #1484 Convert GroupBy CFFI to Cython
- PR #1463 Allow and default melt keyword argument var_name to be None
- PR #1486 Parquet Reader: Use device_buffer rather than device_ptr
- PR #1525 Add cudatoolkit conda dependency
- PR #1520 Renamed `src/dataframe` to `src/table` and moved `table.hpp`. Made `types.hpp` to be type declarations only.
- PR #1492 Convert transpose CFFI to Cython
- PR #1495 Convert binary and unary ops CFFI to Cython
- PR #1503 Convert sorting and hashing ops CFFI to Cython
- PR #1522 Use latest release version in update-version CI script
- PR #1533 Remove stale join CFFI, fix memory leaks in join Cython
- PR #1521 Added `row_bitmask` to compute bitmask for rows of a table. Merged `valids_ops.cu` and `bitmask_ops.cu`
- PR #1553 Overload `hash_row` to avoid using intial hash values. Updated `gdf_hash` to select between overloads
- PR #1585 Updated `cudf::table` to maintain own copy of wrapped `gdf_column*`s
- PR #1559 Add `except +` to all Cython function definitions to catch C++ exceptions properly
- PR #1617 `has_nulls` and `column_dtypes` for `cudf::table`
- PR #1590 Remove CFFI from the build / install process entirely
- PR #1536 Convert gpuarrow CFFI to Cython
- PR #1655 Add `Column._pointer` as a way to access underlying `gdf_column*` of a `Column`
- PR #1655 Update readme conda install instructions for cudf version 0.6 and 0.7


## Bug Fixes

- PR #1233 Fix dtypes issue while adding the column to `str` dataframe.
- PR #1254 CSV Reader: fix data type detection for floating-point numbers in scientific notation
- PR #1289 Fix looping over each value instead of each category in concatenation
- PR #1293 Fix Inaccurate error message in join.pyx
- PR #1308 Add atomicCAS overload for `int8_t`, `int16_t`
- PR #1317 Fix catch polymorphic exception by reference in ipc.cu
- PR #1325 Fix dtype of null bitmasks to int8
- PR #1326 Update build documentation to use -DCMAKE_CXX11_ABI=ON
- PR #1334 Add "na_position" argument to CategoricalColumn sort_by_values
- PR #1321 Fix out of bounds warning when checking Bzip2 header
- PR #1359 Add atomicAnd/Or/Xor for integers
- PR #1354 Fix `fillna()` behaviour when replacing values with different dtypes
- PR #1347 Fixed core dump issue while passing dict_dtypes without column names in `cudf.read_csv()`
- PR #1379 Fixed build failure caused due to error: 'col_dtype' may be used uninitialized
- PR #1392 Update cudf Dockerfile and package_versions.sh
- PR #1385 Added INT8 type to `_schema_to_dtype` for use in GpuArrowReader
- PR #1393 Fixed a bug in `gdf_count_nonzero_mask()` for the case of 0 bits to count
- PR #1395 Update CONTRIBUTING to use the environment variable CUDF_HOME
- PR #1416 Fix bug at gdf_quantile_exact and gdf_quantile_appox
- PR #1421 Fix remove creation of series multiple times during `add_column()`
- PR #1405 CSV Reader: Fix memory leaks on read_csv() failure
- PR #1328 Fix CategoricalColumn to_arrow() null mask
- PR #1433 Fix NVStrings/categories includes
- PR #1432 Update NVStrings to 0.7.* to coincide with 0.7 development
- PR #1483 Modify CSV reader to avoid cropping blank quoted characters in non-string fields
- PR #1446 Merge 1275 hotfix from master into branch-0.7
- PR #1447 Fix legacy groupby apply docstring
- PR #1451 Fix hash join estimated result size is not correct
- PR #1454 Fix local build script improperly change directory permissions
- PR #1490 Require Dask 1.1.0+ for `is_dataframe_like` test or skip otherwise.
- PR #1491 Use more specific directories & groups in CODEOWNERS
- PR #1497 Fix Thrust issue on CentOS caused by missing default constructor of host_vector elements
- PR #1498 Add missing include guard to device_atomics.cuh and separated DEVICE_ATOMICS_TEST
- PR #1506 Fix csv-write call to updated NVStrings method
- PR #1510 Added nvstrings `fillna()` function
- PR #1507 Parquet Reader: Default string data to GDF_STRING
- PR #1535 Fix doc issue to ensure correct labelling of cudf.series
- PR #1537 Fix `undefined reference` link error in HashPartitionTest
- PR #1548 Fix ci/local/build.sh README from using an incorrect image example
- PR #1551 CSV Reader: Fix integer column name indexing
- PR #1586 Fix broken `scalar_wrapper::operator==`
- PR #1591 ORC/Parquet Reader: Fix missing import for FileNotFoundError exception
- PR #1573 Parquet Reader: Fix crash due to clash with ORC reader datasource
- PR #1607 Revert change of `column.to_dense_buffer` always return by copy for performance concerns
- PR #1618 ORC reader: fix assert & data output when nrows/skiprows isn't aligned to stripe boundaries
- PR #1631 Fix failure of TYPES_TEST on some gcc-7 based systems.
- PR #1641 CSV Reader: Fix skip_blank_lines behavior with Windows line terminators (\r\n)
- PR #1648 ORC reader: fix non-deterministic output when skiprows is non-zero
- PR #1676 Fix groupby `as_index` behaviour with `MultiIndex`
- PR #1659 Fix bug caused by empty groupbys and multiindex slicing throwing exceptions
- PR #1656 Correct Groupby failure in dask when un-aggregable columns are left in dataframe.
- PR #1689 Fix groupby performance regression
- PR #1694 Add Cython as a runtime dependency since it's required in `setup.py`


# cuDF 0.6.1 (25 Mar 2019)

## Bug Fixes

- PR #1275 Fix CentOS exception in DataFrame.hash_partition from using value "returned" by a void function


# cuDF 0.6.0 (22 Mar 2019)

## New Features

- PR #760 Raise `FileNotFoundError` instead of `GDF_FILE_ERROR` in `read_csv` if the file does not exist
- PR #539 Add Python bindings for replace function
- PR #823 Add Doxygen configuration to enable building HTML documentation for libcudf C/C++ API
- PR #807 CSV Reader: Add byte_range parameter to specify the range in the input file to be read
- PR #857 Add Tail method for Series/DataFrame and update Head method to use iloc
- PR #858 Add series feature hashing support
- PR #871 CSV Reader: Add support for NA values, including user specified strings
- PR #893 Adds PyArrow based parquet readers / writers to Python, fix category dtype handling, fix arrow ingest buffer size issues
- PR #867 CSV Reader: Add support for ignoring blank lines and comment lines
- PR #887 Add Series digitize method
- PR #895 Add Series groupby
- PR #898 Add DataFrame.groupby(level=0) support
- PR #920 Add feather, JSON, HDF5 readers / writers from PyArrow / Pandas
- PR #888 CSV Reader: Add prefix parameter for column names, used when parsing without a header
- PR #913 Add DLPack support: convert between cuDF DataFrame and DLTensor
- PR #939 Add ORC reader from PyArrow
- PR #918 Add Series.groupby(level=0) support
- PR #906 Add binary and comparison ops to DataFrame
- PR #958 Support unary and binary ops on indexes
- PR #964 Add `rename` method to `DataFrame`, `Series`, and `Index`
- PR #985 Add `Series.to_frame` method
- PR #985 Add `drop=` keyword to reset_index method
- PR #994 Remove references to pygdf
- PR #990 Add external series groupby support
- PR #988 Add top-level merge function to cuDF
- PR #992 Add comparison binaryops to DateTime columns
- PR #996 Replace relative path imports with absolute paths in tests
- PR #995 CSV Reader: Add index_col parameter to specify the column name or index to be used as row labels
- PR #1004 Add `from_gpu_matrix` method to DataFrame
- PR #997 Add property index setter
- PR #1007 Replace relative path imports with absolute paths in cudf
- PR #1013 select columns with df.columns
- PR #1016 Rename Series.unique_count() to nunique() to match pandas API
- PR #947 Prefixsum to handle nulls and float types
- PR #1029 Remove rest of relative path imports
- PR #1021 Add filtered selection with assignment for Dataframes
- PR #872 Adding NVCategory support to cudf apis
- PR #1052 Add left/right_index and left/right_on keywords to merge
- PR #1091 Add `indicator=` and `suffixes=` keywords to merge
- PR #1107 Add unsupported keywords to Series.fillna
- PR #1032 Add string support to cuDF python
- PR #1136 Removed `gdf_concat`
- PR #1153 Added function for getting the padded allocation size for valid bitmask
- PR #1148 Add cudf.sqrt for dataframes and Series
- PR #1159 Add Python bindings for libcudf dlpack functions
- PR #1155 Add __array_ufunc__ for DataFrame and Series for sqrt
- PR #1168 to_frame for series accepts a name argument


## Improvements

- PR #1218 Add dask-cudf page to API docs
- PR #892 Add support for heterogeneous types in binary ops with JIT
- PR #730 Improve performance of `gdf_table` constructor
- PR #561 Add Doxygen style comments to Join CUDA functions
- PR #813 unified libcudf API functions by replacing gpu_ with gdf_
- PR #822 Add support for `__cuda_array_interface__` for ingest
- PR #756 Consolidate common helper functions from unordered map and multimap
- PR #753 Improve performance of groupby sum and average, especially for cases with few groups.
- PR #836 Add ingest support for arrow chunked arrays in Column, Series, DataFrame creation
- PR #763 Format doxygen comments for csv_read_arg struct
- PR #532 CSV Reader: Use type dispatcher instead of switch block
- PR #694 Unit test utilities improvements
- PR #878 Add better indexing to Groupby
- PR #554 Add `empty` method and `is_monotonic` attribute to `Index`
- PR #1040 Fixed up Doxygen comment tags
- PR #909 CSV Reader: Avoid host->device->host copy for header row data
- PR #916 Improved unit testing and error checking for `gdf_column_concat`
- PR #941 Replace `numpy` call in `Series.hash_encode` with `numba`
- PR #942 Added increment/decrement operators for wrapper types
- PR #943 Updated `count_nonzero_mask` to return `num_rows` when the mask is null
- PR #952 Added trait to map C++ type to `gdf_dtype`
- PR #966 Updated RMM submodule.
- PR #998 Add IO reader/writer modules to API docs, fix for missing cudf.Series docs
- PR #1017 concatenate along columns for Series and DataFrames
- PR #1002 Support indexing a dataframe with another boolean dataframe
- PR #1018 Better concatenation for Series and Dataframes
- PR #1036 Use Numpydoc style docstrings
- PR #1047 Adding gdf_dtype_extra_info to gdf_column_view_augmented
- PR #1054 Added default ctor to SerialTrieNode to overcome Thrust issue in CentOS7 + CUDA10
- PR #1024 CSV Reader: Add support for hexadecimal integers in integral-type columns
- PR #1033 Update `fillna()` to use libcudf function `gdf_replace_nulls`
- PR #1066 Added inplace assignment for columns and select_dtypes for dataframes
- PR #1026 CSV Reader: Change the meaning and type of the quoting parameter to match Pandas
- PR #1100 Adds `CUDF_EXPECTS` error-checking macro
- PR #1092 Fix select_dtype docstring
- PR #1111 Added cudf::table
- PR #1108 Sorting for datetime columns
- PR #1120 Return a `Series` (not a `Column`) from `Series.cat.set_categories()`
- PR #1128 CSV Reader: The last data row does not need to be line terminated
- PR #1183 Bump Arrow version to 0.12.1
- PR #1208 Default to CXX11_ABI=ON
- PR #1252 Fix NVStrings dependencies for cuda 9.2 and 10.0
- PR #2037 Optimize the existing `gather` and `scatter` routines in `libcudf`

## Bug Fixes

- PR #821 Fix flake8 issues revealed by flake8 update
- PR #808 Resolved renamed `d_columns_valids` variable name
- PR #820 CSV Reader: fix the issue where reader adds additional rows when file uses \r\n as a line terminator
- PR #780 CSV Reader: Fix scientific notation parsing and null values for empty quotes
- PR #815 CSV Reader: Fix data parsing when tabs are present in the input CSV file
- PR #850 Fix bug where left joins where the left df has 0 rows causes a crash
- PR #861 Fix memory leak by preserving the boolean mask index
- PR #875 Handle unnamed indexes in to/from arrow functions
- PR #877 Fix ingest of 1 row arrow tables in from arrow function
- PR #876 Added missing `<type_traits>` include
- PR #889 Deleted test_rmm.py which has now moved to RMM repo
- PR #866 Merge v0.5.1 numpy ABI hotfix into 0.6
- PR #917 value_counts return int type on empty columns
- PR #611 Renamed `gdf_reduce_optimal_output_size()` -> `gdf_reduction_get_intermediate_output_size()`
- PR #923 fix index for negative slicing for cudf dataframe and series
- PR #927 CSV Reader: Fix category GDF_CATEGORY hashes not being computed properly
- PR #921 CSV Reader: Fix parsing errors with delim_whitespace, quotations in the header row, unnamed columns
- PR #933 Fix handling objects of all nulls in series creation
- PR #940 CSV Reader: Fix an issue where the last data row is missing when using byte_range
- PR #945 CSV Reader: Fix incorrect datetime64 when milliseconds or space separator are used
- PR #959 Groupby: Problem with column name lookup
- PR #950 Converting dataframe/recarry with non-contiguous arrays
- PR #963 CSV Reader: Fix another issue with missing data rows when using byte_range
- PR #999 Fix 0 sized kernel launches and empty sort_index exception
- PR #993 Fix dtype in selecting 0 rows from objects
- PR #1009 Fix performance regression in `to_pandas` method on DataFrame
- PR #1008 Remove custom dask communication approach
- PR #1001 CSV Reader: Fix a memory access error when reading a large (>2GB) file with date columns
- PR #1019 Binary Ops: Fix error when one input column has null mask but other doesn't
- PR #1014 CSV Reader: Fix false positives in bool value detection
- PR #1034 CSV Reader: Fix parsing floating point precision and leading zero exponents
- PR #1044 CSV Reader: Fix a segfault when byte range aligns with a page
- PR #1058 Added support for `DataFrame.loc[scalar]`
- PR #1060 Fix column creation with all valid nan values
- PR #1073 CSV Reader: Fix an issue where a column name includes the return character
- PR #1090 Updating Doxygen Comments
- PR #1080 Fix dtypes returned from loc / iloc because of lists
- PR #1102 CSV Reader: Minor fixes and memory usage improvements
- PR #1174: Fix release script typo
- PR #1137 Add prebuild script for CI
- PR #1118 Enhanced the `DataFrame.from_records()` feature
- PR #1129 Fix join performance with index parameter from using numpy array
- PR #1145 Issue with .agg call on multi-column dataframes
- PR #908 Some testing code cleanup
- PR #1167 Fix issue with null_count not being set after inplace fillna()
- PR #1184 Fix iloc performance regression
- PR #1185 Support left_on/right_on and also on=str in merge
- PR #1200 Fix allocating bitmasks with numba instead of rmm in allocate_mask function
- PR #1213 Fix bug with csv reader requesting subset of columns using wrong datatype
- PR #1223 gpuCI: Fix label on rapidsai channel on gpu build scripts
- PR #1242 Add explicit Thrust exec policy to fix NVCATEGORY_TEST segfault on some platforms
- PR #1246 Fix categorical tests that failed due to bad implicit type conversion
- PR #1255 Fix overwriting conda package main label uploads
- PR #1259 Add dlpack includes to pip build


# cuDF 0.5.1 (05 Feb 2019)

## Bug Fixes

- PR #842 Avoid using numpy via cimport to prevent ABI issues in Cython compilation


# cuDF 0.5.0 (28 Jan 2019)

## New Features

- PR #722 Add bzip2 decompression support to `read_csv()`
- PR #693 add ZLIB-based GZIP/ZIP support to `read_csv_strings()`
- PR #411 added null support to gdf_order_by (new API) and cudf_table::sort
- PR #525 Added GitHub Issue templates for bugs, documentation, new features, and questions
- PR #501 CSV Reader: Add support for user-specified decimal point and thousands separator to read_csv_strings()
- PR #455 CSV Reader: Add support for user-specified decimal point and thousands separator to read_csv()
- PR #439 add `DataFrame.drop` method similar to pandas
- PR #356 add `DataFrame.transpose` method and `DataFrame.T` property similar to pandas
- PR #505 CSV Reader: Add support for user-specified boolean values
- PR #350 Implemented Series replace function
- PR #490 Added print_env.sh script to gather relevant environment details when reporting cuDF issues
- PR #474 add ZLIB-based GZIP/ZIP support to `read_csv()`
- PR #547 Added melt similar to `pandas.melt()`
- PR #491 Add CI test script to check for updates to CHANGELOG.md in PRs
- PR #550 Add CI test script to check for style issues in PRs
- PR #558 Add CI scripts for cpu-based conda and gpu-based test builds
- PR #524 Add Boolean Indexing
- PR #564 Update python `sort_values` method to use updated libcudf `gdf_order_by` API
- PR #509 CSV Reader: Input CSV file can now be passed in as a text or a binary buffer
- PR #607 Add `__iter__` and iteritems to DataFrame class
- PR #643 added a new api gdf_replace_nulls that allows a user to replace nulls in a column

## Improvements

- PR #426 Removed sort-based groupby and refactored existing groupby APIs. Also improves C++/CUDA compile time.
- PR #461 Add `CUDF_HOME` variable in README.md to replace relative pathing.
- PR #472 RMM: Created centralized rmm::device_vector alias and rmm::exec_policy
- PR #500 Improved the concurrent hash map class to support partitioned (multi-pass) hash table building.
- PR #454 Improve CSV reader docs and examples
- PR #465 Added templated C++ API for RMM to avoid explicit cast to `void**`
- PR #513 `.gitignore` tweaks
- PR #521 Add `assert_eq` function for testing
- PR #502 Simplify Dockerfile for local dev, eliminate old conda/pip envs
- PR #549 Adds `-rdynamic` compiler flag to nvcc for Debug builds
- PR #472 RMM: Created centralized rmm::device_vector alias and rmm::exec_policy
- PR #577 Added external C++ API for scatter/gather functions
- PR #500 Improved the concurrent hash map class to support partitioned (multi-pass) hash table building
- PR #583 Updated `gdf_size_type` to `int`
- PR #500 Improved the concurrent hash map class to support partitioned (multi-pass) hash table building
- PR #617 Added .dockerignore file. Prevents adding stale cmake cache files to the docker container
- PR #658 Reduced `JOIN_TEST` time by isolating overflow test of hash table size computation
- PR #664 Added Debuging instructions to README
- PR #651 Remove noqa marks in `__init__.py` files
- PR #671 CSV Reader: uncompressed buffer input can be parsed without explicitly specifying compression as None
- PR #684 Make RMM a submodule
- PR #718 Ensure sum, product, min, max methods pandas compatibility on empty datasets
- PR #720 Refactored Index classes to make them more Pandas-like, added CategoricalIndex
- PR #749 Improve to_arrow and from_arrow Pandas compatibility
- PR #766 Remove TravisCI references, remove unused variables from CMake, fix ARROW_VERSION in Cmake
- PR #773 Add build-args back to Dockerfile and handle dependencies based on environment yml file
- PR #781 Move thirdparty submodules to root and symlink in /cpp
- PR #843 Fix broken cudf/python API examples, add new methods to the API index

## Bug Fixes

- PR #569 CSV Reader: Fix days being off-by-one when parsing some dates
- PR #531 CSV Reader: Fix incorrect parsing of quoted numbers
- PR #465 Added templated C++ API for RMM to avoid explicit cast to `void**`
- PR #473 Added missing <random> include
- PR #478 CSV Reader: Add api support for auto column detection, header, mangle_dupe_cols, usecols
- PR #495 Updated README to correct where cffi pytest should be executed
- PR #501 Fix the intermittent segfault caused by the `thousands` and `compression` parameters in the csv reader
- PR #502 Simplify Dockerfile for local dev, eliminate old conda/pip envs
- PR #512 fix bug for `on` parameter in `DataFrame.merge` to allow for None or single column name
- PR #511 Updated python/cudf/bindings/join.pyx to fix cudf merge printing out dtypes
- PR #513 `.gitignore` tweaks
- PR #521 Add `assert_eq` function for testing
- PR #537 Fix CMAKE_CUDA_STANDARD_REQURIED typo in CMakeLists.txt
- PR #447 Fix silent failure in initializing DataFrame from generator
- PR #545 Temporarily disable csv reader thousands test to prevent segfault (test re-enabled in PR #501)
- PR #559 Fix Assertion error while using `applymap` to change the output dtype
- PR #575 Update `print_env.sh` script to better handle missing commands
- PR #612 Prevent an exception from occuring with true division on integer series.
- PR #630 Fix deprecation warning for `pd.core.common.is_categorical_dtype`
- PR #622 Fix Series.append() behaviour when appending values with different numeric dtype
- PR #603 Fix error while creating an empty column using None.
- PR #673 Fix array of strings not being caught in from_pandas
- PR #644 Fix return type and column support of dataframe.quantile()
- PR #634 Fix create `DataFrame.from_pandas()` with numeric column names
- PR #654 Add resolution check for GDF_TIMESTAMP in Join
- PR #648 Enforce one-to-one copy required when using `numba>=0.42.0`
- PR #645 Fix cmake build type handling not setting debug options when CMAKE_BUILD_TYPE=="Debug"
- PR #669 Fix GIL deadlock when launching multiple python threads that make Cython calls
- PR #665 Reworked the hash map to add a way to report the destination partition for a key
- PR #670 CMAKE: Fix env include path taking precedence over libcudf source headers
- PR #674 Check for gdf supported column types
- PR #677 Fix 'gdf_csv_test_Dates' gtest failure due to missing nrows parameter
- PR #604 Fix the parsing errors while reading a csv file using `sep` instead of `delimiter`.
- PR #686 Fix converting nulls to NaT values when converting Series to Pandas/Numpy
- PR #689 CSV Reader: Fix behavior with skiprows+header to match pandas implementation
- PR #691 Fixes Join on empty input DFs
- PR #706 CSV Reader: Fix broken dtype inference when whitespace is in data
- PR #717 CSV reader: fix behavior when parsing a csv file with no data rows
- PR #724 CSV Reader: fix build issue due to parameter type mismatch in a std::max call
- PR #734 Prevents reading undefined memory in gpu_expand_mask_bits numba kernel
- PR #747 CSV Reader: fix an issue where CUDA allocations fail with some large input files
- PR #750 Fix race condition for handling NVStrings in CMake
- PR #719 Fix merge column ordering
- PR #770 Fix issue where RMM submodule pointed to wrong branch and pin other to correct branches
- PR #778 Fix hard coded ABI off setting
- PR #784 Update RMM submodule commit-ish and pip paths
- PR #794 Update `rmm::exec_policy` usage to fix segmentation faults when used as temprory allocator.
- PR #800 Point git submodules to branches of forks instead of exact commits


# cuDF 0.4.0 (05 Dec 2018)

## New Features

- PR #398 add pandas-compatible `DataFrame.shape()` and `Series.shape()`
- PR #394 New documentation feature "10 Minutes to cuDF"
- PR #361 CSV Reader: Add support for strings with delimiters

## Improvements

 - PR #436 Improvements for type_dispatcher and wrapper structs
 - PR #429 Add CHANGELOG.md (this file)
 - PR #266 use faster CUDA-accelerated DataFrame column/Series concatenation.
 - PR #379 new C++ `type_dispatcher` reduces code complexity in supporting many data types.
 - PR #349 Improve performance for creating columns from memoryview objects
 - PR #445 Update reductions to use type_dispatcher. Adds integer types support to sum_of_squares.
 - PR #448 Improve installation instructions in README.md
 - PR #456 Change default CMake build to Release, and added option for disabling compilation of tests

## Bug Fixes

 - PR #444 Fix csv_test CUDA too many resources requested fail.
 - PR #396 added missing output buffer in validity tests for groupbys.
 - PR #408 Dockerfile updates for source reorganization
 - PR #437 Add cffi to Dockerfile conda env, fixes "cannot import name 'librmm'"
 - PR #417 Fix `map_test` failure with CUDA 10
 - PR #414 Fix CMake installation include file paths
 - PR #418 Properly cast string dtypes to programmatic dtypes when instantiating columns
 - PR #427 Fix and tests for Concatenation illegal memory access with nulls


# cuDF 0.3.0 (23 Nov 2018)

## New Features

 - PR #336 CSV Reader string support

## Improvements

 - PR #354 source code refactored for better organization. CMake build system overhaul. Beginning of transition to Cython bindings.
 - PR #290 Add support for typecasting to/from datetime dtype
 - PR #323 Add handling pyarrow boolean arrays in input/out, add tests
 - PR #325 GDF_VALIDITY_UNSUPPORTED now returned for algorithms that don't support non-empty valid bitmasks
 - PR #381 Faster InputTooLarge Join test completes in ms rather than minutes.
 - PR #373 .gitignore improvements
 - PR #367 Doc cleanup & examples for DataFrame methods
 - PR #333 Add Rapids Memory Manager documentation
 - PR #321 Rapids Memory Manager adds file/line location logging and convenience macros
 - PR #334 Implement DataFrame `__copy__` and `__deepcopy__`
 - PR #271 Add NVTX ranges to pygdf
 - PR #311 Document system requirements for conda install

## Bug Fixes

 - PR #337 Retain index on `scale()` function
 - PR #344 Fix test failure due to PyArrow 0.11 Boolean handling
 - PR #364 Remove noexcept from managed_allocator;  CMakeLists fix for NVstrings
 - PR #357 Fix bug that made all series be considered booleans for indexing
 - PR #351 replace conda env configuration for developers
 - PRs #346 #360 Fix CSV reading of negative numbers
 - PR #342 Fix CMake to use conda-installed nvstrings
 - PR #341 Preserve categorical dtype after groupby aggregations
 - PR #315 ReadTheDocs build update to fix missing libcuda.so
 - PR #320 FIX out-of-bounds access error in reductions.cu
 - PR #319 Fix out-of-bounds memory access in libcudf count_valid_bits
 - PR #303 Fix printing empty dataframe


# cuDF 0.2.0 and cuDF 0.1.0

These were initial releases of cuDF based on previously separate pyGDF and libGDF libraries.<|MERGE_RESOLUTION|>--- conflicted
+++ resolved
@@ -8,18 +8,12 @@
 
 - PR #3502 ORC reader: add option to read DECIMALs as INT64
 - PR #3461 Add a new overload to allocate_like() that takes explicit type and size params.
-<<<<<<< HEAD
 - PR #3590 Specialize hash functions for floating point
+- PR #3569 Use `np.asarray` in `StringColumn.deserialize`
 
 ## Bug Fixes
 
-=======
-- PR #3569 Use `np.asarray` in `StringColumn.deserialize`
-
-## Bug Fixes
-
 - PR #3550 Update Java package to 0.12
->>>>>>> 6a26d650
 - PR #3549 Fix index name issue with iloc with RangeIndex
 - PR #3562 Fix 4GB limit for gzipped-compressed csv files
 - PR #3563 Use `__cuda_array_interface__` for serialization
