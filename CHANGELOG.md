# cuDF 0.13.0 (Date TBD)

## New Features

- PR #3577 Add initial dictionary support to column classes
- PR #3777 Add support for dictionary column in gather
- PR #3693 add string support, skipna to scan operation
- PR #3662 Define and implement `shift`.
- PR #3861 Added Series.sum feature for String
- PR #4069 Added cast of numeric columns from/to String
- PR #3681 Add cudf::experimental::boolean_mask_scatter
- PR #4040 Add support for n-way merge of sorted tables
- PR #4053 Multi-column quantiles.
- PR #4107 Add groupby nunique aggregation

## Improvements

- PR #3525 build.sh option to disable nvtx
- PR #3748 Optimize hash_partition using shared memory
- PR #3808 Optimize hash_partition using shared memory and cub block scan
- PR #3698 Add count_(un)set_bits functions taking multiple ranges and updated slice to compute null counts at once.
- PR #3909 Move java backend to libcudf++
- PR #3971 Adding `as_table` to convert Column to Table in python
- PR #3910 Adding sinh, cosh, tanh, asinh, acosh, atanh cube root and rint unary support.
- PR #3972 Add Java bindings for left_semi_join and left_anti_join
- PR #3975 Simplify and generalize data handling in `Buffer`
- PR #3985 Update RMM include files and remove extraneously included header files.
- PR #3601 Port UDF functionality for rolling windows to libcudf++
- PR #3911 Adding null boolean handling for copy_if_else
- PR #4003 Drop old `to_device` utility wrapper function
- PR #4002 Adding to_frame and fix for categorical column issue
- PR #4009 build script update to enable cudf build without installing
- PR #3897 Port cuIO JSON reader to cudf::column types
- PR #4008 Eliminate extra copy in column constructor
- PR #4013 Add cython definition for io readers cudf/io/io_types.hpp
- PR #4014 ORC/Parquet: add count parameter to stripe/rowgroup-based reader API
- PR #4042 Port cudf/io/functions.hpp to Cython for use in IO bindings
- PR #3880 Add aggregation infrastructure support for reduction
- PR #3880 Add aggregation infrastructure support for cudf::reduce
- PR #4059 Add aggregation infrastructure support for cudf::scan
- PR #4021 Change quantiles signature for clarity.
- PR #4057 Handle offsets in cython Column class
- PR #4045 Reorganize `libxx` directory
- PR #4029 Port stream_compaction.pyx to use libcudf++ APIs
- PR #4031 Docs build scripts and instructions update
- PR #4062 Improve how java classifiers are produced
- PR #4038 JNI and Java support for is_nan and is_not_nan
- PR #3786 Adding string support to rolling_windows
- PR #4067 Removed unused `CATEGORY` type ID.
- PR #3891 Port NVStrings (r)split_record to contiguous_(r)split_record
- PR #4072 Allow round_robin_partition to single partition
- PR #4064 Add cudaGetDeviceCount to JNI layer
- PR #4083 Use two partitions in test_groupby_multiindex_reset_index
- PR #4071 Add Java bindings for round robin partition
- PR #4079 Simply use `mask.size` to create the array view
- PR #4092 Keep mask on GPU for bit unpacking
- PR #4081 Copy from `Buffer`'s pointer directly to host
- PR #4105 Change threshold of using optimized hash partition code
- PR #4101 Redux serialize `Buffer` directly with `__cuda_array_interface__`
- PR #4098 Remove legacy calls from libcudf strings column code
- PR #4111 Use `Buffer`'s to serialize `StringColumn`
- PR #4113 Get `len` of `StringColumn`s without `nvstrings`
<<<<<<< HEAD
- PR #4147 Remove workaround for UNKNOWN_NULL_COUNT in contiguous_split.
=======
- PR #4130 Renames in-place `cudf::experimental::fill` to `cudf::experimental::fill_in_place`
- PR #4136 Add `Index.names` property
- PR #4144 Release GIL when calling libcudf++ functions
>>>>>>> b44ef114

## Bug Fixes

- PR #3888 Drop `ptr=None` from `DeviceBuffer` call
- PR #3976 Fix string serialization and memory_usage method to be consistent
- PR #3902 Fix conversion of large size GPU array to dataframe
- PR #3953 Fix overflow in column_buffer when computing the device buffer size
- PR #3959 Add missing hash-dispatch function for cudf.Series
- PR #3970 Fix for Series Pickle
- PR #3964 Restore legacy NVStrings and NVCategory dependencies in Java jar
- PR #3982 Fix java unary op enum and add missing ops
- PR #3999 Fix issue serializing empty string columns (java)
- PR #3979 Add `name` to Series serialize and deserialize
- PR #4005 Fix null mask allocation bug in gather_bitmask
- PR #4000 Fix dask_cudf sort_values performance for single partitions
- PR #4007 Fix for copy_bitmask issue with uninitialized device_buffer
- PR #4037 Fix JNI quantile compile issue
- PR #4054 Fixed JNI to deal with reduction API changes
- PR #4052 Fix for round-robin when num_partitions divides nrows.
- PR #4061 Add NDEBUG guard on `constexpr_assert`.
- PR #4049 Fix `cudf::split` issue returning one less than expected column vectors
- PR #4065 Parquet writer: fix for out-of-range dictionary indices
- PR #4066 Fixed mismatch with dtype enums
- PR #4078 Fix joins for when column_in_common input parameter is empty
- PR #4080 Fix multi-index dask test with sort issue
- PR #4084 Update Java for removal of CATEGORY type
- PR #4086 ORC reader: fix potentially incorrect timestamp decoding in the last rowgroup
- PR #4089 Fix dask groupby mutliindex test case issues in join
- PR #4097 Fix strings concatenate logic with column offsets
- PR #4076 All null string entries should have null data buffer
- PR #4145 Support empty index case in DataFrame._from_table
- PR #4109 Use rmm::device_vector instead of thrust::device_vector
- PR #4113 Use `.nvstrings` in `StringColumn.sum(...)`
- PR #4116 Fix a bug in contiguous_split() where tables with mixed column types could corrupt string output
- PR #4119 Fix binary ops slowdown using jitify -remove-unused-globals
- PR #4125 Fix type enum to account for added Dictionary type in `types.hpp`
- PR #4137 Update Java for mutating fill and rolling window changes


# cuDF 0.12.0 (04 Feb 2020)

## New Features

- PR #3759 Updated 10 Minutes with clarification on how `dask_cudf` uses `cudf` API
- PR #3224 Define and implement new join APIs.
- PR #3284 Add gpu-accelerated parquet writer
- PR #3254 Python redesign for libcudf++
- PR #3336 Add `from_dlpack` and `to_dlpack`
- PR #3555 Add column names support to libcudf++ io readers and writers
- PR #3527 Add string functionality for merge API
- PR #3610 Add memory_usage to DataFrame and Series APIs
- PR #3557 Add contiguous_split() function. 
- PR #3619 Support CuPy 7
- PR #3604 Add nvtext ngrams-tokenize function
- PR #3403 Define and implement new stack + tile APIs
- PR #3627 Adding cudf::sort and cudf::sort_by_key
- PR #3597 Implement new sort based groupby
- PR #3776 Add column equivalence comparator (using epsilon for float equality)
- PR #3667 Define and implement round-robin partition API.
- PR #3690 Add bools_to_mask
- PR #3761 Introduce a Frame class and make Index, DataFrame and Series subclasses
- PR #3538 Define and implement left semi join and left anti join
- PR #3683 Added support for multiple delimiters in `nvtext.token_count()`
- PR #3792 Adding is_nan and is_notnan
- PR #3594 Adding clamp support to libcudf++

## Improvements

- PR #3124 Add support for grand-children in cudf column classes
- PR #3292 Port NVStrings regex contains function
- PR #3409 Port NVStrings regex replace function
- PR #3417 Port NVStrings regex findall function
- PR #3351 Add warning when filepath resolves to multiple files in cudf readers
- PR #3370 Port NVStrings strip functions
- PR #3453 Port NVStrings IPv4 convert functions to cudf strings column
- PR #3441 Port NVStrings url encode/decode to cudf strings column
- PR #3364 Port NVStrings split functions
- PR #3463 Port NVStrings partition/rpartition to cudf strings column
- PR #3502 ORC reader: add option to read DECIMALs as INT64
- PR #3461 Add a new overload to allocate_like() that takes explicit type and size params.
- PR #3590 Specialize hash functions for floating point
- PR #3569 Use `np.asarray` in `StringColumn.deserialize`
- PR #3553 Support Python NoneType in numeric binops
- PR #3511 Support DataFrame / Series mixed arithmetic
- PR #3567 Include `strides` in `__cuda_array_interface__`
- PR #3608 Update OPS codeowner group name
- PR #3431 Port NVStrings translate to cudf strings column
- PR #3507 Define and implement new binary operation APIs
- PR #3620 Add stream parameter to unary ops detail API
- PR #3593 Adding begin/end for mutable_column_device_view
- PR #3587 Merge CHECK_STREAM & CUDA_CHECK_LAST to CHECK_CUDA
- PR #3733 Rework `hash_partition` API
- PR #3655 Use move with make_pair to avoid copy construction
- PR #3402 Define and implement new quantiles APIs
- PR #3612 Add ability to customize the JIT kernel cache path
- PR #3647 Remove PatchedNumbaDeviceArray with CuPy 6.6.0
- PR #3641 Remove duplicate definitions of CUDA_DEVICE_CALLABLE
- PR #3640 Enable memory_usage in dask_cudf (also adds pd.Index from_pandas)
- PR #3654 Update Jitify submodule ref to include gcc-8 fix
- PR #3639 Define and implement `nans_to_nulls`
- PR #3561 Rework contains implementation in search
- PR #3616 Add aggregation infrastructure for argmax/argmin.
- PR #3673 Parquet reader: improve rounding of timestamp conversion to seconds
- PR #3699 Stringify libcudacxx headers for binary op JIT
- PR #3697 Improve column insert performance for wide frames
- PR #3653 Make `gather_bitmask_kernel` more reusable.
- PR #3710 Remove multiple CMake configuration steps from root build script
- PR #3657 Define and implement compiled binops for string column comparisons
- PR #3520 Change read_parquet defaults and add warnings
- PR #3780 Java APIs for selecting a GPU
- PR #3796 Improve on round-robin with the case when number partitions greater than number of rows.
- PR #3805 Avoid CuPy 7.1.0 for now
- PR #3758 detail::scatter variant with map iterator support
- PR #3882 Fail loudly when creating a StringColumn from nvstrings with > MAX_VAL(int32) bytes
- PR #3823 Add header file for detail search functions
- PR #2438 Build GBench Benchmarks in CI
- PR #3713 Adding aggregation support to rolling_window
- PR #3875 Add abstract sink for IO writers, used by ORC and Parquet writers for now
- PR #3916 Refactor gather bindings

## Bug Fixes

- PR #3618 Update 10 minutes to cudf and cupy to hide warning that were being shown in the docs
- PR #3550 Update Java package to 0.12
- PR #3549 Fix index name issue with iloc with RangeIndex
- PR #3562 Fix 4GB limit for gzipped-compressed csv files
- PR #2981 enable build.sh to build all targets without installation
- PR #3563 Use `__cuda_array_interface__` for serialization
- PR #3564 Fix cuda memory access error in gather_bitmask_kernel
- PR #3548 Replaced CUDA_RT_CALL with CUDA_TRY
- PR #3486 Pandas > 0.25 compatability
- PR #3622 Fix new warnings and errors when building with gcc-8
- PR #3588 Remove avro reader column order reversal
- PR #3629 Fix hash map test failure
- PR #3637 Fix sorted set_index operations in dask_cudf
- PR #3663 Fix libcudf++ ORC reader microseconds and milliseconds conversion
- PR #3668 Fixing CHECK_CUDA debug build issue
- PR #3684 Fix ends_with logic for matching string case
- PR #3691 Fix create_offsets to handle offset correctly
- PR #3687 Fixed bug while passing input GPU memory pointer in `nvtext.scatter_count()`
- PR #3701 Fix hash_partition hashing all columns instead of columns_to_hash
- PR #3694 Allow for null columns parameter in `csv_writer`
- PR #3706 Removed extra type-dispatcher call from merge
- PR #3704 Changed the default delimiter to `whitespace` for nvtext methods.
- PR #3741 Construct DataFrame from dict-of-Series with alignment
- PR #3724 Update rmm version to match release
- PR #3743 Fix for `None` data in `__array_interface__`
- PR #3731 Fix performance of zero sized dataframe slice
- PR #3709 Fix inner_join incorrect result issue
- PR #3734 Update numba to 0.46 in conda files
- PR #3738 Update libxx cython types.hpp path
- PR #3672 Fix to_host issue with column_view having offset
- PR #3730 CSV reader: Set invalid float values to NaN/null
- PR #3670 Floor when casting between timestamps of different precisions
- PR #3728 Fix apply_boolean_mask issue with non-null string column
- PR #3769 Don't look for a `name` attribute in column
- PR #3783 Bind cuDF operators to Dask Dataframe
- PR #3775 Fix segfault when reading compressed CSV files larger than 4GB
- PR #3799 Align indices of Series inputs when adding as columns to DataFrame
- PR #3803 Keep name when unpickling Index objects
- PR #3804 Fix cuda crash in AVRO reader
- PR #3766 Remove references to cudf::type_id::CATEGORY from IO code
- PR #3817 Don't always deepcopy an index
- PR #3821 Fix OOB read in gpuinflate prefetcher
- PR #3829 Parquet writer: fix empty dataframe causing cuda launch errors
- PR #3835 Fix memory leak in Cython when dealing with nulls in string columns
- PR #3866 Remove unnecessary if check in NVStrings.create_offsets
- PR #3858 Fixes the broken debug build after #3728
- PR #3850 Fix merge typecast scope issue and resulting memory leak
- PR #3855 Fix MultiColumn recreation with reset_index
- PR #3869 Fixed size calculation in NVStrings::byte_count()
- PR #3868 Fix apply_grouped moving average example
- PR #3900 Properly link `NVStrings` and `NVCategory` into tests
- PR #3868 Fix apply_grouped moving average example
- PR #3871 Fix `split_out` error
- PR #3886 Fix string column materialization from column view
- PR #3893 Parquet reader: fix segfault reading empty parquet file
- PR #3931 Dask-cudf groupby `.agg` multicolumn handling fix
- PR #4017 Fix memory leaks in `GDF_STRING` cython handling and `nans_to_nulls` cython


# cuDF 0.11.0 (11 Dec 2019)

## New Features

- PR #2905 Added `Series.median()` and null support for `Series.quantile()`
- PR #2930 JSON Reader: Support ARROW_RANDOM_FILE input
- PR #2956 Add `cudf::stack` and `cudf::tile`
- PR #2980 Added nvtext is_vowel/is_consonant functions
- PR #2987 Add `inplace` arg to `DataFrame.reset_index` and `Series`
- PR #3011 Added libcudf++ transition guide
- PR #3129 Add strings column factory from `std::vector`s
- PR #3054 Add parquet reader support for decimal data types
- PR #3022 adds DataFrame.astype for cuDF dataframes
- PR #2962 Add isnull(), notnull() and related functions
- PR #3025 Move search files to legacy
- PR #3068 Add `scalar` class
- PR #3094 Adding `any` and `all` support from libcudf
- PR #3130 Define and implement new `column_wrapper`
- PR #3143 Define and implement new copying APIs `slice` and `split`
- PR #3161 Move merge files to legacy
- PR #3079 Added support to write ORC files given a local path
- PR #3192 Add dtype param to cast `DataFrame` on init
- PR #3213 Port cuIO to libcudf++
- PR #3222 Add nvtext character tokenizer
- PR #3223 Java expose underlying buffers
- PR #3300 Add `DataFrame.insert`
- PR #3263 Define and implement new `valid_if`
- PR #3278 Add `to_host` utility to copy `column_view` to host
- PR #3087 Add new cudf::experimental bool8 wrapper
- PR #3219 Construct column from column_view
- PR #3250 Define and implement new merge APIs
- PR #3144 Define and implement new hashing APIs `hash` and `hash_partition`
- PR #3229 Define and implement new search APIs
- PR #3308 java add API for memory usage callbacks
- PR #2691 Row-wise reduction and scan operations via CuPy
- PR #3291 Add normalize_nans_and_zeros
- PR #3187 Define and implement new replace APIs
- PR #3356 Add vertical concatenation for table/columns
- PR #3344 java split API
- PR #2791 Add `groupby.std()`
- PR #3368 Enable dropna argument in dask_cudf groupby
- PR #3298 add null replacement iterator for column_device_view
- PR #3297 Define and implement new groupby API.
- PR #3396 Update device_atomics with new bool8 and timestamp specializations
- PR #3411 Java host memory management API
- PR #3393 Implement df.cov and enable covariance/correlation in dask_cudf
- PR #3401 Add dask_cudf ORC writer (to_orc)
- PR #3331 Add copy_if_else
- PR #3427 Define and Implement new multi-search API
- PR #3442 Add Bool-index + Multi column + DataFrame support for set-item
- PR #3172 Define and implement new fill/repeat/copy_range APIs
- PR #3490 Add pair iterators for columns
- PR #3497 Add DataFrame.drop(..., inplace=False) argument
- PR #3469 Add string functionality for replace API
- PR #3273 Define and implement new reduction APIs

## Improvements

- PR #2904 Move gpu decompressors to cudf::io namespace
- PR #2977 Moved old C++ test utilities to legacy directory.
- PR #2965 Fix slow orc reader perf with large uncompressed blocks
- PR #2995 Move JIT type utilities to legacy directory
- PR #2927 Add ``Table`` and ``TableView`` extension classes that wrap legacy cudf::table
- PR #3005 Renames `cudf::exp` namespace to `cudf::experimental`
- PR #3008 Make safe versions of `is_null` and `is_valid` in `column_device_view`
- PR #3026 Move fill and repeat files to legacy
- PR #3027 Move copying.hpp and related source to legacy folder
- PR #3014 Snappy decompression optimizations
- PR #3032 Use `asarray` to coerce indices to a NumPy array
- PR #2996 IO Readers: Replace `cuio::device_buffer` with `rmm::device_buffer`
- PR #3051 Specialized hash function for strings column
- PR #3065 Select and Concat for cudf::experimental::table
- PR #3080 Move `valid_if.cuh` to `legacy/`
- PR #3052 Moved replace.hpp functionality to legacy
- PR #3091 Move join files to legacy
- PR #3092 Implicitly init RMM if Java allocates before init
- PR #3029 Update gdf_ numeric types with stdint and move to cudf namespace
- PR #3052 Moved replace.hpp functionality to legacy
- PR #2955 Add cmake option to only build for present GPU architecture
- PR #3070 Move functions.h and related source to legacy
- PR #2951 Allow set_index to handle a list of column names
- PR #3093 Move groupby files to legacy
- PR #2988 Removing GIS functionality (now part of cuSpatial library)
- PR #3067 Java method to return size of device memory buffer
- PR #3083 Improved some binary operation tests to include null testing.
- PR #3084 Update to arrow-cpp and pyarrow 0.15.0
- PR #3071 Move cuIO to legacy
- PR #3126 Round 2 of snappy decompression optimizations
- PR #3046 Define and implement new copying APIs `empty_like` and `allocate_like`
- PR #3128 Support MultiIndex in DataFrame.join
- PR #2971 Added initial gather and scatter methods for strings_column_view
- PR #3133 Port NVStrings to cudf column: count_characters and count_bytes
- PR #2991 Added strings column functions concatenate and join_strings
- PR #3028 Define and implement new `gather` APIs.
- PR #3135 Add nvtx utilities to cudf::nvtx namespace
- PR #3021 Java host side concat of serialized buffers
- PR #3138 Move unary files to legacy
- PR #3170 Port NVStrings substring functions to cudf strings column
- PR #3159 Port NVStrings is-chars-types function to cudf strings column
- PR #3154 Make `table_view_base.column()` const and add `mutable_table_view.column()`
- PR #3175 Set cmake cuda version variables
- PR #3171 Move deprecated error macros to legacy
- PR #3191 Port NVStrings integer convert ops to cudf column
- PR #3189 Port NVStrings find ops to cudf column
- PR #3352 Port NVStrings convert float functions to cudf strings column
- PR #3193 Add cuPy as a formal dependency
- PR #3195 Support for zero columned `table_view`
- PR #3165 Java device memory size for string category
- PR #3205 Move transform files to legacy
- PR #3202 Rename and move error.hpp to public headers
- PR #2878 Use upstream merge code in dask_cudf
- PR #3217 Port NVStrings upper and lower case conversion functions
- PR #3350 Port NVStrings booleans convert functions
- PR #3231 Add `column::release()` to give up ownership of contents.
- PR #3157 Use enum class rather than enum for mask_allocation_policy
- PR #3232 Port NVStrings datetime conversion to cudf strings column
- PR #3136 Define and implement new transpose API
- PR #3237 Define and implement new transform APIs
- PR #3245 Move binaryop files to legacy
- PR #3241 Move stream_compaction files to legacy
- PR #3166 Move reductions to legacy
- PR #3261 Small cleanup: remove `== true`
- PR #3271 Update rmm API based on `rmm.reinitialize(...)` change
- PR #3266 Remove optional checks for CuPy
- PR #3268 Adding null ordering per column feature when sorting
- PR #3239 Adding floating point specialization to comparators for NaNs
- PR #3270 Move predicates files to legacy
- PR #3281 Add to_host specialization for strings in column test utilities
- PR #3282 Add `num_bitmask_words`
- PR #3252 Add new factory methods to include passing an existing null mask
- PR #3288 Make `bit.cuh` utilities usable from host code.
- PR #3287 Move rolling windows files to legacy
- PR #3182 Define and implement new unary APIs `is_null` and `is_not_null`
- PR #3314 Drop `cython` from run requirements
- PR #3301 Add tests for empty column wrapper.
- PR #3294 Update to arrow-cpp and pyarrow 0.15.1
- PR #3310 Add `row_hasher` and `element_hasher` utilities
- PR #3272 Support non-default streams when creating/destroying hash maps
- PR #3286 Clean up the starter code on README
- PR #3332 Port NVStrings replace to cudf strings column
- PR #3354 Define and implement new `scatter` APIs
- PR #3322 Port NVStrings pad operations to cudf strings column
- PR #3345 Add cache member for number of characters in string_view class
- PR #3299 Define and implement new `is_sorted` APIs
- PR #3328 Partition by stripes in dask_cudf ORC reader
- PR #3243 Use upstream join code in dask_cudf
- PR #3371 Add `select` method to `table_view`
- PR #3309 Add java and JNI bindings for search bounds
- PR #3305 Define and implement new rolling window APIs
- PR #3380 Concatenate columns of strings
- PR #3382 Add fill function for strings column
- PR #3391 Move device_atomics_tests.cu files to legacy
- PR #3303 Define and implement new stream compaction APIs `copy_if`, `drop_nulls`,
           `apply_boolean_mask`, `drop_duplicate` and `unique_count`.
- PR #3387 Strings column gather function
- PR #3440 Strings column scatter function
- PR #3389 Move quantiles.hpp + group_quantiles.hpp files to legacy
- PR #3397 Port unary cast to libcudf++
- PR #3398 Move reshape.hpp files to legacy
- PR #3395 Port NVStrings regex extract to cudf strings column
- PR #3423 Port NVStrings htoi to cudf strings column
- PR #3425 Strings column copy_if_else implementation
- PR #3422 Move utilities to legacy
- PR #3201 Define and implement new datetime_ops APIs
- PR #3421 Port NVStrings find_multiple to cudf strings column
- PR #3448 Port scatter_to_tables to libcudf++
- PR #3458 Update strings sections in the transition guide
- PR #3462 Add `make_empty_column` and update `empty_like`.
- PR #3465 Port `aggregation` traits and utilities.
- PR #3214 Define and implement new unary operations APIs
- PR #3475 Add `bitmask_to_host` column utility
- PR #3487 Add is_boolean trait and random timestamp generator for testing
- PR #3492 Small cleanup (remove std::abs) and comment
- PR #3407 Allow multiple row-groups per task in dask_cudf read_parquet
- PR #3512 Remove unused CUDA conda labels
- PR #3500 cudf::fill()/cudf::repeat() support for strings columns.
- PR #3438 Update scalar and scalar_device_view to better support strings
- PR #3414 Add copy_range function for strings column
- PR #3685 Add string support to contiguous_split.
- PR #3471 Add scalar/column, column/scalar and scalar/scalar overloads to copy_if_else.
- PR #3451 Add support for implicit typecasting of join columns

## Bug Fixes

- PR #2895 Fixed dask_cudf group_split behavior to handle upstream rearrange_by_divisions
- PR #3048 Support for zero columned tables
- PR #3030 Fix snappy decoding regression in PR #3014
- PR #3041 Fixed exp to experimental namespace name change issue
- PR #3056 Add additional cmake hint for finding local build of RMM files
- PR #3060 Move copying.hpp includes to legacy
- PR #3139 Fixed java RMM auto initalization
- PR #3141 Java fix for relocated IO headers
- PR #3149 Rename column_wrapper.cuh to column_wrapper.hpp
- PR #3168 Fix mutable_column_device_view head const_cast
- PR #3199 Update JNI includes for legacy moves
- PR #3204 ORC writer: Fix ByteRLE encoding of NULLs
- PR #2994 Fix split_out-support but with hash_object_dispatch
- PR #3212 Fix string to date casting when format is not specified
- PR #3218 Fixes `row_lexicographic_comparator` issue with handling two tables
- PR #3228 Default initialize RMM when Java native dependencies are loaded
- PR #3012 replacing instances of `to_gpu_array` with `mem`
- PR #3236 Fix Numba 0.46+/CuPy 6.3 interface compatibility
- PR #3276 Update JNI includes for legacy moves
- PR #3256 Fix orc writer crash with multiple string columns
- PR #3211 Fix breaking change caused by rapidsai/rmm#167
- PR #3265 Fix dangling pointer in `is_sorted`
- PR #3267 ORC writer: fix incorrect ByteRLE encoding of long literal runs
- PR #3277 Fix invalid reference to deleted temporary in `is_sorted`.
- PR #3274 ORC writer: fix integer RLEv2 mode2 unsigned base value encoding
- PR #3279 Fix shutdown hang issues with pinned memory pool init executor
- PR #3280 Invalid children check in mutable_column_device_view
- PR #3289 fix java memory usage API for empty columns
- PR #3293 Fix loading of csv files zipped on MacOS (disabled zip min version check)
- PR #3295 Fix storing storing invalid RMM exec policies.
- PR #3307 Add pd.RangeIndex to from_pandas to fix dask_cudf meta_nonempty bug
- PR #3313 Fix public headers including non-public headers
- PR #3318 Revert arrow to 0.15.0 temporarily to unblock downstream projects CI
- PR #3317 Fix index-argument bug in dask_cudf parquet reader
- PR #3323 Fix `insert` non-assert test case
- PR #3341 Fix `Series` constructor converting NoneType to "None"
- PR #3326 Fix and test for detail::gather map iterator type inference
- PR #3334 Remove zero-size exception check from make_strings_column factories
- PR #3333 Fix compilation issues with `constexpr` functions not marked `__device__`
- PR #3340 Make all benchmarks use cudf base fixture to initialize RMM pool
- PR #3337 Fix Java to pad validity buffers to 64-byte boundary
- PR #3362 Fix `find_and_replace` upcasting series for python scalars and lists
- PR #3357 Disabling `column_view` iterators for non fixed-width types
- PR #3383 Fix : properly compute null counts for rolling_window.
- PR #3386 Removing external includes from `column_view.hpp`
- PR #3369 Add write_partition to dask_cudf to fix to_parquet bug
- PR #3388 Support getitem with bools when DataFrame has a MultiIndex
- PR #3408 Fix String and Column (De-)Serialization
- PR #3372 Fix dask-distributed scatter_by_map bug
- PR #3419 Fix a bug in parse_into_parts (incomplete input causing walking past the end of string).
- PR #3413 Fix dask_cudf read_csv file-list bug
- PR #3416 Fix memory leak in ColumnVector when pulling strings off the GPU
- PR #3424 Fix benchmark build by adding libcudacxx to benchmark's CMakeLists.txt
- PR #3435 Fix diff and shift for empty series
- PR #3439 Fix index-name bug in StringColumn concat
- PR #3445 Fix ORC Writer default stripe size
- PR #3459 Fix printing of invalid entries
- PR #3466 Fix gather null mask allocation for invalid index
- PR #3468 Fix memory leak issue in `drop_duplicates`
- PR #3474 Fix small doc error in capitalize Docs
- PR #3491 Fix more doc errors in NVStrings
- PR #3478 Fix as_index deep copy via Index.rename inplace arg
- PR #3476 Fix ORC reader timezone conversion
- PR #3188 Repr slices up large DataFrames
- PR #3519 Fix strings column concatenate handling zero-sized columns
- PR #3530 Fix copy_if_else test case fail issue
- PR #3523 Fix lgenfe issue with debug build
- PR #3532 Fix potential use-after-free in cudf parquet reader
- PR #3540 Fix unary_op null_mask bug and add missing test cases
- PR #3559 Use HighLevelGraph api in DataFrame constructor (Fix upstream compatibility)
- PR #3572 Fix CI Issue with hypothesis tests that are flaky


# cuDF 0.10.0 (16 Oct 2019)

## New Features

- PR #2423 Added `groupby.quantile()`
- PR #2522 Add Java bindings for NVStrings backed upper and lower case mutators
- PR #2605 Added Sort based groupby in libcudf
- PR #2607 Add Java bindings for parsing JSON
- PR #2629 Add dropna= parameter to groupby
- PR #2585 ORC & Parquet Readers: Remove millisecond timestamp restriction
- PR #2507 Add GPU-accelerated ORC Writer
- PR #2559 Add Series.tolist()
- PR #2653 Add Java bindings for rolling window operations
- PR #2480 Merge `custreamz` codebase into `cudf` repo
- PR #2674 Add __contains__ for Index/Series/Column
- PR #2635 Add support to read from remote and cloud sources like s3, gcs, hdfs
- PR #2722 Add Java bindings for NVTX ranges
- PR #2702 Add make_bool to dataset generation functions
- PR #2394 Move `rapidsai/custrings` into `cudf`
- PR #2734 Final sync of custrings source into cudf
- PR #2724 Add libcudf support for __contains__
- PR #2777 Add python bindings for porter stemmer measure functionality
- PR #2781 Add issorted to is_monotonic
- PR #2685 Add cudf::scatter_to_tables and cython binding
- PR #2743 Add Java bindings for NVStrings timestamp2long as part of String ColumnVector casting
- PR #2785 Add nvstrings Python docs
- PR #2786 Add benchmarks option to root build.sh
- PR #2802 Add `cudf::repeat()` and `cudf.Series.repeat()`
- PR #2773 Add Fisher's unbiased kurtosis and skew for Series/DataFrame
- PR #2748 Parquet Reader: Add option to specify loading of PANDAS index
- PR #2807 Add scatter_by_map to DataFrame python API
- PR #2836 Add nvstrings.code_points method
- PR #2844 Add Series/DataFrame notnull
- PR #2858 Add GTest type list utilities
- PR #2870 Add support for grouping by Series of arbitrary length
- PR #2719 Series covariance and Pearson correlation
- PR #2207 Beginning of libcudf overhaul: introduce new column and table types
- PR #2869 Add `cudf.CategoricalDtype`
- PR #2838 CSV Reader: Support ARROW_RANDOM_FILE input
- PR #2655 CuPy-based Series and Dataframe .values property
- PR #2803 Added `edit_distance_matrix()` function to calculate pairwise edit distance for each string on a given nvstrings object.
- PR #2811 Start of cudf strings column work based on 2207
- PR #2872 Add Java pinned memory pool allocator
- PR #2969 Add findAndReplaceAll to ColumnVector
- PR #2814 Add Datetimeindex.weekday
- PR #2999 Add timestamp conversion support for string categories
- PR #2918 Add cudf::column timestamp wrapper types

## Improvements

- PR #2578 Update legacy_groupby to use libcudf group_by_without_aggregation
- PR #2581 Removed `managed` allocator from hash map classes.
- PR #2571 Remove unnecessary managed memory from gdf_column_concat
- PR #2648 Cython/Python reorg
- PR #2588 Update Series.append documentation
- PR #2632 Replace dask-cudf set_index code with upstream
- PR #2682 Add cudf.set_allocator() function for easier allocator init
- PR #2642 Improve null printing and testing
- PR #2747 Add missing Cython headers / cudftestutil lib to conda package for cuspatial build
- PR #2706 Compute CSV format in device code to speedup performance
- PR #2673 Add support for np.longlong type
- PR #2703 move dask serialization dispatch into cudf
- PR #2728 Add YYMMDD to version tag for nightly conda packages
- PR #2729 Handle file-handle input in to_csv
- PR #2741 CSV Reader: Move kernel functions into its own file
- PR #2766 Improve nvstrings python cmake flexibility
- PR #2756 Add out_time_unit option to csv reader, support timestamp resolutions
- PR #2771 Stopgap alias for to_gpu_matrix()
- PR #2783 Support mapping input columns to function arguments in apply kernels
- PR #2645 libcudf unique_count for Series.nunique
- PR #2817 Dask-cudf: `read_parquet` support for remote filesystems
- PR #2823 improve java data movement debugging
- PR #2806 CSV Reader: Clean-up row offset operations
- PR #2640 Add dask wait/persist exmaple to 10 minute guide
- PR #2828 Optimizations of kernel launch configuration for `DataFrame.apply_rows` and `DataFrame.apply_chunks`
- PR #2831 Add `column` argument to `DataFrame.drop`
- PR #2775 Various optimizations to improve __getitem__ and __setitem__ performance
- PR #2810 cudf::allocate_like can optionally always allocate a mask.
- PR #2833 Parquet reader: align page data allocation sizes to 4-bytes to satisfy cuda-memcheck
- PR #2832 Using the new Python bindings for UCX
- PR #2856 Update group_split_cudf to use scatter_by_map
- PR #2890 Optionally keep serialized table data on the host.
- PR #2778 Doc: Updated and fixed some docstrings that were formatted incorrectly.
- PR #2830 Use YYMMDD tag in custreamz nightly build
- PR #2875 Java: Remove synchronized from register methods in MemoryCleaner
- PR #2887 Minor snappy decompression optimization
- PR #2899 Use new RMM API based on Cython
- PR #2788 Guide to Python UDFs
- PR #2919 Change java API to use operators in groupby namespace
- PR #2909 CSV Reader: Avoid row offsets host vector default init
- PR #2834 DataFrame supports setting columns via attribute syntax `df.x = col`
- PR #3147 DataFrame can be initialized from rows via list of tuples
- PR #3539 Restrict CuPy to 6

## Bug Fixes

- PR #2584 ORC Reader: fix parsing of `DECIMAL` index positions
- PR #2619 Fix groupby serialization/deserialization
- PR #2614 Update Java version to match
- PR #2601 Fixes nlargest(1) issue in Series and Dataframe
- PR #2610 Fix a bug in index serialization (properly pass DeviceNDArray)
- PR #2621 Fixes the floordiv issue of not promoting float type when rhs is 0
- PR #2611 Types Test: fix static casting from negative int to string
- PR #2618 IO Readers: Fix datasource memory map failure for multiple reads
- PR #2628 groupby_without_aggregation non-nullable input table produces non-nullable output
- PR #2615 fix string category partitioning in java API
- PR #2641 fix string category and timeunit concat in the java API
- PR #2649 Fix groupby issue resulting from column_empty bug
- PR #2658 Fix astype() for null categorical columns
- PR #2660 fix column string category and timeunit concat in the java API
- PR #2664 ORC reader: fix `skip_rows` larger than first stripe
- PR #2654 Allow Java gdfOrderBy to work with string categories
- PR #2669 AVRO reader: fix non-deterministic output
- PR #2668 Update Java bindings to specify timestamp units for ORC and Parquet readers
- PR #2679 AVRO reader: fix cuda errors when decoding compressed streams
- PR #2692 Add concatenation for data-frame with different headers (empty and non-empty)
- PR #2651 Remove nvidia driver installation from ci/cpu/build.sh
- PR #2697 Ensure csv reader sets datetime column time units
- PR #2698 Return RangeIndex from contiguous slice of RangeIndex
- PR #2672 Fix null and integer handling in round
- PR #2704 Parquet Reader: Fix crash when loading string column with nulls
- PR #2725 Fix Jitify issue with running on Turing using CUDA version < 10
- PR #2731 Fix building of benchmarks
- PR #2738 Fix java to find new NVStrings locations
- PR #2736 Pin Jitify branch to v0.10 version
- PR #2742 IO Readers: Fix possible silent failures when creating `NvStrings` instance
- PR #2753 Fix java quantile API calls
- PR #2762 Fix validity processing for time in java
- PR #2796 Fix handling string slicing and other nvstrings delegated methods with dask
- PR #2769 Fix link to API docs in README.md
- PR #2772 Handle multiindex pandas Series #2772
- PR #2749 Fix apply_rows/apply_chunks pessimistic null mask to use in_cols null masks only
- PR #2752 CSV Reader: Fix exception when there's no rows to process
- PR #2716 Added Exception for `StringMethods` in string methods
- PR #2787 Fix Broadcasting `None` to `cudf-series`
- PR #2794 Fix async race in NVCategory::get_value and get_value_bounds
- PR #2795 Fix java build/cast error
- PR #2496 Fix improper merge of two dataframes when names differ
- PR #2824 Fix issue with incorrect result when Numeric Series replace is called several times
- PR #2751 Replace value with null
- PR #2765 Fix Java inequality comparisons for string category
- PR #2818 Fix java join API to use new C++ join API
- PR #2841 Fix nvstrings.slice and slice_from for range (0,0)
- PR #2837 Fix join benchmark
- PR #2809 Add hash_df and group_split dispatch functions for dask
- PR #2843 Parquet reader: fix skip_rows when not aligned with page or row_group boundaries
- PR #2851 Deleted existing dask-cudf/record.txt
- PR #2854 Fix column creation from ephemeral objects exposing __cuda_array_interface__
- PR #2860 Fix boolean indexing when the result is a single row
- PR #2859 Fix tail method issue for string columns
- PR #2852 Fixed `cumsum()` and `cumprod()` on boolean series.
- PR #2865 DaskIO: Fix `read_csv` and `read_orc` when input is list of files
- PR #2750 Fixed casting values to cudf::bool8 so non-zero values always cast to true
- PR #2873 Fixed dask_cudf read_partition bug by generating ParquetDatasetPiece
- PR #2850 Fixes dask_cudf.read_parquet on partitioned datasets
- PR #2896 Properly handle `axis` string keywords in `concat`
- PR #2926 Update rounding algorithm to avoid using fmod
- PR #2968 Fix Java dependency loading when using NVTX
- PR #2963 Fix ORC writer uncompressed block indexing
- PR #2928 CSV Reader: Fix using `byte_range` for large datasets
- PR #2983 Fix sm_70+ race condition in gpu_unsnap
- PR #2964 ORC Writer: Segfault when writing mixed numeric and string columns
- PR #3007 Java: Remove unit test that frees RMM invalid pointer
- PR #3009 Fix orc reader RLEv2 patch position regression from PR #2507
- PR #3002 Fix CUDA invalid configuration errors reported after loading an ORC file without data
- PR #3035 Update update-version.sh for new docs locations
- PR #3038 Fix uninitialized stream parameter in device_table deleter
- PR #3064 Fixes groupby performance issue
- PR #3061 Add rmmInitialize to nvstrings gtests
- PR #3058 Fix UDF doc markdown formatting
- PR #3059 Add nvstrings python build instructions to contributing.md


# cuDF 0.9.0 (21 Aug 2019)

## New Features

- PR #1993 Add CUDA-accelerated series aggregations: mean, var, std
- PR #2111 IO Readers: Support memory buffer, file-like object, and URL inputs
- PR #2012 Add `reindex()` to DataFrame and Series
- PR #2097 Add GPU-accelerated AVRO reader
- PR #2098 Support binary ops on DFs and Series with mismatched indices
- PR #2160 Merge `dask-cudf` codebase into `cudf` repo
- PR #2149 CSV Reader: Add `hex` dtype for explicit hexadecimal parsing
- PR #2156 Add `upper_bound()` and `lower_bound()` for libcudf tables and `searchsorted()` for cuDF Series
- PR #2158 CSV Reader: Support single, non-list/dict argument for `dtype`
- PR #2177 CSV Reader: Add `parse_dates` parameter for explicit date inference
- PR #1744 cudf::apply_boolean_mask and cudf::drop_nulls support for cudf::table inputs (multi-column)
- PR #2196 Add `DataFrame.dropna()`
- PR #2197 CSV Writer: add `chunksize` parameter for `to_csv`
- PR #2215 `type_dispatcher` benchmark
- PR #2179 Add Java quantiles
- PR #2157 Add __array_function__ to DataFrame and Series
- PR #2212 Java support for ORC reader
- PR #2224 Add DataFrame isna, isnull, notna functions
- PR #2236 Add Series.drop_duplicates
- PR #2105 Add hash-based join benchmark
- PR #2316 Add unique, nunique, and value_counts for datetime columns
- PR #2337 Add Java support for slicing a ColumnVector
- PR #2049 Add cudf::merge (sorted merge)
- PR #2368 Full cudf+dask Parquet Support
- PR #2380 New cudf::is_sorted checks whether cudf::table is sorted
- PR #2356 Java column vector standard deviation support
- PR #2221 MultiIndex full indexing - Support iloc and wildcards for loc
- PR #2429 Java support for getting length of strings in a ColumnVector
- PR #2415 Add `value_counts` for series of any type
- PR #2446 Add __array_function__ for index
- PR #2437 ORC reader: Add 'use_np_dtypes' option
- PR #2382 Add CategoricalAccessor add, remove, rename, and ordering methods
- PR #2464 Native implement `__cuda_array_interface__` for Series/Index/Column objects
- PR #2425 Rolling window now accepts array-based user-defined functions
- PR #2442 Add __setitem__
- PR #2449 Java support for getting byte count of strings in a ColumnVector
- PR #2492 Add groupby.size() method
- PR #2358 Add cudf::nans_to_nulls: convert floating point column into bitmask
- PR #2489 Add drop argument to set_index
- PR #2491 Add Java bindings for ORC reader 'use_np_dtypes' option
- PR #2213 Support s/ms/us/ns DatetimeColumn time unit resolutions
- PR #2536 Add _constructor properties to Series and DataFrame

## Improvements

- PR #2103 Move old `column` and `bitmask` files into `legacy/` directory
- PR #2109 added name to Python column classes
- PR #1947 Cleanup serialization code
- PR #2125 More aggregate in java API
- PR #2127 Add in java Scalar tests
- PR #2088 Refactor of Python groupby code
- PR #2130 Java serialization and deserialization of tables.
- PR #2131 Chunk rows logic added to csv_writer
- PR #2129 Add functions in the Java API to support nullable column filtering
- PR #2165 made changes to get_dummies api for it to be available in MethodCache
- PR #2171 Add CodeCov integration, fix doc version, make --skip-tests work when invoking with source
- PR #2184 handle remote orc files for dask-cudf
- PR #2186 Add `getitem` and `getattr` style access to Rolling objects
- PR #2168 Use cudf.Column for CategoricalColumn's categories instead of a tuple
- PR #2193 DOC: cudf::type_dispatcher documentation for specializing dispatched functors
- PR #2199 Better java support for appending strings
- PR #2176 Added column dtype support for datetime, int8, int16 to csv_writer
- PR #2209 Matching `get_dummies` & `select_dtypes` behavior to pandas
- PR #2217 Updated Java bindings to use the new groupby API
- PR #2214 DOC: Update doc instructions to build/install `cudf` and `dask-cudf`
- PR #2220 Update Java bindings for reduction rename
- PR #2232 Move CodeCov upload from build script to Jenkins
- PR #2225 refactor to use libcudf for gathering columns in dataframes
- PR #2293 Improve join performance (faster compute_join_output_size)
- PR #2300 Create separate dask codeowners for dask-cudf codebase
- PR #2304 gdf_group_by_without_aggregations returns gdf_column
- PR #2309 Java readers: remove redundant copy of result pointers
- PR #2307 Add `black` and `isort` to style checker script
- PR #2345 Restore removal of old groupby implementation
- PR #2342 Improve `astype()` to operate all ways
- PR #2329 using libcudf cudf::copy for column deep copy
- PR #2344 DOC: docs on code formatting for contributors
- PR #2376 Add inoperative axis= and win_type= arguments to Rolling()
- PR #2378 remove dask for (de-)serialization of cudf objects
- PR #2353 Bump Arrow and Dask versions
- PR #2377 Replace `standard_python_slice` with just `slice.indices()`
- PR #2373 cudf.DataFrame enchancements & Series.values support
- PR #2392 Remove dlpack submodule; make cuDF's Cython API externally accessible
- PR #2430 Updated Java bindings to use the new unary API
- PR #2406 Moved all existing `table` related files to a `legacy/` directory
- PR #2350 Performance related changes to get_dummies
- PR #2420 Remove `cudautils.astype` and replace with `typecast.apply_cast`
- PR #2456 Small improvement to typecast utility
- PR #2458 Fix handling of thirdparty packages in `isort` config
- PR #2459 IO Readers: Consolidate all readers to use `datasource` class
- PR #2475 Exposed type_dispatcher.hpp, nvcategory_util.hpp and wrapper_types.hpp in the include folder
- PR #2484 Enabled building libcudf as a static library
- PR #2453 Streamline CUDA_REL environment variable
- PR #2483 Bundle Boost filesystem dependency in the Java jar
- PR #2486 Java API hash functions
- PR #2481 Adds the ignore_null_keys option to the java api
- PR #2490 Java api: support multiple aggregates for the same column
- PR #2510 Java api: uses table based apply_boolean_mask
- PR #2432 Use pandas formatting for console, html, and latex output
- PR #2573 Bump numba version to 0.45.1
- PR #2606 Fix references to notebooks-contrib

## Bug Fixes

- PR #2086 Fixed quantile api behavior mismatch in series & dataframe
- PR #2128 Add offset param to host buffer readers in java API.
- PR #2145 Work around binops validity checks for java
- PR #2146 Work around unary_math validity checks for java
- PR #2151 Fixes bug in cudf::copy_range where null_count was invalid
- PR #2139 matching to pandas describe behavior & fixing nan values issue
- PR #2161 Implicitly convert unsigned to signed integer types in binops
- PR #2154 CSV Reader: Fix bools misdetected as strings dtype
- PR #2178 Fix bug in rolling bindings where a view of an ephemeral column was being taken
- PR #2180 Fix issue with isort reordering `importorskip` below imports depending on them
- PR #2187 fix to honor dtype when numpy arrays are passed to columnops.as_column
- PR #2190 Fix issue in astype conversion of string column to 'str'
- PR #2208 Fix issue with calling `head()` on one row dataframe
- PR #2229 Propagate exceptions from Cython cdef functions
- PR #2234 Fix issue with local build script not properly building
- PR #2223 Fix CUDA invalid configuration errors reported after loading small compressed ORC files
- PR #2162 Setting is_unique and is_monotonic-related attributes
- PR #2244 Fix ORC RLEv2 delta mode decoding with nonzero residual delta width
- PR #2297 Work around `var/std` unsupported only at debug build
- PR #2302 Fixed java serialization corner case
- PR #2355 Handle float16 in binary operations
- PR #2311 Fix copy behaviour for GenericIndex
- PR #2349 Fix issues with String filter in java API
- PR #2323 Fix groupby on categoricals
- PR #2328 Ensure order is preserved in CategoricalAccessor._set_categories
- PR #2202 Fix issue with unary ops mishandling empty input
- PR #2326 Fix for bug in DLPack when reading multiple columns
- PR #2324 Fix cudf Docker build
- PR #2325 Fix ORC RLEv2 patched base mode decoding with nonzero patch width
- PR #2235 Fix get_dummies to be compatible with dask
- PR #2332 Zero initialize gdf_dtype_extra_info
- PR #2355 Handle float16 in binary operations
- PR #2360 Fix missing dtype handling in cudf.Series & columnops.as_column
- PR #2364 Fix quantile api and other trivial issues around it
- PR #2361 Fixed issue with `codes` of CategoricalIndex
- PR #2357 Fixed inconsistent type of index created with from_pandas vs direct construction
- PR #2389 Fixed Rolling __getattr__ and __getitem__ for offset based windows
- PR #2402 Fixed bug in valid mask computation in cudf::copy_if (apply_boolean_mask)
- PR #2401 Fix to a scalar datetime(of type Days) issue
- PR #2386 Correctly allocate output valids in groupby
- PR #2411 Fixed failures on binary op on single element string column
- PR #2422 Fix Pandas logical binary operation incompatibilites
- PR #2447 Fix CodeCov posting build statuses temporarily
- PR #2450 Fix erroneous null handling in `cudf.DataFrame`'s `apply_rows`
- PR #2470 Fix issues with empty strings and string categories (Java)
- PR #2471 Fix String Column Validity.
- PR #2481 Fix java validity buffer serialization
- PR #2485 Updated bytes calculation to use size_t to avoid overflow in column concat
- PR #2461 Fix groupby multiple aggregations same column
- PR #2514 Fix cudf::drop_nulls threshold handling in Cython
- PR #2516 Fix utilities include paths and meta.yaml header paths
- PR #2517 Fix device memory leak in to_dlpack tensor deleter
- PR #2431 Fix local build generated file ownerships
- PR #2511 Added import of orc, refactored exception handlers to not squash fatal exceptions
- PR #2527 Fix index and column input handling in dask_cudf read_parquet
- PR #2466 Fix `dataframe.query` returning null rows erroneously
- PR #2548 Orc reader: fix non-deterministic data decoding at chunk boundaries
- PR #2557 fix cudautils import in string.py
- PR #2521 Fix casting datetimes from/to the same resolution
- PR #2545 Fix MultiIndexes with datetime levels
- PR #2560 Remove duplicate `dlpack` definition in conda recipe
- PR #2567 Fix ColumnVector.fromScalar issues while dealing with null scalars
- PR #2565 Orc reader: fix incorrect data decoding of int64 data types
- PR #2577 Fix search benchmark compilation error by adding necessary header
- PR #2604 Fix a bug in copying.pyx:_normalize_types that upcasted int32 to int64


# cuDF 0.8.0 (27 June 2019)

## New Features

- PR #1524 Add GPU-accelerated JSON Lines parser with limited feature set
- PR #1569 Add support for Json objects to the JSON Lines reader
- PR #1622 Add Series.loc
- PR #1654 Add cudf::apply_boolean_mask: faster replacement for gdf_apply_stencil
- PR #1487 cython gather/scatter
- PR #1310 Implemented the slice/split functionality.
- PR #1630 Add Python layer to the GPU-accelerated JSON reader
- PR #1745 Add rounding of numeric columns via Numba
- PR #1772 JSON reader: add support for BytesIO and StringIO input
- PR #1527 Support GDF_BOOL8 in readers and writers
- PR #1819 Logical operators (AND, OR, NOT) for libcudf and cuDF
- PR #1813 ORC Reader: Add support for stripe selection
- PR #1828 JSON Reader: add suport for bool8 columns
- PR #1833 Add column iterator with/without nulls
- PR #1665 Add the point-in-polygon GIS function
- PR #1863 Series and Dataframe methods for all and any
- PR #1908 cudf::copy_range and cudf::fill for copying/assigning an index or range to a constant
- PR #1921 Add additional formats for typecasting to/from strings
- PR #1807 Add Series.dropna()
- PR #1987 Allow user defined functions in the form of ptx code to be passed to binops
- PR #1948 Add operator functions like `Series.add()` to DataFrame and Series
- PR #1954 Add skip test argument to GPU build script
- PR #2018 Add bindings for new groupby C++ API
- PR #1984 Add rolling window operations Series.rolling() and DataFrame.rolling()
- PR #1542 Python method and bindings for to_csv
- PR #1995 Add Java API
- PR #1998 Add google benchmark to cudf
- PR #1845 Add cudf::drop_duplicates, DataFrame.drop_duplicates
- PR #1652 Added `Series.where()` feature
- PR #2074 Java Aggregates, logical ops, and better RMM support
- PR #2140 Add a `cudf::transform` function
- PR #2068 Concatenation of different typed columns

## Improvements

- PR #1538 Replacing LesserRTTI with inequality_comparator
- PR #1703 C++: Added non-aggregating `insert` to `concurrent_unordered_map` with specializations to store pairs with a single atomicCAS when possible.
- PR #1422 C++: Added a RAII wrapper for CUDA streams
- PR #1701 Added `unique` method for stringColumns
- PR #1713 Add documentation for Dask-XGBoost
- PR #1666 CSV Reader: Improve performance for files with large number of columns
- PR #1725 Enable the ability to use a single column groupby as its own index
- PR #1759 Add an example showing simultaneous rolling averages to `apply_grouped` documentation
- PR #1746 C++: Remove unused code: `windowed_ops.cu`, `sorting.cu`, `hash_ops.cu`
- PR #1748 C++: Add `bool` nullability flag to `device_table` row operators
- PR #1764 Improve Numerical column: `mean_var` and `mean`
- PR #1767 Speed up Python unit tests
- PR #1770 Added build.sh script, updated CI scripts and documentation
- PR #1739 ORC Reader: Add more pytest coverage
- PR #1696 Added null support in `Series.replace()`.
- PR #1390 Added some basic utility functions for `gdf_column`'s
- PR #1791 Added general column comparison code for testing
- PR #1795 Add printing of git submodule info to `print_env.sh`
- PR #1796 Removing old sort based group by code and gdf_filter
- PR #1811 Added funtions for copying/allocating `cudf::table`s
- PR #1838 Improve columnops.column_empty so that it returns typed columns instead of a generic Column
- PR #1890 Add utils.get_dummies- a pandas-like wrapper around one_hot-encoding
- PR #1823 CSV Reader: default the column type to string for empty dataframes
- PR #1827 Create bindings for scalar-vector binops, and update one_hot_encoding to use them
- PR #1817 Operators now support different sized dataframes as long as they don't share different sized columns
- PR #1855 Transition replace_nulls to new C++ API and update corresponding Cython/Python code
- PR #1858 Add `std::initializer_list` constructor to `column_wrapper`
- PR #1846 C++ type-erased gdf_equal_columns test util; fix gdf_equal_columns logic error
- PR #1390 Added some basic utility functions for `gdf_column`s
- PR #1391 Tidy up bit-resolution-operation and bitmask class code
- PR #1882 Add iloc functionality to MultiIndex dataframes
- PR #1884 Rolling windows: general enhancements and better coverage for unit tests
- PR #1886 support GDF_STRING_CATEGORY columns in apply_boolean_mask, drop_nulls and other libcudf functions
- PR #1896 Improve performance of groupby with levels specified in dask-cudf
- PR #1915 Improve iloc performance for non-contiguous row selection
- PR #1859 Convert read_json into a C++ API
- PR #1919 Rename libcudf namespace gdf to namespace cudf
- PR #1850 Support left_on and right_on for DataFrame merge operator
- PR #1930 Specialize constructor for `cudf::bool8` to cast argument to `bool`
- PR #1938 Add default constructor for `column_wrapper`
- PR #1930 Specialize constructor for `cudf::bool8` to cast argument to `bool`
- PR #1952 consolidate libcudf public API headers in include/cudf
- PR #1949 Improved selection with boolmask using libcudf `apply_boolean_mask`
- PR #1956 Add support for nulls in `query()`
- PR #1973 Update `std::tuple` to `std::pair` in top-most libcudf APIs and C++ transition guide
- PR #1981 Convert read_csv into a C++ API
- PR #1868 ORC Reader: Support row index for speed up on small/medium datasets
- PR #1964 Added support for list-like types in Series.str.cat
- PR #2005 Use HTML5 details tag in bug report issue template
- PR #2003 Removed few redundant unit-tests from test_string.py::test_string_cat
- PR #1944 Groupby design improvements
- PR #2017 Convert `read_orc()` into a C++ API
- PR #2011 Convert `read_parquet()` into a C++ API
- PR #1756 Add documentation "10 Minutes to cuDF and dask_cuDF"
- PR #2034 Adding support for string columns concatenation using "add" binary operator
- PR #2042 Replace old "10 Minutes" guide with new guide for docs build process
- PR #2036 Make library of common test utils to speed up tests compilation
- PR #2022 Facilitating get_dummies to be a high level api too
- PR #2050 Namespace IO readers and add back free-form `read_xxx` functions
- PR #2104 Add a functional ``sort=`` keyword argument to groupby
- PR #2108 Add `find_and_replace` for StringColumn for replacing single values
- PR #1803 cuDF/CuPy interoperability documentation

## Bug Fixes

- PR #1465 Fix for test_orc.py and test_sparse_df.py test failures
- PR #1583 Fix underlying issue in `as_index()` that was causing `Series.quantile()` to fail
- PR #1680 Add errors= keyword to drop() to fix cudf-dask bug
- PR #1651 Fix `query` function on empty dataframe
- PR #1616 Fix CategoricalColumn to access categories by index instead of iteration
- PR #1660 Fix bug in `loc` when indexing with a column name (a string)
- PR #1683 ORC reader: fix timestamp conversion to UTC
- PR #1613 Improve CategoricalColumn.fillna(-1) performance
- PR #1642 Fix failure of CSV_TEST gdf_csv_test.SkiprowsNrows on multiuser systems
- PR #1709 Fix handling of `datetime64[ms]` in `dataframe.select_dtypes`
- PR #1704 CSV Reader: Add support for the plus sign in number fields
- PR #1687 CSV reader: return an empty dataframe for zero size input
- PR #1757 Concatenating columns with null columns
- PR #1755 Add col_level keyword argument to melt
- PR #1758 Fix df.set_index() when setting index from an empty column
- PR #1749 ORC reader: fix long strings of NULL values resulting in incorrect data
- PR #1742 Parquet Reader: Fix index column name to match PANDAS compat
- PR #1782 Update libcudf doc version
- PR #1783 Update conda dependencies
- PR #1786 Maintain the original series name in series.unique output
- PR #1760 CSV Reader: fix segfault when dtype list only includes columns from usecols list
- PR #1831 build.sh: Assuming python is in PATH instead of using PYTHON env var
- PR #1839 Raise an error instead of segfaulting when transposing a DataFrame with StringColumns
- PR #1840 Retain index correctly during merge left_on right_on
- PR #1825 cuDF: Multiaggregation Groupby Failures
- PR #1789 CSV Reader: Fix missing support for specifying `int8` and `int16` dtypes
- PR #1857 Cython Bindings: Handle `bool` columns while calling `column_view_from_NDArrays`
- PR #1849 Allow DataFrame support methods to pass arguments to the methods
- PR #1847 Fixed #1375 by moving the nvstring check into the wrapper function
- PR #1864 Fixing cudf reduction for POWER platform
- PR #1869 Parquet reader: fix Dask timestamps not matching with Pandas (convert to milliseconds)
- PR #1876 add dtype=bool for `any`, `all` to treat integer column correctly
- PR #1875 CSV reader: take NaN values into account in dtype detection
- PR #1873 Add column dtype checking for the all/any methods
- PR #1902 Bug with string iteration in _apply_basic_agg
- PR #1887 Fix for initialization issue in pq_read_arg,orc_read_arg
- PR #1867 JSON reader: add support for null/empty fields, including the 'null' literal
- PR #1891 Fix bug #1750 in string column comparison
- PR #1909 Support of `to_pandas()` of boolean series with null values
- PR #1923 Use prefix removal when two aggs are called on a SeriesGroupBy
- PR #1914 Zero initialize gdf_column local variables
- PR #1959 Add support for comparing boolean Series to scalar
- PR #1966 Ignore index fix in series append
- PR #1967 Compute index __sizeof__ only once for DataFrame __sizeof__
- PR #1977 Support CUDA installation in default system directories
- PR #1982 Fixes incorrect index name after join operation
- PR #1985 Implement `GDF_PYMOD`, a special modulo that follows python's sign rules
- PR #1991 Parquet reader: fix decoding of NULLs
- PR #1990 Fixes a rendering bug in the `apply_grouped` documentation
- PR #1978 Fix for values being filled in an empty dataframe
- PR #2001 Correctly create MultiColumn from Pandas MultiColumn
- PR #2006 Handle empty dataframe groupby construction for dask
- PR #1965 Parquet Reader: Fix duplicate index column when it's already in `use_cols`
- PR #2033 Add pip to conda environment files to fix warning
- PR #2028 CSV Reader: Fix reading of uncompressed files without a recognized file extension
- PR #2073 Fix an issue when gathering columns with NVCategory and nulls
- PR #2053 cudf::apply_boolean_mask return empty column for empty boolean mask
- PR #2066 exclude `IteratorTest.mean_var_output` test from debug build
- PR #2069 Fix JNI code to use read_csv and read_parquet APIs
- PR #2071 Fix bug with unfound transitive dependencies for GTests in Ubuntu 18.04
- PR #2089 Configure Sphinx to render params correctly
- PR #2091 Fix another bug with unfound transitive dependencies for `cudftestutils` in Ubuntu 18.04
- PR #2115 Just apply `--disable-new-dtags` instead of trying to define all the transitive dependencies
- PR #2106 Fix errors in JitCache tests caused by sharing of device memory between processes
- PR #2120 Fix errors in JitCache tests caused by running multiple threads on the same data
- PR #2102 Fix memory leak in groupby
- PR #2113 fixed typo in to_csv code example


# cudf 0.7.2 (16 May 2019)

## New Features

- PR #1735 Added overload for atomicAdd on int64. Streamlined implementation of custom atomic overloads.
- PR #1741 Add MultiIndex concatenation

## Bug Fixes

- PR #1718 Fix issue with SeriesGroupBy MultiIndex in dask-cudf
- PR #1734 Python: fix performance regression for groupby count() aggregations
- PR #1768 Cython: fix handling read only schema buffers in gpuarrow reader


# cudf 0.7.1 (11 May 2019)

## New Features

- PR #1702 Lazy load MultiIndex to return groupby performance to near optimal.

## Bug Fixes

- PR #1708 Fix handling of `datetime64[ms]` in `dataframe.select_dtypes`


# cuDF 0.7.0 (10 May 2019)

## New Features

- PR #982 Implement gdf_group_by_without_aggregations and gdf_unique_indices functions
- PR #1142 Add `GDF_BOOL` column type
- PR #1194 Implement overloads for CUDA atomic operations
- PR #1292 Implemented Bitwise binary ops AND, OR, XOR (&, |, ^)
- PR #1235 Add GPU-accelerated Parquet Reader
- PR #1335 Added local_dict arg in `DataFrame.query()`.
- PR #1282 Add Series and DataFrame.describe()
- PR #1356 Rolling windows
- PR #1381 Add DataFrame._get_numeric_data
- PR #1388 Add CODEOWNERS file to auto-request reviews based on where changes are made
- PR #1396 Add DataFrame.drop method
- PR #1413 Add DataFrame.melt method
- PR #1412 Add DataFrame.pop()
- PR #1419 Initial CSV writer function
- PR #1441 Add Series level cumulative ops (cumsum, cummin, cummax, cumprod)
- PR #1420 Add script to build and test on a local gpuCI image
- PR #1440 Add DatetimeColumn.min(), DatetimeColumn.max()
- PR #1455 Add Series.Shift via Numba kernel
- PR #1441 Add Series level cumulative ops (cumsum, cummin, cummax, cumprod)
- PR #1461 Add Python coverage test to gpu build
- PR #1445 Parquet Reader: Add selective reading of rows and row group
- PR #1532 Parquet Reader: Add support for INT96 timestamps
- PR #1516 Add Series and DataFrame.ndim
- PR #1556 Add libcudf C++ transition guide
- PR #1466 Add GPU-accelerated ORC Reader
- PR #1565 Add build script for nightly doc builds
- PR #1508 Add Series isna, isnull, and notna
- PR #1456 Add Series.diff() via Numba kernel
- PR #1588 Add Index `astype` typecasting
- PR #1301 MultiIndex support
- PR #1599 Level keyword supported in groupby
- PR #929 Add support operations to dataframe
- PR #1609 Groupby accept list of Series
- PR #1658 Support `group_keys=True` keyword in groupby method

## Improvements

- PR #1531 Refactor closures as private functions in gpuarrow
- PR #1404 Parquet reader page data decoding speedup
- PR #1076 Use `type_dispatcher` in join, quantiles, filter, segmented sort, radix sort and hash_groupby
- PR #1202 Simplify README.md
- PR #1149 CSV Reader: Change convertStrToValue() functions to `__device__` only
- PR #1238 Improve performance of the CUDA trie used in the CSV reader
- PR #1245 Use file cache for JIT kernels
- PR #1278 Update CONTRIBUTING for new conda environment yml naming conventions
- PR #1163 Refactored UnaryOps. Reduced API to two functions: `gdf_unary_math` and `gdf_cast`. Added `abs`, `-`, and `~` ops. Changed bindings to Cython
- PR #1284 Update docs version
- PR #1287 add exclude argument to cudf.select_dtype function
- PR #1286 Refactor some of the CSV Reader kernels into generic utility functions
- PR #1291 fillna in `Series.to_gpu_array()` and `Series.to_array()` can accept the scalar too now.
- PR #1005 generic `reduction` and `scan` support
- PR #1349 Replace modernGPU sort join with thrust.
- PR #1363 Add a dataframe.mean(...) that raises NotImplementedError to satisfy `dask.dataframe.utils.is_dataframe_like`
- PR #1319 CSV Reader: Use column wrapper for gdf_column output alloc/dealloc
- PR #1376 Change series quantile default to linear
- PR #1399 Replace CFFI bindings for NVTX functions with Cython bindings
- PR #1389 Refactored `set_null_count()`
- PR #1386 Added macros `GDF_TRY()`, `CUDF_TRY()` and `ASSERT_CUDF_SUCCEEDED()`
- PR #1435 Rework CMake and conda recipes to depend on installed libraries
- PR #1391 Tidy up bit-resolution-operation and bitmask class code
- PR #1439 Add cmake variable to enable compiling CUDA code with -lineinfo
- PR #1462 Add ability to read parquet files from arrow::io::RandomAccessFile
- PR #1453 Convert CSV Reader CFFI to Cython
- PR #1479 Convert Parquet Reader CFFI to Cython
- PR #1397 Add a utility function for producing an overflow-safe kernel launch grid configuration
- PR #1382 Add GPU parsing of nested brackets to cuIO parsing utilities
- PR #1481 Add cudf::table constructor to allocate a set of `gdf_column`s
- PR #1484 Convert GroupBy CFFI to Cython
- PR #1463 Allow and default melt keyword argument var_name to be None
- PR #1486 Parquet Reader: Use device_buffer rather than device_ptr
- PR #1525 Add cudatoolkit conda dependency
- PR #1520 Renamed `src/dataframe` to `src/table` and moved `table.hpp`. Made `types.hpp` to be type declarations only.
- PR #1492 Convert transpose CFFI to Cython
- PR #1495 Convert binary and unary ops CFFI to Cython
- PR #1503 Convert sorting and hashing ops CFFI to Cython
- PR #1522 Use latest release version in update-version CI script
- PR #1533 Remove stale join CFFI, fix memory leaks in join Cython
- PR #1521 Added `row_bitmask` to compute bitmask for rows of a table. Merged `valids_ops.cu` and `bitmask_ops.cu`
- PR #1553 Overload `hash_row` to avoid using intial hash values. Updated `gdf_hash` to select between overloads
- PR #1585 Updated `cudf::table` to maintain own copy of wrapped `gdf_column*`s
- PR #1559 Add `except +` to all Cython function definitions to catch C++ exceptions properly
- PR #1617 `has_nulls` and `column_dtypes` for `cudf::table`
- PR #1590 Remove CFFI from the build / install process entirely
- PR #1536 Convert gpuarrow CFFI to Cython
- PR #1655 Add `Column._pointer` as a way to access underlying `gdf_column*` of a `Column`
- PR #1655 Update readme conda install instructions for cudf version 0.6 and 0.7


## Bug Fixes

- PR #1233 Fix dtypes issue while adding the column to `str` dataframe.
- PR #1254 CSV Reader: fix data type detection for floating-point numbers in scientific notation
- PR #1289 Fix looping over each value instead of each category in concatenation
- PR #1293 Fix Inaccurate error message in join.pyx
- PR #1308 Add atomicCAS overload for `int8_t`, `int16_t`
- PR #1317 Fix catch polymorphic exception by reference in ipc.cu
- PR #1325 Fix dtype of null bitmasks to int8
- PR #1326 Update build documentation to use -DCMAKE_CXX11_ABI=ON
- PR #1334 Add "na_position" argument to CategoricalColumn sort_by_values
- PR #1321 Fix out of bounds warning when checking Bzip2 header
- PR #1359 Add atomicAnd/Or/Xor for integers
- PR #1354 Fix `fillna()` behaviour when replacing values with different dtypes
- PR #1347 Fixed core dump issue while passing dict_dtypes without column names in `cudf.read_csv()`
- PR #1379 Fixed build failure caused due to error: 'col_dtype' may be used uninitialized
- PR #1392 Update cudf Dockerfile and package_versions.sh
- PR #1385 Added INT8 type to `_schema_to_dtype` for use in GpuArrowReader
- PR #1393 Fixed a bug in `gdf_count_nonzero_mask()` for the case of 0 bits to count
- PR #1395 Update CONTRIBUTING to use the environment variable CUDF_HOME
- PR #1416 Fix bug at gdf_quantile_exact and gdf_quantile_appox
- PR #1421 Fix remove creation of series multiple times during `add_column()`
- PR #1405 CSV Reader: Fix memory leaks on read_csv() failure
- PR #1328 Fix CategoricalColumn to_arrow() null mask
- PR #1433 Fix NVStrings/categories includes
- PR #1432 Update NVStrings to 0.7.* to coincide with 0.7 development
- PR #1483 Modify CSV reader to avoid cropping blank quoted characters in non-string fields
- PR #1446 Merge 1275 hotfix from master into branch-0.7
- PR #1447 Fix legacy groupby apply docstring
- PR #1451 Fix hash join estimated result size is not correct
- PR #1454 Fix local build script improperly change directory permissions
- PR #1490 Require Dask 1.1.0+ for `is_dataframe_like` test or skip otherwise.
- PR #1491 Use more specific directories & groups in CODEOWNERS
- PR #1497 Fix Thrust issue on CentOS caused by missing default constructor of host_vector elements
- PR #1498 Add missing include guard to device_atomics.cuh and separated DEVICE_ATOMICS_TEST
- PR #1506 Fix csv-write call to updated NVStrings method
- PR #1510 Added nvstrings `fillna()` function
- PR #1507 Parquet Reader: Default string data to GDF_STRING
- PR #1535 Fix doc issue to ensure correct labelling of cudf.series
- PR #1537 Fix `undefined reference` link error in HashPartitionTest
- PR #1548 Fix ci/local/build.sh README from using an incorrect image example
- PR #1551 CSV Reader: Fix integer column name indexing
- PR #1586 Fix broken `scalar_wrapper::operator==`
- PR #1591 ORC/Parquet Reader: Fix missing import for FileNotFoundError exception
- PR #1573 Parquet Reader: Fix crash due to clash with ORC reader datasource
- PR #1607 Revert change of `column.to_dense_buffer` always return by copy for performance concerns
- PR #1618 ORC reader: fix assert & data output when nrows/skiprows isn't aligned to stripe boundaries
- PR #1631 Fix failure of TYPES_TEST on some gcc-7 based systems.
- PR #1641 CSV Reader: Fix skip_blank_lines behavior with Windows line terminators (\r\n)
- PR #1648 ORC reader: fix non-deterministic output when skiprows is non-zero
- PR #1676 Fix groupby `as_index` behaviour with `MultiIndex`
- PR #1659 Fix bug caused by empty groupbys and multiindex slicing throwing exceptions
- PR #1656 Correct Groupby failure in dask when un-aggregable columns are left in dataframe.
- PR #1689 Fix groupby performance regression
- PR #1694 Add Cython as a runtime dependency since it's required in `setup.py`


# cuDF 0.6.1 (25 Mar 2019)

## Bug Fixes

- PR #1275 Fix CentOS exception in DataFrame.hash_partition from using value "returned" by a void function


# cuDF 0.6.0 (22 Mar 2019)

## New Features

- PR #760 Raise `FileNotFoundError` instead of `GDF_FILE_ERROR` in `read_csv` if the file does not exist
- PR #539 Add Python bindings for replace function
- PR #823 Add Doxygen configuration to enable building HTML documentation for libcudf C/C++ API
- PR #807 CSV Reader: Add byte_range parameter to specify the range in the input file to be read
- PR #857 Add Tail method for Series/DataFrame and update Head method to use iloc
- PR #858 Add series feature hashing support
- PR #871 CSV Reader: Add support for NA values, including user specified strings
- PR #893 Adds PyArrow based parquet readers / writers to Python, fix category dtype handling, fix arrow ingest buffer size issues
- PR #867 CSV Reader: Add support for ignoring blank lines and comment lines
- PR #887 Add Series digitize method
- PR #895 Add Series groupby
- PR #898 Add DataFrame.groupby(level=0) support
- PR #920 Add feather, JSON, HDF5 readers / writers from PyArrow / Pandas
- PR #888 CSV Reader: Add prefix parameter for column names, used when parsing without a header
- PR #913 Add DLPack support: convert between cuDF DataFrame and DLTensor
- PR #939 Add ORC reader from PyArrow
- PR #918 Add Series.groupby(level=0) support
- PR #906 Add binary and comparison ops to DataFrame
- PR #958 Support unary and binary ops on indexes
- PR #964 Add `rename` method to `DataFrame`, `Series`, and `Index`
- PR #985 Add `Series.to_frame` method
- PR #985 Add `drop=` keyword to reset_index method
- PR #994 Remove references to pygdf
- PR #990 Add external series groupby support
- PR #988 Add top-level merge function to cuDF
- PR #992 Add comparison binaryops to DateTime columns
- PR #996 Replace relative path imports with absolute paths in tests
- PR #995 CSV Reader: Add index_col parameter to specify the column name or index to be used as row labels
- PR #1004 Add `from_gpu_matrix` method to DataFrame
- PR #997 Add property index setter
- PR #1007 Replace relative path imports with absolute paths in cudf
- PR #1013 select columns with df.columns
- PR #1016 Rename Series.unique_count() to nunique() to match pandas API
- PR #947 Prefixsum to handle nulls and float types
- PR #1029 Remove rest of relative path imports
- PR #1021 Add filtered selection with assignment for Dataframes
- PR #872 Adding NVCategory support to cudf apis
- PR #1052 Add left/right_index and left/right_on keywords to merge
- PR #1091 Add `indicator=` and `suffixes=` keywords to merge
- PR #1107 Add unsupported keywords to Series.fillna
- PR #1032 Add string support to cuDF python
- PR #1136 Removed `gdf_concat`
- PR #1153 Added function for getting the padded allocation size for valid bitmask
- PR #1148 Add cudf.sqrt for dataframes and Series
- PR #1159 Add Python bindings for libcudf dlpack functions
- PR #1155 Add __array_ufunc__ for DataFrame and Series for sqrt
- PR #1168 to_frame for series accepts a name argument


## Improvements

- PR #1218 Add dask-cudf page to API docs
- PR #892 Add support for heterogeneous types in binary ops with JIT
- PR #730 Improve performance of `gdf_table` constructor
- PR #561 Add Doxygen style comments to Join CUDA functions
- PR #813 unified libcudf API functions by replacing gpu_ with gdf_
- PR #822 Add support for `__cuda_array_interface__` for ingest
- PR #756 Consolidate common helper functions from unordered map and multimap
- PR #753 Improve performance of groupby sum and average, especially for cases with few groups.
- PR #836 Add ingest support for arrow chunked arrays in Column, Series, DataFrame creation
- PR #763 Format doxygen comments for csv_read_arg struct
- PR #532 CSV Reader: Use type dispatcher instead of switch block
- PR #694 Unit test utilities improvements
- PR #878 Add better indexing to Groupby
- PR #554 Add `empty` method and `is_monotonic` attribute to `Index`
- PR #1040 Fixed up Doxygen comment tags
- PR #909 CSV Reader: Avoid host->device->host copy for header row data
- PR #916 Improved unit testing and error checking for `gdf_column_concat`
- PR #941 Replace `numpy` call in `Series.hash_encode` with `numba`
- PR #942 Added increment/decrement operators for wrapper types
- PR #943 Updated `count_nonzero_mask` to return `num_rows` when the mask is null
- PR #952 Added trait to map C++ type to `gdf_dtype`
- PR #966 Updated RMM submodule.
- PR #998 Add IO reader/writer modules to API docs, fix for missing cudf.Series docs
- PR #1017 concatenate along columns for Series and DataFrames
- PR #1002 Support indexing a dataframe with another boolean dataframe
- PR #1018 Better concatenation for Series and Dataframes
- PR #1036 Use Numpydoc style docstrings
- PR #1047 Adding gdf_dtype_extra_info to gdf_column_view_augmented
- PR #1054 Added default ctor to SerialTrieNode to overcome Thrust issue in CentOS7 + CUDA10
- PR #1024 CSV Reader: Add support for hexadecimal integers in integral-type columns
- PR #1033 Update `fillna()` to use libcudf function `gdf_replace_nulls`
- PR #1066 Added inplace assignment for columns and select_dtypes for dataframes
- PR #1026 CSV Reader: Change the meaning and type of the quoting parameter to match Pandas
- PR #1100 Adds `CUDF_EXPECTS` error-checking macro
- PR #1092 Fix select_dtype docstring
- PR #1111 Added cudf::table
- PR #1108 Sorting for datetime columns
- PR #1120 Return a `Series` (not a `Column`) from `Series.cat.set_categories()`
- PR #1128 CSV Reader: The last data row does not need to be line terminated
- PR #1183 Bump Arrow version to 0.12.1
- PR #1208 Default to CXX11_ABI=ON
- PR #1252 Fix NVStrings dependencies for cuda 9.2 and 10.0
- PR #2037 Optimize the existing `gather` and `scatter` routines in `libcudf`

## Bug Fixes

- PR #821 Fix flake8 issues revealed by flake8 update
- PR #808 Resolved renamed `d_columns_valids` variable name
- PR #820 CSV Reader: fix the issue where reader adds additional rows when file uses \r\n as a line terminator
- PR #780 CSV Reader: Fix scientific notation parsing and null values for empty quotes
- PR #815 CSV Reader: Fix data parsing when tabs are present in the input CSV file
- PR #850 Fix bug where left joins where the left df has 0 rows causes a crash
- PR #861 Fix memory leak by preserving the boolean mask index
- PR #875 Handle unnamed indexes in to/from arrow functions
- PR #877 Fix ingest of 1 row arrow tables in from arrow function
- PR #876 Added missing `<type_traits>` include
- PR #889 Deleted test_rmm.py which has now moved to RMM repo
- PR #866 Merge v0.5.1 numpy ABI hotfix into 0.6
- PR #917 value_counts return int type on empty columns
- PR #611 Renamed `gdf_reduce_optimal_output_size()` -> `gdf_reduction_get_intermediate_output_size()`
- PR #923 fix index for negative slicing for cudf dataframe and series
- PR #927 CSV Reader: Fix category GDF_CATEGORY hashes not being computed properly
- PR #921 CSV Reader: Fix parsing errors with delim_whitespace, quotations in the header row, unnamed columns
- PR #933 Fix handling objects of all nulls in series creation
- PR #940 CSV Reader: Fix an issue where the last data row is missing when using byte_range
- PR #945 CSV Reader: Fix incorrect datetime64 when milliseconds or space separator are used
- PR #959 Groupby: Problem with column name lookup
- PR #950 Converting dataframe/recarry with non-contiguous arrays
- PR #963 CSV Reader: Fix another issue with missing data rows when using byte_range
- PR #999 Fix 0 sized kernel launches and empty sort_index exception
- PR #993 Fix dtype in selecting 0 rows from objects
- PR #1009 Fix performance regression in `to_pandas` method on DataFrame
- PR #1008 Remove custom dask communication approach
- PR #1001 CSV Reader: Fix a memory access error when reading a large (>2GB) file with date columns
- PR #1019 Binary Ops: Fix error when one input column has null mask but other doesn't
- PR #1014 CSV Reader: Fix false positives in bool value detection
- PR #1034 CSV Reader: Fix parsing floating point precision and leading zero exponents
- PR #1044 CSV Reader: Fix a segfault when byte range aligns with a page
- PR #1058 Added support for `DataFrame.loc[scalar]`
- PR #1060 Fix column creation with all valid nan values
- PR #1073 CSV Reader: Fix an issue where a column name includes the return character
- PR #1090 Updating Doxygen Comments
- PR #1080 Fix dtypes returned from loc / iloc because of lists
- PR #1102 CSV Reader: Minor fixes and memory usage improvements
- PR #1174: Fix release script typo
- PR #1137 Add prebuild script for CI
- PR #1118 Enhanced the `DataFrame.from_records()` feature
- PR #1129 Fix join performance with index parameter from using numpy array
- PR #1145 Issue with .agg call on multi-column dataframes
- PR #908 Some testing code cleanup
- PR #1167 Fix issue with null_count not being set after inplace fillna()
- PR #1184 Fix iloc performance regression
- PR #1185 Support left_on/right_on and also on=str in merge
- PR #1200 Fix allocating bitmasks with numba instead of rmm in allocate_mask function
- PR #1213 Fix bug with csv reader requesting subset of columns using wrong datatype
- PR #1223 gpuCI: Fix label on rapidsai channel on gpu build scripts
- PR #1242 Add explicit Thrust exec policy to fix NVCATEGORY_TEST segfault on some platforms
- PR #1246 Fix categorical tests that failed due to bad implicit type conversion
- PR #1255 Fix overwriting conda package main label uploads
- PR #1259 Add dlpack includes to pip build


# cuDF 0.5.1 (05 Feb 2019)

## Bug Fixes

- PR #842 Avoid using numpy via cimport to prevent ABI issues in Cython compilation


# cuDF 0.5.0 (28 Jan 2019)

## New Features

- PR #722 Add bzip2 decompression support to `read_csv()`
- PR #693 add ZLIB-based GZIP/ZIP support to `read_csv_strings()`
- PR #411 added null support to gdf_order_by (new API) and cudf_table::sort
- PR #525 Added GitHub Issue templates for bugs, documentation, new features, and questions
- PR #501 CSV Reader: Add support for user-specified decimal point and thousands separator to read_csv_strings()
- PR #455 CSV Reader: Add support for user-specified decimal point and thousands separator to read_csv()
- PR #439 add `DataFrame.drop` method similar to pandas
- PR #356 add `DataFrame.transpose` method and `DataFrame.T` property similar to pandas
- PR #505 CSV Reader: Add support for user-specified boolean values
- PR #350 Implemented Series replace function
- PR #490 Added print_env.sh script to gather relevant environment details when reporting cuDF issues
- PR #474 add ZLIB-based GZIP/ZIP support to `read_csv()`
- PR #547 Added melt similar to `pandas.melt()`
- PR #491 Add CI test script to check for updates to CHANGELOG.md in PRs
- PR #550 Add CI test script to check for style issues in PRs
- PR #558 Add CI scripts for cpu-based conda and gpu-based test builds
- PR #524 Add Boolean Indexing
- PR #564 Update python `sort_values` method to use updated libcudf `gdf_order_by` API
- PR #509 CSV Reader: Input CSV file can now be passed in as a text or a binary buffer
- PR #607 Add `__iter__` and iteritems to DataFrame class
- PR #643 added a new api gdf_replace_nulls that allows a user to replace nulls in a column

## Improvements

- PR #426 Removed sort-based groupby and refactored existing groupby APIs. Also improves C++/CUDA compile time.
- PR #461 Add `CUDF_HOME` variable in README.md to replace relative pathing.
- PR #472 RMM: Created centralized rmm::device_vector alias and rmm::exec_policy
- PR #500 Improved the concurrent hash map class to support partitioned (multi-pass) hash table building.
- PR #454 Improve CSV reader docs and examples
- PR #465 Added templated C++ API for RMM to avoid explicit cast to `void**`
- PR #513 `.gitignore` tweaks
- PR #521 Add `assert_eq` function for testing
- PR #502 Simplify Dockerfile for local dev, eliminate old conda/pip envs
- PR #549 Adds `-rdynamic` compiler flag to nvcc for Debug builds
- PR #472 RMM: Created centralized rmm::device_vector alias and rmm::exec_policy
- PR #577 Added external C++ API for scatter/gather functions
- PR #500 Improved the concurrent hash map class to support partitioned (multi-pass) hash table building
- PR #583 Updated `gdf_size_type` to `int`
- PR #500 Improved the concurrent hash map class to support partitioned (multi-pass) hash table building
- PR #617 Added .dockerignore file. Prevents adding stale cmake cache files to the docker container
- PR #658 Reduced `JOIN_TEST` time by isolating overflow test of hash table size computation
- PR #664 Added Debuging instructions to README
- PR #651 Remove noqa marks in `__init__.py` files
- PR #671 CSV Reader: uncompressed buffer input can be parsed without explicitly specifying compression as None
- PR #684 Make RMM a submodule
- PR #718 Ensure sum, product, min, max methods pandas compatibility on empty datasets
- PR #720 Refactored Index classes to make them more Pandas-like, added CategoricalIndex
- PR #749 Improve to_arrow and from_arrow Pandas compatibility
- PR #766 Remove TravisCI references, remove unused variables from CMake, fix ARROW_VERSION in Cmake
- PR #773 Add build-args back to Dockerfile and handle dependencies based on environment yml file
- PR #781 Move thirdparty submodules to root and symlink in /cpp
- PR #843 Fix broken cudf/python API examples, add new methods to the API index

## Bug Fixes

- PR #569 CSV Reader: Fix days being off-by-one when parsing some dates
- PR #531 CSV Reader: Fix incorrect parsing of quoted numbers
- PR #465 Added templated C++ API for RMM to avoid explicit cast to `void**`
- PR #473 Added missing <random> include
- PR #478 CSV Reader: Add api support for auto column detection, header, mangle_dupe_cols, usecols
- PR #495 Updated README to correct where cffi pytest should be executed
- PR #501 Fix the intermittent segfault caused by the `thousands` and `compression` parameters in the csv reader
- PR #502 Simplify Dockerfile for local dev, eliminate old conda/pip envs
- PR #512 fix bug for `on` parameter in `DataFrame.merge` to allow for None or single column name
- PR #511 Updated python/cudf/bindings/join.pyx to fix cudf merge printing out dtypes
- PR #513 `.gitignore` tweaks
- PR #521 Add `assert_eq` function for testing
- PR #537 Fix CMAKE_CUDA_STANDARD_REQURIED typo in CMakeLists.txt
- PR #447 Fix silent failure in initializing DataFrame from generator
- PR #545 Temporarily disable csv reader thousands test to prevent segfault (test re-enabled in PR #501)
- PR #559 Fix Assertion error while using `applymap` to change the output dtype
- PR #575 Update `print_env.sh` script to better handle missing commands
- PR #612 Prevent an exception from occuring with true division on integer series.
- PR #630 Fix deprecation warning for `pd.core.common.is_categorical_dtype`
- PR #622 Fix Series.append() behaviour when appending values with different numeric dtype
- PR #603 Fix error while creating an empty column using None.
- PR #673 Fix array of strings not being caught in from_pandas
- PR #644 Fix return type and column support of dataframe.quantile()
- PR #634 Fix create `DataFrame.from_pandas()` with numeric column names
- PR #654 Add resolution check for GDF_TIMESTAMP in Join
- PR #648 Enforce one-to-one copy required when using `numba>=0.42.0`
- PR #645 Fix cmake build type handling not setting debug options when CMAKE_BUILD_TYPE=="Debug"
- PR #669 Fix GIL deadlock when launching multiple python threads that make Cython calls
- PR #665 Reworked the hash map to add a way to report the destination partition for a key
- PR #670 CMAKE: Fix env include path taking precedence over libcudf source headers
- PR #674 Check for gdf supported column types
- PR #677 Fix 'gdf_csv_test_Dates' gtest failure due to missing nrows parameter
- PR #604 Fix the parsing errors while reading a csv file using `sep` instead of `delimiter`.
- PR #686 Fix converting nulls to NaT values when converting Series to Pandas/Numpy
- PR #689 CSV Reader: Fix behavior with skiprows+header to match pandas implementation
- PR #691 Fixes Join on empty input DFs
- PR #706 CSV Reader: Fix broken dtype inference when whitespace is in data
- PR #717 CSV reader: fix behavior when parsing a csv file with no data rows
- PR #724 CSV Reader: fix build issue due to parameter type mismatch in a std::max call
- PR #734 Prevents reading undefined memory in gpu_expand_mask_bits numba kernel
- PR #747 CSV Reader: fix an issue where CUDA allocations fail with some large input files
- PR #750 Fix race condition for handling NVStrings in CMake
- PR #719 Fix merge column ordering
- PR #770 Fix issue where RMM submodule pointed to wrong branch and pin other to correct branches
- PR #778 Fix hard coded ABI off setting
- PR #784 Update RMM submodule commit-ish and pip paths
- PR #794 Update `rmm::exec_policy` usage to fix segmentation faults when used as temprory allocator.
- PR #800 Point git submodules to branches of forks instead of exact commits


# cuDF 0.4.0 (05 Dec 2018)

## New Features

- PR #398 add pandas-compatible `DataFrame.shape()` and `Series.shape()`
- PR #394 New documentation feature "10 Minutes to cuDF"
- PR #361 CSV Reader: Add support for strings with delimiters

## Improvements

 - PR #436 Improvements for type_dispatcher and wrapper structs
 - PR #429 Add CHANGELOG.md (this file)
 - PR #266 use faster CUDA-accelerated DataFrame column/Series concatenation.
 - PR #379 new C++ `type_dispatcher` reduces code complexity in supporting many data types.
 - PR #349 Improve performance for creating columns from memoryview objects
 - PR #445 Update reductions to use type_dispatcher. Adds integer types support to sum_of_squares.
 - PR #448 Improve installation instructions in README.md
 - PR #456 Change default CMake build to Release, and added option for disabling compilation of tests

## Bug Fixes

 - PR #444 Fix csv_test CUDA too many resources requested fail.
 - PR #396 added missing output buffer in validity tests for groupbys.
 - PR #408 Dockerfile updates for source reorganization
 - PR #437 Add cffi to Dockerfile conda env, fixes "cannot import name 'librmm'"
 - PR #417 Fix `map_test` failure with CUDA 10
 - PR #414 Fix CMake installation include file paths
 - PR #418 Properly cast string dtypes to programmatic dtypes when instantiating columns
 - PR #427 Fix and tests for Concatenation illegal memory access with nulls


# cuDF 0.3.0 (23 Nov 2018)

## New Features

 - PR #336 CSV Reader string support

## Improvements

 - PR #354 source code refactored for better organization. CMake build system overhaul. Beginning of transition to Cython bindings.
 - PR #290 Add support for typecasting to/from datetime dtype
 - PR #323 Add handling pyarrow boolean arrays in input/out, add tests
 - PR #325 GDF_VALIDITY_UNSUPPORTED now returned for algorithms that don't support non-empty valid bitmasks
 - PR #381 Faster InputTooLarge Join test completes in ms rather than minutes.
 - PR #373 .gitignore improvements
 - PR #367 Doc cleanup & examples for DataFrame methods
 - PR #333 Add Rapids Memory Manager documentation
 - PR #321 Rapids Memory Manager adds file/line location logging and convenience macros
 - PR #334 Implement DataFrame `__copy__` and `__deepcopy__`
 - PR #271 Add NVTX ranges to pygdf
 - PR #311 Document system requirements for conda install

## Bug Fixes

 - PR #337 Retain index on `scale()` function
 - PR #344 Fix test failure due to PyArrow 0.11 Boolean handling
 - PR #364 Remove noexcept from managed_allocator;  CMakeLists fix for NVstrings
 - PR #357 Fix bug that made all series be considered booleans for indexing
 - PR #351 replace conda env configuration for developers
 - PRs #346 #360 Fix CSV reading of negative numbers
 - PR #342 Fix CMake to use conda-installed nvstrings
 - PR #341 Preserve categorical dtype after groupby aggregations
 - PR #315 ReadTheDocs build update to fix missing libcuda.so
 - PR #320 FIX out-of-bounds access error in reductions.cu
 - PR #319 Fix out-of-bounds memory access in libcudf count_valid_bits
 - PR #303 Fix printing empty dataframe


# cuDF 0.2.0 and cuDF 0.1.0

These were initial releases of cuDF based on previously separate pyGDF and libGDF libraries.<|MERGE_RESOLUTION|>--- conflicted
+++ resolved
@@ -60,13 +60,10 @@
 - PR #4098 Remove legacy calls from libcudf strings column code
 - PR #4111 Use `Buffer`'s to serialize `StringColumn`
 - PR #4113 Get `len` of `StringColumn`s without `nvstrings`
-<<<<<<< HEAD
 - PR #4147 Remove workaround for UNKNOWN_NULL_COUNT in contiguous_split.
-=======
 - PR #4130 Renames in-place `cudf::experimental::fill` to `cudf::experimental::fill_in_place`
 - PR #4136 Add `Index.names` property
 - PR #4144 Release GIL when calling libcudf++ functions
->>>>>>> b44ef114
 
 ## Bug Fixes
 
