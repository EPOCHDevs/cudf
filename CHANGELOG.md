--- conflicted
+++ resolved
@@ -21,13 +21,11 @@
 - PR #4660 Plumb `cudf::partition` api to python/cython
 - PR #4668 Add Java bindings for log2/log10 unary ops and log_base binary op
 - PR #4616 Enable different RMM allocation modes in unit tests
-<<<<<<< HEAD
 - PR #4700 Expose events and more stream functionality in java
 - PR #4699 Make Java's MemoryBuffer public and add MemoryBuffer.slice
 - PR #4691 Fix compiler argument syntax for ccache
-=======
+- PR #4616 Enable different RMM allocation modes in unit tests
 - PR #4660 Port `cudf::partition` api to python/cython
->>>>>>> 751cd2ac
 
 ## Bug Fixes
 
