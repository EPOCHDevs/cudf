--- conflicted
+++ resolved
@@ -17,10 +17,8 @@
 - PR #2105 Add google benchmark for hash-based join
 - PR #2293 Improve `compute_join_output_size` performance
 - PR #2316 Unique, nunique, and value_counts for datetime columns
-<<<<<<< HEAD
 - PR #2049 Implemented merge functionality
-=======
->>>>>>> 367dcf3d
+
 
 ## Improvements
 
