# Copyright (c) 2018, NVIDIA CORPORATION.

"""
This file provide binding to the libgdf library.
"""
import ctypes
import contextlib
import itertools

import numpy as np

from numba import cuda

from libgdf_cffi import ffi, libgdf
from . import cudautils
from .utils import mask_bitsize


def unwrap_devary(devary):
    ptrval = devary.device_ctypes_pointer.value
    ptrval = ptrval or ffi.NULL   # replace None with NULL
    return ffi.cast('void*', ptrval)


def unwrap_mask(devary):
    ptrval = devary.device_ctypes_pointer.value
    ptrval = ptrval or ffi.NULL   # replace None with NULL
    return ffi.cast('gdf_valid_type*', ptrval), ptrval


def columnview_from_devary(devary, dtype=None):
    return _columnview(size=devary.size,  data=unwrap_devary(devary),
                       mask=ffi.NULL, dtype=dtype or devary.dtype,
                       null_count=0)


def _columnview(size, data, mask, dtype, null_count):
    colview = ffi.new('gdf_column*')
    if null_count is None:
        libgdf.gdf_column_view(
            colview,
            data,
            mask,
            size,
            np_to_gdf_dtype(dtype),
            )
    else:
        libgdf.gdf_column_view_augmented(
            colview,
            data,
            mask,
            size,
            np_to_gdf_dtype(dtype),
            null_count,
            )
    return colview


def columnview(size, data, mask=None, dtype=None, null_count=None):
    """
    Make a column view.

    Parameters
    ----------
    size : int
        Data count.
    data : Buffer
        The data buffer.
    mask : Buffer; optional
        The mask buffer.
    dtype : numpy.dtype; optional
        The dtype of the data.  Defaults to *data.dtype*.
    """
    def unwrap(buffer):
        if buffer is None:
            return ffi.NULL
        assert buffer.mem.is_c_contiguous(), "libGDF expects contiguous memory"
        devary = buffer.to_gpu_array()
        return unwrap_devary(devary)

    if mask is not None:
        assert null_count is not None
    dtype = dtype or data.dtype
    return _columnview(size=size, data=unwrap(data), mask=unwrap(mask),
                       dtype=dtype, null_count=null_count)


def apply_binaryop(binop, lhs, rhs, out):
    """Apply binary operator *binop* to operands *lhs* and *rhs*.
    The result is stored to *out*.

    Returns the number of null values.
    """
    args = (lhs.cffi_view, rhs.cffi_view, out.cffi_view)
    # apply binary operator
    binop(*args)
    # validity mask
    if out.has_null_mask:
        return apply_mask_and(lhs, rhs, out)
    else:
        return 0


def apply_unaryop(unaop, inp, out):
    """Apply unary operator *unaop* to *inp* and store to *out*.

    """
    args = (inp.cffi_view, out.cffi_view)
    # apply unary operator
    unaop(*args)


def apply_mask_and(col, mask, out):
    args = (col.cffi_view, mask.cffi_view, out.cffi_view)
    libgdf.gdf_validity_and(*args)
    nnz = count_nonzero_mask(out.mask.mem, size=len(out))
    return len(out) - nnz


np_gdf_dict = {np.float64: libgdf.GDF_FLOAT64,
               np.float32: libgdf.GDF_FLOAT32,
               np.int64:   libgdf.GDF_INT64,
               np.int32:   libgdf.GDF_INT32,
               np.int16:   libgdf.GDF_INT16,
               np.int8:    libgdf.GDF_INT8,
               np.bool_:   libgdf.GDF_INT8,
               np.datetime64: libgdf.GDF_DATE64}


def np_to_gdf_dtype(dtype):
    """Util to convert numpy dtype to gdf dtype.
    """
    if str(dtype) == 'category':
        return libgdf.GDF_INT8
    else:
        return np_gdf_dict[np.dtype(dtype).type]


def apply_reduce(fn, inp):
    # allocate output+temp array
    outsz = libgdf.gdf_reduce_optimal_output_size()
    out = cuda.device_array(outsz, dtype=inp.dtype)
    # call reduction
    fn(inp.cffi_view, unwrap_devary(out), outsz)
    # return 1st element
    return out[0]


def apply_sort(col_keys, col_vals, ascending=True):
    """Inplace sort
    """
    nelem = len(col_keys)
    begin_bit = 0
    end_bit = col_keys.dtype.itemsize * 8
    plan = libgdf.gdf_radixsort_plan(nelem, not ascending, begin_bit, end_bit)
    sizeof_key = col_keys.dtype.itemsize
    sizeof_val = col_vals.dtype.itemsize
    try:
        libgdf.gdf_radixsort_plan_setup(plan, sizeof_key, sizeof_val)
        libgdf.gdf_radixsort_generic(plan,
                                     col_keys.cffi_view,
                                     col_vals.cffi_view)
    finally:
        libgdf.gdf_radixsort_plan_free(plan)


_join_how_api = {
    'inner': libgdf.gdf_inner_join,
    'outer': libgdf.gdf_outer_join_generic,
    'left': libgdf.gdf_left_join,
}

_join_method_api = {
    'sort': libgdf.GDF_SORT,
    'hash': libgdf.GDF_HASH
}


def _as_numba_devarray(intaddr, nelem, dtype):
    dtype = np.dtype(dtype)
    addr = ctypes.c_uint64(intaddr)
    elemsize = dtype.itemsize
    datasize = elemsize * nelem
    memptr = cuda.driver.MemoryPointer(context=cuda.current_context(),
                                       pointer=addr, size=datasize)
    return cuda.devicearray.DeviceNDArray(shape=(nelem,), strides=(elemsize,),
                                          dtype=dtype, gpu_data=memptr)


@contextlib.contextmanager
def apply_join(col_lhs, col_rhs, how, method='hash'):
    """Returns a tuple of the left and right joined indices as gpu arrays.
    """
    if(len(col_lhs) != len(col_rhs)):
        msg = "Unequal #columns in list 'col_lhs' and list 'col_rhs'"
        raise ValueError(msg)

    joiner = _join_how_api[how]
    method_api = _join_method_api[method]
    gdf_context = ffi.new('gdf_context*')

    if method == 'hash':
        libgdf.gdf_context_view(gdf_context, 0, method_api, 0)
    elif method == 'sort':
        libgdf.gdf_context_view(gdf_context, 1, method_api, 0)
    else:
        msg = "method not supported"
        raise ValueError(msg)

    col_result_l = columnview(0, None, dtype=np.int32)
    col_result_r = columnview(0, None, dtype=np.int32)

    if(how in ['left', 'inner']):
        list_lhs = []
        list_rhs = []
        for i in range(len(col_lhs)):
            list_lhs.append(col_lhs[i].cffi_view)
            list_rhs.append(col_rhs[i].cffi_view)

        # Call libgdf

        joiner(len(col_lhs), list_lhs, list_rhs, col_result_l,
               col_result_r, gdf_context)
    else:
        joiner(col_lhs[0].cffi_view, col_rhs[0].cffi_view, col_result_l,
               col_result_r)

    # Extract result

    # yield ((ary[0], ary[1]) if datasize > 0 else (ary, ary))

    left = _as_numba_devarray(intaddr=int(ffi.cast("uintptr_t",
                                                   col_result_l.data)),
                              nelem=col_result_l.size, dtype=np.int32)

    right = _as_numba_devarray(intaddr=int(ffi.cast("uintptr_t",
                                                    col_result_r.data)),
                               nelem=col_result_r.size, dtype=np.int32)

    yield(left, right)

    libgdf.gdf_column_free(col_result_l)
    libgdf.gdf_column_free(col_result_r)


def apply_prefixsum(col_inp, col_out, inclusive):
    libgdf.gdf_prefixsum_generic(col_inp, col_out, inclusive)


def apply_segsort(col_keys, col_vals, segments, descending=False,
                  plan=None):
    """Inplace segemented sort

    Parameters
    ----------
    col_keys : Column
    col_vals : Column
    segments : device array
    """
    # prepare
    nelem = len(col_keys)
    if nelem == segments.size:
        # As many seguments as there are elements.
        # Nothing to do.
        return

    if plan is None:
        plan = SegmentedRadixortPlan(nelem, col_keys.dtype, col_vals.dtype,
                                     descending=descending)

    plan.sort(segments, col_keys, col_vals)
    return plan


class SegmentedRadixortPlan(object):
    def __init__(self, nelem, key_dtype, val_dtype, descending=False):
        begin_bit = 0
        self.sizeof_key = key_dtype.itemsize
        self.sizeof_val = val_dtype.itemsize
        end_bit = self.sizeof_key * 8
        plan = libgdf.gdf_segmented_radixsort_plan(nelem, descending,
                                                   begin_bit, end_bit)
        self.plan = plan
        self.nelem = nelem
        self.is_closed = False
        self.setup()

    def __del__(self):
        if not self.is_closed:
            self.close()

    def close(self):
        libgdf.gdf_segmented_radixsort_plan_free(self.plan)
        self.is_closed = True
        self.plan = None

    def setup(self):
        libgdf.gdf_segmented_radixsort_plan_setup(self.plan, self.sizeof_key,
                                                  self.sizeof_val)

    def sort(self, segments, col_keys, col_vals):
        seg_dtype = np.uint32
        segsize_limit = 2 ** 16 - 1

        d_fullsegs = cuda.device_array(segments.size + 1, dtype=seg_dtype)
        d_begins = d_fullsegs[:-1]
        d_ends = d_fullsegs[1:]

        # Note: .astype is required below because .copy_to_device
        #       is just a plain memcpy
        d_begins.copy_to_device(cudautils.astype(segments, dtype=seg_dtype))
        d_ends[-1:].copy_to_device(np.require([self.nelem], dtype=seg_dtype))

        # The following is to handle the segument size limit due to
        # max CUDA grid size.
        range0 = range(0, segments.size, segsize_limit)
        range1 = itertools.chain(range0[1:], [segments.size])
        for s, e in zip(range0, range1):
            segsize = e - s
            libgdf.gdf_segmented_radixsort_generic(self.plan,
                                                   col_keys.cffi_view,
                                                   col_vals.cffi_view,
                                                   segsize,
                                                   unwrap_devary(d_begins[s:]),
                                                   unwrap_devary(d_ends[s:]))


def hash_columns(columns, result):
    """Hash the *columns* and store in *result*.
    Returns *result*
    """
    assert len(columns) > 0
    assert result.dtype == np.int32
    # No-op for 0-sized
    if len(result) == 0:
        return result
    col_input = [col.cffi_view for col in columns]
    col_out = result.cffi_view
    ncols = len(col_input)
    hashfn = libgdf.GDF_HASH_MURMUR3
    libgdf.gdf_hash(ncols, col_input, hashfn, col_out)
    return result


def hash_partition(input_columns, key_indices, nparts, output_columns):
    """Partition the input_columns by the hash values on the keys.

    Parameters
    ----------
    input_columns : sequence of Column
    key_indices : sequence of int
        Indices into `input_columns` that indicates the key columns.
    nparts : int
        number of partitions

    Returns
    -------
    partition_offsets : list of int
        Each index indicates the start of a partition.
    """
    assert len(input_columns) == len(output_columns)

    col_inputs = [col.cffi_view for col in input_columns]
    col_outputs = [col.cffi_view for col in output_columns]
    offsets = ffi.new('int[]', nparts)
    hashfn = libgdf.GDF_HASH_MURMUR3

    libgdf.gdf_hash_partition(
        len(col_inputs),
        col_inputs,
        key_indices,
        len(key_indices),
        nparts,
        col_outputs,
        offsets,
        hashfn
    )

    offsets = list(offsets)
    return offsets


<<<<<<< HEAD
def column_concat(cols_to_concat, output_col):
    col_inputs = [col.cffi_view for col in cols_to_concat]
    libgdf.gdf_column_concat(output_col.cffi_view, col_inputs, len(col_inputs))
    return output_col
=======
def count_nonzero_mask(mask, size):
    assert mask.size * mask_bitsize >= size
    nnz = ffi.new('int*')
    nnz[0] = 0
    mask_ptr, addr = unwrap_mask(mask)

    if addr != ffi.NULL:
        libgdf.gdf_count_nonzero_mask(mask_ptr, size, nnz)

    return nnz[0]
>>>>>>> 327a05f9
<|MERGE_RESOLUTION|>--- conflicted
+++ resolved
@@ -380,12 +380,12 @@
     return offsets
 
 
-<<<<<<< HEAD
 def column_concat(cols_to_concat, output_col):
     col_inputs = [col.cffi_view for col in cols_to_concat]
     libgdf.gdf_column_concat(output_col.cffi_view, col_inputs, len(col_inputs))
     return output_col
-=======
+
+  
 def count_nonzero_mask(mask, size):
     assert mask.size * mask_bitsize >= size
     nnz = ffi.new('int*')
@@ -396,4 +396,3 @@
         libgdf.gdf_count_nonzero_mask(mask_ptr, size, nnz)
 
     return nnz[0]
->>>>>>> 327a05f9
