<?xml version="1.0" encoding="UTF-8"?>
<!--
  Copyright (c) 2019-2023, NVIDIA CORPORATION.

  Licensed under the Apache License, Version 2.0 (the "License");
  you may not use this file except in compliance with the License.
  You may obtain a copy of the License at

      http://www.apache.org/licenses/LICENSE-2.0

  Unless required by applicable law or agreed to in writing, software
  distributed under the License is distributed on an "AS IS" BASIS,
  WITHOUT WARRANTIES OR CONDITIONS OF ANY KIND, either express or implied.
  See the License for the specific language governing permissions and
  limitations under the License.
-->
<project xmlns="http://maven.apache.org/POM/4.0.0"
         xmlns:xsi="http://www.w3.org/2001/XMLSchema-instance"
         xsi:schemaLocation="http://maven.apache.org/POM/4.0.0 http://maven.apache.org/xsd/maven-4.0.0.xsd">
    <modelVersion>4.0.0</modelVersion>

    <groupId>ai.rapids</groupId>
    <artifactId>cudf</artifactId>
<<<<<<< HEAD
    <version>23.10.2-SNAPSHOT</version>
=======
    <version>23.12.0-SNAPSHOT</version>
>>>>>>> 8eacf8f2

    <name>cudfjni</name>
    <description>
        This project provides java bindings for cudf, to be able to process large amounts of data on a GPU.
        This is still a work in progress so some APIs may change until the 1.0 release.
    </description>
    <url>http://ai.rapids</url>

    <licenses>
        <license>
            <name>Apache License, Version 2.0</name>
            <url>https://www.apache.org/licenses/LICENSE-2.0.txt</url>
            <distribution>repo</distribution>
            <comments>A business-friendly OSS license</comments>
        </license>
    </licenses>
    <scm>
        <connection>scm:git:https://github.com/rapidsai/cudf.git</connection>
        <developerConnection>scm:git:git@github.com:rapidsai/cudf.git</developerConnection>
        <tag>HEAD</tag>
        <url>https://github.com/rapidsai/cudf</url>
    </scm>
    <developers>
        <developer>
            <id>revans2</id>
            <name>Robert Evans</name>
            <email>bobby@apache.org</email>
            <roles>
                <role>Committer</role>
            </roles>
            <timezone>-6</timezone>
        </developer>
        <developer>
            <id>jlowe</id>
            <name>Jason Lowe</name>
            <email>jlowe@nvidia.com</email>
            <roles>
                <role>Committer</role>
            </roles>
            <timezone>-6</timezone>
        </developer>
        <developer>
            <id>abellina</id>
            <name>Alessandro Bellina</name>
            <email>abellina@nvidia.com</email>
            <roles>
                <role>Committer</role>
            </roles>
            <timezone>-6</timezone>
        </developer>
        <developer>
            <id>tgraves</id>
            <name>Thomas Graves</name>
            <email>tgraves@nvidia.com</email>
            <roles>
                <role>Committer</role>
            </roles>
            <timezone>-6</timezone>
        </developer>
        <developer>
            <id>rjafri</id>
            <name>Raza Jafri</name>
            <email>rjafri@nvidia.com</email>
            <roles>
                <role>Committer</role>
            </roles>
            <timezone>-8</timezone>
        </developer>
        <developer>
            <id>nartal</id>
            <name>Niranjan Artal</name>
            <email>nartal@nvidia.com</email>
            <roles>
                <role>Committer</role>
            </roles>
            <timezone>-8</timezone>
        </developer>
    </developers>

    <dependencies>
        <dependency>
            <groupId>org.slf4j</groupId>
            <artifactId>slf4j-api</artifactId>
            <version>${slf4j.version}</version>
            <scope>compile</scope>
        </dependency>
        <dependency>
            <groupId>org.junit.jupiter</groupId>
            <artifactId>junit-jupiter-api</artifactId>
            <version>${junit.version}</version>
            <scope>test</scope>
        </dependency>
        <dependency>
            <groupId>org.junit.jupiter</groupId>
            <artifactId>junit-jupiter-params</artifactId>
            <version>${junit.version}</version>
            <scope>test</scope>
        </dependency>
        <dependency>
            <groupId>org.slf4j</groupId>
            <artifactId>slf4j-simple</artifactId>
            <version>${slf4j.version}</version>
            <scope>test</scope>
        </dependency>
        <dependency>
            <groupId>org.mockito</groupId>
            <artifactId>mockito-core</artifactId>
            <version>2.25.0</version>
            <scope>test</scope>
        </dependency>
        <dependency>
            <groupId>org.apache.arrow</groupId>
            <artifactId>arrow-vector</artifactId>
            <version>${arrow.version}</version>
            <scope>test</scope>
        </dependency>
        <dependency>
            <groupId>org.apache.parquet</groupId>
            <artifactId>parquet-avro</artifactId>
            <version>1.10.0</version>
            <scope>test</scope>
        </dependency>
        <dependency>
            <groupId>org.apache.hadoop</groupId>
            <artifactId>hadoop-common</artifactId>
            <version>3.2.4</version>
            <scope>test</scope>
        </dependency>
    </dependencies>

    <properties>
        <project.build.sourceEncoding>UTF-8</project.build.sourceEncoding>
        <maven.compiler.source>1.8</maven.compiler.source>
        <maven.compiler.target>1.8</maven.compiler.target>
        <junit.version>5.4.2</junit.version>
        <ai.rapids.refcount.debug>false</ai.rapids.refcount.debug>
        <ai.rapids.cudf.nvtx.enabled>false</ai.rapids.cudf.nvtx.enabled>
        <native.build.path>${basedir}/target/cmake-build</native.build.path>
        <skipNativeCopy>false</skipNativeCopy>
        <cxx.flags/>
        <CMAKE_EXPORT_COMPILE_COMMANDS>OFF</CMAKE_EXPORT_COMPILE_COMMANDS>
        <CUDA_STATIC_RUNTIME>OFF</CUDA_STATIC_RUNTIME>
        <CUDF_USE_PER_THREAD_DEFAULT_STREAM>OFF</CUDF_USE_PER_THREAD_DEFAULT_STREAM>
        <USE_GDS>OFF</USE_GDS>
        <GPU_ARCHS>RAPIDS</GPU_ARCHS>
        <CUDF_JNI_LIBCUDF_STATIC>OFF</CUDF_JNI_LIBCUDF_STATIC>
        <native.build.path>${project.build.directory}/cmake-build</native.build.path>
        <slf4j.version>1.7.30</slf4j.version>
        <arrow.version>0.15.1</arrow.version>
        <parallel.level>4</parallel.level>
        <CUDF_CPP_BUILD_DIR/>
        <cmake.ccache.opts/>
    </properties>

    <profiles>
        <profile>
            <id>no-cxx-deprecation-warnings</id>
            <properties>
                <cxx.flags>-Wno-deprecated-declarations</cxx.flags>
            </properties>
        </profile>
        <profile>
            <id>default-tests</id>
            <build>
                <plugins>
                    <plugin>
                        <artifactId>maven-surefire-plugin</artifactId>
                        <configuration>
                            <excludes>
                                <exclude>**/CudaFatalTest.java</exclude>
                                <exclude>**/ColumnViewNonEmptyNullsTest.java</exclude>
                            </excludes>
                        </configuration>
                        <executions>
                            <execution>
                                <id>main-tests</id>
                                <goals>
                                    <goal>test</goal>
                                </goals>
                            </execution>
                            <execution>
                                <id>non-empty-null-test</id>
                                <goals>
                                    <goal>test</goal>
                                </goals>
                                <configuration>
                                    <argLine>-da:ai.rapids.cudf.AssertEmptyNulls</argLine>
                                    <test>*/ColumnViewNonEmptyNullsTest.java</test>
                                </configuration>
                            </execution>
                            <execution>
                                <id>fatal-cuda-test</id>
                                <goals>
                                    <goal>test</goal>
                                </goals>
                                <configuration>
                                    <reuseForks>false</reuseForks>
                                    <test>*/CudaFatalTest.java</test>
                                </configuration>
                            </execution>
                        </executions>
                    </plugin>
                </plugins>
            </build>
        </profile>
        <profile>
            <id>no-cufile-tests</id>
            <activation>
                <property>
                    <name>USE_GDS</name>
                    <value>!ON</value>
                </property>
            </activation>
            <build>
                <plugins>
                    <plugin>
                        <artifactId>maven-surefire-plugin</artifactId>
                        <configuration>
                            <excludes>
                                <exclude>**/ColumnViewNonEmptyNullsTest.java</exclude>
                                <exclude>**/CuFileTest.java</exclude>
                                <exclude>**/CudaFatalTest.java</exclude>
                            </excludes>
                        </configuration>
                        <executions>
                            <execution>
                                <id>main-tests</id>
                                <goals>
                                    <goal>test</goal>
                                </goals>
                            </execution>
                            <execution>
                                <id>fatal-cuda-test</id>
                                <goals>
                                    <goal>test</goal>
                                </goals>
                                <configuration>
                                    <reuseForks>false</reuseForks>
                                    <test>*/CudaFatalTest.java</test>
                                </configuration>
                            </execution>
                            <execution>
                                <id>non-empty-null-test</id>
                                <goals>
                                    <goal>test</goal>
                                </goals>
                                <configuration>
                                    <argLine>-da:ai.rapids.cudf.AssertEmptyNulls</argLine>
                                    <test>*/ColumnViewNonEmptyNullsTest.java</test>
                                </configuration>
                            </execution>
                        </executions>
                    </plugin>
                </plugins>
            </build>
        </profile>
        <profile>
            <id>release</id>
            <distributionManagement>
                <snapshotRepository>
                    <id>ossrh</id>
                    <url>https://oss.sonatype.org/content/repositories/snapshots</url>
                </snapshotRepository>
            </distributionManagement>
            <properties>
                <gpg.passphrase>${GPG_PASSPHRASE}</gpg.passphrase>
            </properties>
            <build>
                <plugins>
                    <plugin>
                        <groupId>org.apache.maven.plugins</groupId>
                        <artifactId>maven-source-plugin</artifactId>
                        <version>2.2.1</version>
                        <executions>
                            <execution>
                                <id>attach-sources</id>
                                <goals>
                                    <goal>jar-no-fork</goal>
                                </goals>
                            </execution>
                            <execution>
                                <id>test-jars</id>
                                <goals>
                                    <goal>test-jar</goal>
                                </goals>
                            </execution>
                        </executions>
                        <configuration>
                            <excludeResources>true</excludeResources>
                        </configuration>
                    </plugin>
                    <plugin>
                        <groupId>org.apache.maven.plugins</groupId>
                        <artifactId>maven-javadoc-plugin</artifactId>
                        <version>2.9.1</version>
                        <executions>
                            <execution>
                                <id>attach-javadocs</id>
                                <goals>
                                    <goal>jar</goal>
                                </goals>
                                <configuration>
                                    <additionalparam>-Xdoclint:none</additionalparam>
                                </configuration>
                            </execution>
                        </executions>
                    </plugin>
                    <plugin>
                        <groupId>org.apache.maven.plugins</groupId>
                        <artifactId>maven-gpg-plugin</artifactId>
                        <version>1.5</version>
                        <executions>
                            <execution>
                                <id>sign-artifacts</id>
                                <phase>verify</phase>
                                <goals>
                                    <goal>sign</goal>
                                </goals>
                            </execution>
                        </executions>
                    </plugin>
                    <plugin>
                        <groupId>org.sonatype.plugins</groupId>
                        <artifactId>nexus-staging-maven-plugin</artifactId>
                        <version>1.6.7</version>
                        <extensions>true</extensions>
                        <configuration>
                            <serverId>ossrh</serverId>
                            <nexusUrl>https://oss.sonatype.org/</nexusUrl>
                            <autoReleaseAfterClose>false</autoReleaseAfterClose>
                        </configuration>
                    </plugin>
                </plugins>
            </build>
        </profile>
    </profiles>

    <build>
        <resources>
            <resource>
                <!-- Include the properties file to provide the build information. -->
                <directory>${project.build.directory}/extra-resources</directory>
                <filtering>true</filtering>
            </resource>
            <resource>
                <directory>${basedir}/..</directory>
                <targetPath>META-INF</targetPath>
                <includes>
                    <include>LICENSE</include>
                </includes>
            </resource>
        </resources>
        <pluginManagement>
            <plugins>
                <plugin>
                    <groupId>org.codehaus.gmaven</groupId>
                    <artifactId>gmaven-plugin</artifactId>
                    <version>1.5</version>
                </plugin>
                <plugin>
                    <artifactId>maven-exec-plugin</artifactId>
                    <version>1.6.0</version>
                </plugin>
                <plugin>
                    <artifactId>maven-clean-plugin</artifactId>
                    <version>3.1.0</version>
                </plugin>
                <plugin>
                    <artifactId>maven-resources-plugin</artifactId>
                    <!-- downgrade version so symlinks are followed -->
                    <version>2.6</version>
                </plugin>
                <plugin>
                    <artifactId>maven-compiler-plugin</artifactId>
                    <version>3.8.0</version>
                </plugin>
                <plugin>
                    <artifactId>maven-surefire-plugin</artifactId>
                    <version>2.22.0</version>
                    <dependencies>
                        <dependency>
                            <groupId>org.junit.platform</groupId>
                            <artifactId>junit-platform-surefire-provider</artifactId>
                            <version>1.2.0</version>
                        </dependency>
                        <dependency>
                            <groupId>org.junit.jupiter</groupId>
                            <artifactId>junit-jupiter-engine</artifactId>
                            <version>5.4.2</version>
                        </dependency>
                        <dependency>
                            <!-- to get around bug https://github.com/junit-team/junit5/issues/1367 -->
                            <groupId>org.apache.maven.surefire</groupId>
                            <artifactId>surefire-logger-api</artifactId>
                            <version>2.21.0</version>
                        </dependency>
                    </dependencies>
                </plugin>
                <plugin>
                    <groupId>org.apache.maven.plugins</groupId>
                    <artifactId>maven-failsafe-plugin</artifactId>
                    <version>2.22.0</version>
                </plugin>
                <plugin>
                    <artifactId>maven-jar-plugin</artifactId>
                    <version>3.0.2</version>
                </plugin>
                <plugin>
                    <artifactId>maven-install-plugin</artifactId>
                    <version>2.5.2</version>
                </plugin>
                <plugin>
                    <artifactId>maven-deploy-plugin</artifactId>
                    <version>2.8.2</version>
                </plugin>
                <plugin>
                    <artifactId>maven-site-plugin</artifactId>
                    <version>3.7.1</version>
                </plugin>
                <plugin>
                    <artifactId>maven-project-info-reports-plugin</artifactId>
                    <version>3.0.0</version>
                </plugin>
            </plugins>
        </pluginManagement>

        <plugins>
            <plugin>
                <artifactId>maven-antrun-plugin</artifactId>
                <version>1.8</version>
                <executions>
                    <execution>
                        <id>cmake</id>
                        <phase>validate</phase>
                        <configuration>
                            <tasks>
                                <mkdir dir="${native.build.path}"/>
                                <exec dir="${native.build.path}"
                                      failonerror="true"
                                      executable="cmake">
                                    <arg value="${basedir}/src/main/native"/>
                                    <arg line="${cmake.ccache.opts}"/>
                                    <arg value="-DCUDA_STATIC_RUNTIME=${CUDA_STATIC_RUNTIME}" />
                                    <arg value="-DCUDF_USE_PER_THREAD_DEFAULT_STREAM=${CUDF_USE_PER_THREAD_DEFAULT_STREAM}" />
                                    <arg value="-DUSE_GDS=${USE_GDS}" />
                                    <arg value="-DCMAKE_CXX_FLAGS=${cxx.flags}"/>
                                    <arg value="-DCMAKE_EXPORT_COMPILE_COMMANDS=${CMAKE_EXPORT_COMPILE_COMMANDS}"/>
                                    <arg value="-DCUDF_CPP_BUILD_DIR=${CUDF_CPP_BUILD_DIR}"/>
                                    <arg value="-DGPU_ARCHS=${GPU_ARCHS}"/>
                                    <arg value="-DCUDF_JNI_LIBCUDF_STATIC=${CUDF_JNI_LIBCUDF_STATIC}"/>
                                    <arg value="-DCUDF_JNI_ENABLE_PROFILING=${CUDF_JNI_ENABLE_PROFILING}"/>
                                    <arg value="-DBUILD_SHARED_LIBS=ON"/>
                                </exec>
                                <exec dir="${native.build.path}"
                                      failonerror="true"
                                      executable="cmake">
                                    <arg value="--build"/>
                                    <arg value="."/>
                                    <arg value="--parallel"/>
                                    <arg value="${parallel.level}"/>
                                </exec>
                                <mkdir dir="${project.build.directory}/extra-resources"/>
                                <exec executable="bash"
                                      output="${project.build.directory}/extra-resources/cudf-java-version-info.properties">
                                    <arg value="${project.basedir}/buildscripts/build-info"/>
                                    <arg value="${project.version}"/>
                                </exec>
                            </tasks>
                        </configuration>
                        <goals>
                            <goal>run</goal>
                        </goals>
                    </execution>
                </executions>
            </plugin>
            <plugin>
                <groupId>org.codehaus.gmaven</groupId>
                <artifactId>gmaven-plugin</artifactId>
                <executions>
                    <execution>
                        <id>setproperty</id>
                        <phase>validate</phase>
                        <goals>
                            <goal>execute</goal>
                        </goals>
                        <configuration>
                            <source>
                                def sout = new StringBuffer(), serr = new StringBuffer()
                                //This only works on linux
                                def proc = 'ldd ${native.build.path}/libcudfjni.so'.execute()
                                proc.consumeProcessOutput(sout, serr)
                                proc.waitForOrKill(10000)
                                def libcudf = ~/libcudf.*\\.so\\s+=>\\s+(.*)libcudf.*\\.so\\s+.*/
                                def cudfm = libcudf.matcher(sout)
                                if (cudfm.find()) {
                                    pom.properties['native.cudf.path'] = cudfm.group(1)
                                } else {
                                    fail("Could not find cudf as a dependency of libcudfjni out> $sout err> $serr")
                                }

                                def nvccout = new StringBuffer(), nvccerr = new StringBuffer()
                                def nvccproc = 'nvcc --version'.execute()
                                nvccproc.consumeProcessOutput(nvccout, nvccerr)
                                nvccproc.waitForOrKill(10000)
                                def cudaPattern = ~/Cuda compilation tools, release ([0-9]+)/
                                def cm = cudaPattern.matcher(nvccout)
                                if (cm.find()) {
                                    def classifier = 'cuda' + cm.group(1)
                                    pom.properties['cuda.classifier'] = classifier
                                } else {
                                    fail('could not find CUDA version')
                                }
                            </source>
                        </configuration>
                    </execution>
                </executions>
            </plugin>
            <plugin>
                <groupId>org.apache.maven.plugins</groupId>
                <artifactId>maven-jar-plugin</artifactId>
                <configuration>
                    <!--Set by groovy script-->
                    <classifier>${cuda.classifier}</classifier>
                </configuration>
                <executions>
                    <execution>
                        <goals>
                            <goal>test-jar</goal>
                        </goals>
                        <configuration>
                            <classifier>tests</classifier>
                        </configuration>
                    </execution>
                </executions>
            </plugin>
            <plugin>
                <groupId>org.apache.maven.plugins</groupId>
                <artifactId>maven-surefire-plugin</artifactId>
                <configuration>
                    <!-- you can turn this off, by passing -DtrimStackTrace=true when running tests -->
                    <trimStackTrace>false</trimStackTrace>
                    <redirectTestOutputToFile>true</redirectTestOutputToFile>
                    <systemPropertyVariables>
                        <ai.rapids.refcount.debug>${ai.rapids.refcount.debug}</ai.rapids.refcount.debug>
                        <ai.rapids.cudf.nvtx.enabled>${ai.rapids.cudf.nvtx.enabled}</ai.rapids.cudf.nvtx.enabled>
                    </systemPropertyVariables>
                </configuration>
            </plugin>
            <plugin>
                <artifactId>maven-resources-plugin</artifactId>
                <executions>
                    <execution>
                        <id>copy-native-libs</id>
                        <phase>generate-resources</phase>
                        <goals>
                            <goal>copy-resources</goal>
                        </goals>
                        <configuration>
                            <overwrite>true</overwrite>
                            <skip>${skipNativeCopy}</skip>
                            <outputDirectory>${project.build.outputDirectory}/${os.arch}/${os.name}</outputDirectory>
                            <resources>
                                <resource>
                                    <directory>${native.build.path}</directory>
                                    <includes>
                                        <include>libcudfjni.so</include>
                                        <include>libcufilejni.so</include>
                                        <include>libnvcomp.so</include>
                                        <include>libnvcomp_gdeflate.so</include>
                                        <include>libnvcomp_bitcomp.so</include>
                                    </includes>
                                </resource>
                                <resource>
                                    <!--Set by groovy script-->
                                    <directory>${native.cudf.path}</directory>
                                    <includes>
                                        <include>libcudf.so</include>
                                    </includes>
                                </resource>
                            </resources>
                        </configuration>
                    </execution>
                </executions>
            </plugin>
        </plugins>
    </build>
</project><|MERGE_RESOLUTION|>--- conflicted
+++ resolved
@@ -21,11 +21,7 @@
 
     <groupId>ai.rapids</groupId>
     <artifactId>cudf</artifactId>
-<<<<<<< HEAD
-    <version>23.10.2-SNAPSHOT</version>
-=======
     <version>23.12.0-SNAPSHOT</version>
->>>>>>> 8eacf8f2
 
     <name>cudfjni</name>
     <description>
