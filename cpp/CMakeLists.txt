--- conflicted
+++ resolved
@@ -493,12 +493,9 @@
             src/strings/substring.cu
             src/strings/combine.cu
             src/strings/char_types/char_types.cu
-<<<<<<< HEAD
-            src/strings/padding.cu
-=======
             src/strings/case.cu
             src/strings/find.cu
->>>>>>> 5a831ee9
+            src/strings/padding.cu
             src/scalar/scalar.cpp
             src/scalar/scalar_factories.cpp)
 
