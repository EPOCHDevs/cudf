/*
 * Copyright (c) 2019-2023, NVIDIA CORPORATION.
 *
 * Licensed under the Apache License, Version 2.0 (the "License");
 * you may not use this file except in compliance with the License.
 * You may obtain a copy of the License at
 *
 *     http://www.apache.org/licenses/LICENSE-2.0
 *
 * Unless required by applicable law or agreed to in writing, software
 * distributed under the License is distributed on an "AS IS" BASIS,
 * WITHOUT WARRANTIES OR CONDITIONS OF ANY KIND, either express or implied.
 * See the License for the specific language governing permissions and
 * limitations under the License.
 */

/**
 * @file column_buffer.hpp
 * @brief cuDF-IO Column-backing buffer utilities
 */

#pragma once

#include <cudf/column/column_factories.hpp>
#include <cudf/detail/null_mask.hpp>
#include <cudf/io/types.hpp>
#include <cudf/null_mask.hpp>
#include <cudf/types.hpp>
#include <cudf/utilities/traits.hpp>

#include <rmm/cuda_stream_view.hpp>
#include <rmm/device_buffer.hpp>
#include <rmm/device_uvector.hpp>

#include <thrust/pair.h>

namespace cudf {
namespace io {
namespace detail {
/**
 * @brief Creates a `device_buffer` for holding `column` data.
 *
 * @param type The intended data type to populate
 * @param size The number of elements to be represented by the mask
 * @param stream CUDA stream used for device memory operations and kernel launches
 * @param mr Device memory resource used to allocate the returned device_buffer
 *
 * @return `rmm::device_buffer` Device buffer allocation
 */
inline rmm::device_buffer create_data(data_type type,
                                      size_type size,
                                      rmm::cuda_stream_view stream,
                                      rmm::mr::device_memory_resource* mr)
{
  std::size_t data_size = size_of(type) * size;

  rmm::device_buffer data(data_size, stream, mr);
  CUDF_CUDA_TRY(cudaMemsetAsync(data.data(), 0, data_size, stream.value()));

  return data;
}

using string_index_pair = thrust::pair<char const*, size_type>;

// forward declare friend functions
template <typename string_policy>
class column_buffer_base;

/**
 * @brief Creates a column from an existing set of device memory buffers.
 *
 * @throws std::bad_alloc if device memory allocation fails
 *
 * @param buffer Column buffer descriptors
 * @param schema_info Schema information for the column to write optionally.
 * @param schema Optional schema used to control string to binary conversions.
 * @param stream CUDA stream used for device memory operations and kernel launches.
 *
 * @return `std::unique_ptr<cudf::column>` Column from the existing device data
 */
template <class string_policy>
std::unique_ptr<column> make_column(column_buffer_base<string_policy>& buffer,
                                    column_name_info* schema_info,
                                    std::optional<reader_column_schema> const& schema,
                                    rmm::cuda_stream_view stream);

template <typename string_policy>
class column_buffer_base {
 public:
  column_buffer_base() = default;

  // construct without a known size. call create() later to actually allocate memory
  column_buffer_base(data_type _type, bool _is_nullable) : type(_type), is_nullable(_is_nullable) {}

  column_buffer_base(data_type _type,
                     size_type _size,
                     bool _is_nullable,
                     rmm::cuda_stream_view stream,
                     rmm::mr::device_memory_resource* mr)
    : column_buffer_base(_type, _is_nullable)
  {
  }

  // move constructor
  column_buffer_base(column_buffer_base&& col)            = default;
  column_buffer_base& operator=(column_buffer_base&& col) = default;

  // copy constructor
  column_buffer_base(column_buffer_base const& col)            = delete;
  column_buffer_base& operator=(column_buffer_base const& col) = delete;

  // instantiate a column of known type with a specified size.  Allows deferred creation for
  // preprocessing steps such as in the Parquet reader
  void create(size_type _size, rmm::cuda_stream_view stream, rmm::mr::device_memory_resource* mr);

  // Create a new column_buffer that has empty data but with the same basic information as the
  // input column, including same type, nullability, name, and user_data.
  static string_policy empty_like(string_policy const& input);

  void set_null_mask(rmm::device_buffer&& mask) { _null_mask = std::move(mask); }

  template <typename T = uint32_t>
  auto null_mask()
  {
    return static_cast<T*>(_null_mask.data());
  }
  auto null_mask_size() { return _null_mask.size(); }
  auto& null_count() { return _null_count; }

<<<<<<< HEAD
  /**
   * @brief Sets the stream to be used for deallocation of internal buffers
   */
  void set_stream(rmm::cuda_stream_view stream) noexcept
  {
    if (_strings) _strings->set_stream(stream);
    _data.set_stream(stream);
    _null_mask.set_stream(stream);
    for (auto& child : children) {
      child.set_stream(stream);
    }
  }

  std::unique_ptr<rmm::device_uvector<string_index_pair>> _strings;
=======
  auto data() { return static_cast<string_policy*>(this)->data_impl(); }
  auto data() const { return static_cast<string_policy const*>(this)->data_impl(); }
  auto data_size() const { return static_cast<string_policy const*>(this)->data_size_impl(); }

  std::unique_ptr<column> make_string_column(rmm::cuda_stream_view stream)
  {
    return static_cast<string_policy*>(this)->make_string_column_impl(stream);
  }

 protected:
>>>>>>> 62c4f99f
  rmm::device_buffer _data{};
  rmm::device_buffer _null_mask{};
  size_type _null_count{0};
  rmm::mr::device_memory_resource* _mr;

 public:
  data_type type{type_id::EMPTY};
  bool is_nullable{false};
  size_type size{0};
  uint32_t user_data{0};  // arbitrary user data
  std::string name;

  std::vector<string_policy> children;

  friend std::unique_ptr<column> make_column<string_policy>(
    column_buffer_base& buffer,
    column_name_info* schema_info,
    std::optional<reader_column_schema> const& schema,
    rmm::cuda_stream_view stream);
};

// column buffer that uses a string_index_pair for strings data, requiring a gather step when
// creating a string column
class gather_column_buffer : public column_buffer_base<gather_column_buffer> {
 public:
  gather_column_buffer() = default;

  // construct without a known size. call create() later to actually allocate memory
  gather_column_buffer(data_type _type, bool _is_nullable)
    : column_buffer_base<gather_column_buffer>(_type, _is_nullable)
  {
  }

  gather_column_buffer(data_type _type,
                       size_type _size,
                       bool _is_nullable,
                       rmm::cuda_stream_view stream,
                       rmm::mr::device_memory_resource* mr)
    : column_buffer_base<gather_column_buffer>(_type, _size, _is_nullable, stream, mr)
  {
    create(_size, stream, mr);
  }

  void allocate_strings_data(rmm::cuda_stream_view stream);

  void* data_impl() { return _strings ? _strings->data() : _data.data(); }
  void const* data_impl() const { return _strings ? _strings->data() : _data.data(); }
  size_t data_size_impl() const { return _strings ? _strings->size() : _data.size(); }

  std::unique_ptr<column> make_string_column_impl(rmm::cuda_stream_view stream);

 public:
  std::unique_ptr<rmm::device_uvector<string_index_pair>> _strings;
};

// column buffer that stores string data internally which can be passed directly when
// creating a string column
class inline_column_buffer : public column_buffer_base<inline_column_buffer> {
 public:
  inline_column_buffer() = default;

  // construct without a known size. call create() later to actually allocate memory
  inline_column_buffer(data_type _type, bool _is_nullable)
    : column_buffer_base<inline_column_buffer>(_type, _is_nullable)
  {
  }

  inline_column_buffer(data_type _type,
                       size_type _size,
                       bool _is_nullable,
                       rmm::cuda_stream_view stream,
                       rmm::mr::device_memory_resource* mr)
    : column_buffer_base<inline_column_buffer>(_type, _size, _is_nullable, stream, mr)
  {
    create(_size, stream, mr);
  }

  void allocate_strings_data(rmm::cuda_stream_view stream);

  void* data_impl() { return _data.data(); }
  void const* data_impl() const { return _data.data(); }
  size_t data_size_impl() const { return _data.size(); }
  std::unique_ptr<column> make_string_column_impl(rmm::cuda_stream_view stream);

  void create_string_data(size_t num_bytes, rmm::cuda_stream_view stream);
  void* string_data() { return _string_data.data(); }
  void const* string_data() const { return _string_data.data(); }
  size_t string_size() const { return _string_data.size(); }

 private:
  rmm::device_buffer _string_data{};
};

using column_buffer = gather_column_buffer;

/**
 * @brief Creates an equivalent empty column from an existing set of device memory buffers.
 *
 * This function preserves nested column type information by producing complete/identical
 * column hierarchies.
 *
 * @throws std::bad_alloc if device memory allocation fails
 *
 * @param buffer Column buffer descriptors
 * @param schema_info Schema information for the column to write optionally.
 * @param stream CUDA stream used for device memory operations and kernel launches.
 * @param mr Device memory resource used to allocate the returned column's device memory
 *
 * @return `std::unique_ptr<cudf::column>` Column from the existing device data
 */
template <class string_policy>
std::unique_ptr<column> empty_like(column_buffer_base<string_policy>& buffer,
                                   column_name_info* schema_info,
                                   rmm::cuda_stream_view stream,
                                   rmm::mr::device_memory_resource* mr);

}  // namespace detail
}  // namespace io
}  // namespace cudf<|MERGE_RESOLUTION|>--- conflicted
+++ resolved
@@ -127,7 +127,15 @@
   auto null_mask_size() { return _null_mask.size(); }
   auto& null_count() { return _null_count; }
 
-<<<<<<< HEAD
+  auto data() { return static_cast<string_policy*>(this)->data_impl(); }
+  auto data() const { return static_cast<string_policy const*>(this)->data_impl(); }
+  auto data_size() const { return static_cast<string_policy const*>(this)->data_size_impl(); }
+
+  std::unique_ptr<column> make_string_column(rmm::cuda_stream_view stream)
+  {
+    return static_cast<string_policy*>(this)->make_string_column_impl(stream);
+  }
+
   /**
    * @brief Sets the stream to be used for deallocation of internal buffers
    */
@@ -141,19 +149,7 @@
     }
   }
 
-  std::unique_ptr<rmm::device_uvector<string_index_pair>> _strings;
-=======
-  auto data() { return static_cast<string_policy*>(this)->data_impl(); }
-  auto data() const { return static_cast<string_policy const*>(this)->data_impl(); }
-  auto data_size() const { return static_cast<string_policy const*>(this)->data_size_impl(); }
-
-  std::unique_ptr<column> make_string_column(rmm::cuda_stream_view stream)
-  {
-    return static_cast<string_policy*>(this)->make_string_column_impl(stream);
-  }
-
  protected:
->>>>>>> 62c4f99f
   rmm::device_buffer _data{};
   rmm::device_buffer _null_mask{};
   size_type _null_count{0};
