--- conflicted
+++ resolved
@@ -101,7 +101,7 @@
                        size_type min_periods)
 {
   bool output_is_valid                      = ((end_index - start_index) >= min_periods);
-  output.element<OutputType>(current_index) = (current_index - start_index + 1);
+  output.element<OutputType>(current_index) = ((current_index - start_index) + 1);
 
   return output_is_valid;
 }
@@ -438,7 +438,6 @@
                                                                following_window_begin,
                                                                min_periods,
                                                                agg,
-                                                               //  string_view{},
                                                                stream);
       else
         valid_count = kernel_launcher<T,
@@ -451,7 +450,6 @@
                                                                following_window_begin,
                                                                min_periods,
                                                                agg,
-                                                               //  string_view{},
                                                                stream);
       output->set_null_count(output->size() - valid_count);
     }
@@ -775,12 +773,8 @@
   }
 
   using sort_groupby_helper = cudf::experimental::groupby::detail::sort::sort_groupby_helper;
-<<<<<<< HEAD
-=======
+
   sort_groupby_helper helper{group_keys, cudf::null_policy::INCLUDE, cudf::sorted::YES};
->>>>>>> e1ec4995
-
-  sort_groupby_helper helper{group_keys, cudf::include_nulls::YES, cudf::sorted::YES};
   auto group_offsets{helper.group_offsets()};
   auto const& group_labels{helper.group_labels()};
 
@@ -860,6 +854,10 @@
          id == cudf::TIMESTAMP_NANOSECONDS;
 }
 
+/// Fetches multiplication factor to normalize window sizes, depending on the datatype of the
+/// timestamp column. Used for time-based rolling-window operations. E.g. If the timestamp column is
+/// in TIMESTAMP_SECONDS, and the window sizes are specified in DAYS, the window size needs to be
+/// multiplied by `24*60*60`, before comparisons with the timestamps.
 size_t multiplication_factor(cudf::data_type const& data_type)
 {
   // Assume timestamps.
@@ -882,18 +880,16 @@
 template <typename TimestampImpl_t>
 std::unique_ptr<column> time_range_window_ASC(column_view const& input,
                                               column_view const& timestamp_column,
-                                              TimestampImpl_t const& mult_factor,
-                                              size_type preceding_window_in_days,
-                                              size_type following_window_in_days,
+                                              TimestampImpl_t preceding_window,
+                                              TimestampImpl_t following_window,
                                               size_type min_periods,
                                               std::unique_ptr<aggregation> const& aggr,
                                               rmm::mr::device_memory_resource* mr)
 {
   auto preceding_calculator = [d_timestamps = timestamp_column.data<TimestampImpl_t>(),
-                               preceding_window_in_days,
-                               mult_factor] __device__(size_type idx) {
+                               preceding_window] __device__(size_type idx) {
     auto group_start                = 0;
-    auto lowest_timestamp_in_window = d_timestamps[idx] - preceding_window_in_days * mult_factor;
+    auto lowest_timestamp_in_window = d_timestamps[idx] - preceding_window;
 
     return ((d_timestamps + idx) - thrust::lower_bound(thrust::seq,
                                                        d_timestamps + group_start,
@@ -904,10 +900,9 @@
 
   auto following_calculator = [num_rows     = input.size(),
                                d_timestamps = timestamp_column.data<TimestampImpl_t>(),
-                               following_window_in_days,
-                               mult_factor] __device__(size_type idx) {
+                               following_window] __device__(size_type idx) {
     auto group_end                   = num_rows;
-    auto highest_timestamp_in_window = d_timestamps[idx] + following_window_in_days * mult_factor;
+    auto highest_timestamp_in_window = d_timestamps[idx] + following_window;
 
     return (thrust::upper_bound(thrust::seq,
                                 d_timestamps + idx,
@@ -933,11 +928,10 @@
 std::unique_ptr<column> time_range_window_ASC(
   column_view const& input,
   column_view const& timestamp_column,
-  TimestampImpl_t const& mult_factor,
   rmm::device_vector<cudf::size_type> const& group_offsets,
   rmm::device_vector<cudf::size_type> const& group_labels,
-  size_type preceding_window_in_days,
-  size_type following_window_in_days,
+  TimestampImpl_t preceding_window,
+  TimestampImpl_t following_window,
   size_type min_periods,
   std::unique_ptr<aggregation> const& aggr,
   rmm::mr::device_memory_resource* mr)
@@ -945,11 +939,10 @@
   auto preceding_calculator = [d_group_offsets = group_offsets.data().get(),
                                d_group_labels  = group_labels.data().get(),
                                d_timestamps    = timestamp_column.data<TimestampImpl_t>(),
-                               preceding_window_in_days,
-                               mult_factor] __device__(size_type idx) {
+                               preceding_window] __device__(size_type idx) {
     auto group_label                = d_group_labels[idx];
     auto group_start                = d_group_offsets[group_label];
-    auto lowest_timestamp_in_window = d_timestamps[idx] - preceding_window_in_days * mult_factor;
+    auto lowest_timestamp_in_window = d_timestamps[idx] - preceding_window;
 
     return ((d_timestamps + idx) - thrust::lower_bound(thrust::seq,
                                                        d_timestamps + group_start,
@@ -961,13 +954,12 @@
   auto following_calculator = [d_group_offsets = group_offsets.data().get(),
                                d_group_labels  = group_labels.data().get(),
                                d_timestamps    = timestamp_column.data<TimestampImpl_t>(),
-                               following_window_in_days,
-                               mult_factor] __device__(size_type idx) {
+                               following_window] __device__(size_type idx) {
     auto group_label = d_group_labels[idx];
     auto group_end =
       d_group_offsets[group_label +
                       1];  // Cannot fall off the end, since offsets is capped with `input.size()`.
-    auto highest_timestamp_in_window = d_timestamps[idx] + following_window_in_days * mult_factor;
+    auto highest_timestamp_in_window = d_timestamps[idx] + following_window;
 
     return (thrust::upper_bound(thrust::seq,
                                 d_timestamps + idx,
@@ -995,18 +987,16 @@
 template <typename TimestampImpl_t>
 std::unique_ptr<column> time_range_window_DESC(column_view const& input,
                                                column_view const& timestamp_column,
-                                               TimestampImpl_t const& mult_factor,
-                                               size_type preceding_window_in_days,
-                                               size_type following_window_in_days,
+                                               TimestampImpl_t preceding_window,
+                                               TimestampImpl_t following_window,
                                                size_type min_periods,
                                                std::unique_ptr<aggregation> const& aggr,
                                                rmm::mr::device_memory_resource* mr)
 {
   auto preceding_calculator = [d_timestamps = timestamp_column.data<TimestampImpl_t>(),
-                               preceding_window_in_days,
-                               mult_factor] __device__(size_type idx) {
+                               preceding_window] __device__(size_type idx) {
     auto group_start                 = 0;
-    auto highest_timestamp_in_window = d_timestamps[idx] + preceding_window_in_days * mult_factor;
+    auto highest_timestamp_in_window = d_timestamps[idx] + preceding_window;
 
     return ((d_timestamps + idx) -
             thrust::lower_bound(thrust::seq,
@@ -1019,11 +1009,10 @@
 
   auto following_calculator = [num_rows     = input.size(),
                                d_timestamps = timestamp_column.data<TimestampImpl_t>(),
-                               following_window_in_days,
-                               mult_factor] __device__(size_type idx) {
+                               following_window] __device__(size_type idx) {
     auto group_end =
       num_rows;  // Cannot fall off the end, since offsets is capped with `input.size()`.
-    auto lowest_timestamp_in_window = d_timestamps[idx] - following_window_in_days * mult_factor;
+    auto lowest_timestamp_in_window = d_timestamps[idx] - following_window;
 
     return (thrust::upper_bound(thrust::seq,
                                 d_timestamps + idx,
@@ -1050,11 +1039,10 @@
 std::unique_ptr<column> time_range_window_DESC(
   column_view const& input,
   column_view const& timestamp_column,
-  TimestampImpl_t const& mult_factor,
   rmm::device_vector<cudf::size_type> const& group_offsets,
   rmm::device_vector<cudf::size_type> const& group_labels,
-  size_type preceding_window_in_days,
-  size_type following_window_in_days,
+  TimestampImpl_t preceding_window,
+  TimestampImpl_t following_window,
   size_type min_periods,
   std::unique_ptr<aggregation> const& aggr,
   rmm::mr::device_memory_resource* mr)
@@ -1062,11 +1050,10 @@
   auto preceding_calculator = [d_group_offsets = group_offsets.data().get(),
                                d_group_labels  = group_labels.data().get(),
                                d_timestamps    = timestamp_column.data<TimestampImpl_t>(),
-                               preceding_window_in_days,
-                               mult_factor] __device__(size_type idx) {
+                               preceding_window] __device__(size_type idx) {
     auto group_label                 = d_group_labels[idx];
     auto group_start                 = d_group_offsets[group_label];
-    auto highest_timestamp_in_window = d_timestamps[idx] + preceding_window_in_days * mult_factor;
+    auto highest_timestamp_in_window = d_timestamps[idx] + preceding_window;
 
     return ((d_timestamps + idx) -
             thrust::lower_bound(thrust::seq,
@@ -1080,13 +1067,12 @@
   auto following_calculator = [d_group_offsets = group_offsets.data().get(),
                                d_group_labels  = group_labels.data().get(),
                                d_timestamps    = timestamp_column.data<TimestampImpl_t>(),
-                               following_window_in_days,
-                               mult_factor] __device__(size_type idx) {
+                               following_window] __device__(size_type idx) {
     auto group_label = d_group_labels[idx];
     auto group_end =
       d_group_offsets[group_label +
                       1];  // Cannot fall off the end, since offsets is capped with `input.size()`.
-    auto lowest_timestamp_in_window = d_timestamps[idx] - following_window_in_days * mult_factor;
+    auto lowest_timestamp_in_window = d_timestamps[idx] - following_window;
 
     return (thrust::upper_bound(thrust::seq,
                                 d_timestamps + idx,
@@ -1112,7 +1098,6 @@
       0);
   }
 }
-<<<<<<< HEAD
 
 template <typename TimestampImpl_t>
 std::unique_ptr<column> grouped_time_range_rolling_window_impl(
@@ -1133,48 +1118,43 @@
 
   if (timestamp_ordering == cudf::order::ASCENDING) {
     return (group_offsets.size() == 0)
-             ? time_range_window_ASC<TimestampImpl_t>(input,
-                                                      timestamp_column,
-                                                      mult_factor,
-                                                      preceding_window_in_days,
-                                                      following_window_in_days,
-                                                      min_periods,
-                                                      aggr,
-                                                      mr)
+             ? time_range_window_ASC(input,
+                                     timestamp_column,
+                                     preceding_window_in_days * mult_factor,
+                                     following_window_in_days * mult_factor,
+                                     min_periods,
+                                     aggr,
+                                     mr)
              : time_range_window_ASC(input,
                                      timestamp_column,
-                                     mult_factor,
                                      group_offsets,
                                      group_labels,
-                                     preceding_window_in_days,
-                                     following_window_in_days,
+                                     preceding_window_in_days * mult_factor,
+                                     following_window_in_days * mult_factor,
                                      min_periods,
                                      aggr,
                                      mr);
   } else {
-    return (group_offsets.size() == 0) ? time_range_window_DESC(input,
-                                                                timestamp_column,
-                                                                mult_factor,
-                                                                preceding_window_in_days,
-                                                                following_window_in_days,
-                                                                min_periods,
-                                                                aggr,
-                                                                mr)
-                                       : time_range_window_DESC(input,
-                                                                timestamp_column,
-                                                                mult_factor,
-                                                                group_offsets,
-                                                                group_labels,
-                                                                preceding_window_in_days,
-                                                                following_window_in_days,
-                                                                min_periods,
-                                                                aggr,
-                                                                mr);
-  }
-}
-
-=======
->>>>>>> e1ec4995
+    return (group_offsets.size() == 0)
+             ? time_range_window_DESC(input,
+                                      timestamp_column,
+                                      preceding_window_in_days * mult_factor,
+                                      following_window_in_days * mult_factor,
+                                      min_periods,
+                                      aggr,
+                                      mr)
+             : time_range_window_DESC(input,
+                                      timestamp_column,
+                                      group_offsets,
+                                      group_labels,
+                                      preceding_window_in_days * mult_factor,
+                                      following_window_in_days * mult_factor,
+                                      min_periods,
+                                      aggr,
+                                      mr);
+  }
+}
+
 }  // namespace
 
 std::unique_ptr<column> grouped_time_range_rolling_window(table_view const& group_keys,
@@ -1195,18 +1175,11 @@
   CUDF_EXPECTS((min_periods > 0), "min_periods must be positive");
 
   using sort_groupby_helper = cudf::experimental::groupby::detail::sort::sort_groupby_helper;
-<<<<<<< HEAD
   using index_vector        = sort_groupby_helper::index_vector;
-=======
-  sort_groupby_helper helper{group_keys, cudf::null_policy::INCLUDE, cudf::sorted::YES};
-
-  auto group_offsets{helper.group_offsets()};
-  auto const& group_labels{helper.group_labels()};
->>>>>>> e1ec4995
 
   index_vector group_offsets, group_labels;
   if (group_keys.num_columns() > 0) {
-    sort_groupby_helper helper{group_keys, cudf::include_nulls::YES, cudf::sorted::YES};
+    sort_groupby_helper helper{group_keys, cudf::null_policy::INCLUDE, cudf::sorted::YES};
     group_offsets = helper.group_offsets();
     group_labels  = helper.group_labels();
   }
