--- conflicted
+++ resolved
@@ -38,11 +38,7 @@
     using R = cudf::detail::target_type_t<V, aggregation::MAX>;
 
     fixed_width_column_wrapper<K> keys { 1, 2, 3, 1, 2, 2, 1, 3, 3, 2};
-<<<<<<< HEAD
-    fixed_width_column_wrapper<V, int64_t> vals { 0, 1, 2, 3, 4, 5, 6, 7, 8, 9};
-=======
     fixed_width_column_wrapper<V, int32_t> vals({ 0, 1, 2, 3, 4, 5, 6, 7, 8, 9});
->>>>>>> 049f93c4
 
     fixed_width_column_wrapper<K> expect_keys { 1, 2, 3 };
     fixed_width_column_wrapper<R, int32_t> expect_vals({ 6, 9, 8 });
@@ -99,17 +95,10 @@
     using R = cudf::detail::target_type_t<V, aggregation::MAX>;
 
     fixed_width_column_wrapper<K> keys   { 1, 1, 1};
-<<<<<<< HEAD
-    fixed_width_column_wrapper<V, int64_t> vals ( { 3, 4, 5}, all_null() );
-
-    fixed_width_column_wrapper<K> expect_keys { 1 };
-    fixed_width_column_wrapper<R, int64_t> expect_vals({ 0 }, all_null());
-=======
     fixed_width_column_wrapper<V, int32_t> vals({3, 4, 5}, all_null());
 
     fixed_width_column_wrapper<K> expect_keys { 1 };
     fixed_width_column_wrapper<R, int32_t> expect_vals({ 0 }, all_null());
->>>>>>> 049f93c4
 
     auto agg = cudf::make_max_aggregation();
     test_single_agg(keys, vals, expect_keys, expect_vals, std::move(agg));
@@ -126,24 +115,14 @@
 
     fixed_width_column_wrapper<K> keys({ 1, 2, 3, 1, 2, 2, 1, 3, 3, 2, 4},
                                        { 1, 1, 1, 1, 1, 1, 1, 0, 1, 1, 1});
-<<<<<<< HEAD
-    fixed_width_column_wrapper<V, int64_t> vals({ 0, 1, 2, 3, 4, 5, 6, 7, 8, 9, 4},
-                                       { 1, 1, 1, 1, 1, 1, 0, 1, 1, 0, 0});
-=======
     fixed_width_column_wrapper<V, int32_t> vals({0, 1, 2, 3, 4, 5, 6, 7, 8, 9, 4},
                                                 {1, 1, 1, 1, 1, 1, 0, 1, 1, 0, 0});
->>>>>>> 049f93c4
 
                                           //  { 1, 1,     2, 2, 2,   3, 3,    4}
     fixed_width_column_wrapper<K> expect_keys({ 1,        2,         3,       4}, all_valid());
                                           //  { 0, 3,     1, 4, 5,   2, 8,    -}
-<<<<<<< HEAD
-    fixed_width_column_wrapper<R, int64_t> expect_vals({ 3,        5,         8,       0},
-                                              { 1,        1,         1,       0});
-=======
     fixed_width_column_wrapper<R, int32_t> expect_vals({ 3,        5,         8,       0},
                                                        { 1,        1,         1,       0});
->>>>>>> 049f93c4
 
     auto agg = cudf::make_max_aggregation();
     test_single_agg(keys, vals, expect_keys, expect_vals, std::move(agg));
