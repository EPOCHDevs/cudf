--- conflicted
+++ resolved
@@ -238,13 +238,8 @@
 //Forward declaration
 template <typename T>
 struct value_accessor; 
-<<<<<<< HEAD
-template <typename T, bool has_nulls>
-struct pair_accessor; 
-=======
 template <typename T>
 struct mutable_value_accessor;
->>>>>>> 3e070f60
 }  // namespace detail
 
 /**---------------------------------------------------------------------------*
@@ -725,47 +720,6 @@
   __device__ T operator()(cudf::size_type i) const { return col.element<T>(i); }
 };
 
-<<<<<<< HEAD
-/** -------------------------------------------------------------------------*
- * @brief pair accessor of column with/without null bitmask
- * A unary functor returns pair with scalar value at `id` and boolean validity
- * `operator() (cudf::size_type id)` computes `element`  and
- * returns a `pair(element, validity)`
- *
- * the return value for element `i` will return `pair(column[i], validity)`
- * `validity` is `true` if `has_nulls=false`.
- * `validity` is validity of the element at `i` if `has_nulls=true` and the
- * column is nullable.
- *
- * @throws `cudf::logic_error` if `has_nulls==true` and the column is not
- * nullable.
- * @throws `cudf::logic_error` if column datatype and template T type mismatch.
- *
- * @tparam T The type of elements in the column
- * @tparam has_nulls boolean indicating to treat the column is nullable
- * -------------------------------------------------------------------------**/
-template <typename T, bool has_nulls = false>
-struct pair_accessor {
-  column_device_view const col; ///< column view of column in device
-
-  /** -------------------------------------------------------------------------*
-   * @brief constructor
-   * @param[in] _col column device view of cudf column
-   * -------------------------------------------------------------------------**/
-  pair_accessor(column_device_view const &_col) : col{_col} {
-    CUDF_EXPECTS(data_type(experimental::type_to_id<T>()) == col.type(),
-                 "the data type mismatch");
-    if (has_nulls) {
-      CUDF_EXPECTS(_col.nullable(), "Unexpected non-nullable column.");
-    }
-  }
-
-  CUDA_DEVICE_CALLABLE
-  thrust::pair<T, bool> operator()(cudf::size_type i) const {
-    return {col.element<T>(i), (has_nulls ? col.is_valid_nocheck(i) : true)};
-  }
-};
-=======
 template <typename T>
 struct mutable_value_accessor {
   mutable_column_device_view col;  ///< mutable column view of column in device
@@ -782,6 +736,5 @@
   __device__ T& operator()(cudf::size_type i) { return col.element<T>(i); }
 };
 
->>>>>>> 3e070f60
 }  // namespace detail
 }  // namespace cudf