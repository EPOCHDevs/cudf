/*
 * Copyright (c) 2018-2019, NVIDIA CORPORATION.
 *
 * Licensed under the Apache License, Version 2.0 (the "License");
 * you may not use this file except in compliance with the License.
 * You may obtain a copy of the License at
 *
 *     http://www.apache.org/licenses/LICENSE-2.0
 *
 * Unless required by applicable law or agreed to in writing, software
 * distributed under the License is distributed on an "AS IS" BASIS,
 * WITHOUT WARRANTIES OR CONDITIONS OF ANY KIND, either express or implied.
 * See the License for the specific language governing permissions and
 * limitations under the License.
 */

#pragma once

#include <cudf/binaryop.hpp>

namespace cudf {
namespace experimental {
//! Inner interfaces and implementations
namespace detail {
/**
 * @copydoc cudf::experimental::binary_operation(scalar const&, column_view const&, binary_operator,
 * data_type, rmm::mr::device_memory_resource *)
 *
<<<<<<< HEAD
 * The output contains the result of op(lhs, rhs[i]) for all 0 <= i < rhs.size()
 * The scalar is the left operand and the column elements are the right operand.
 * This distinction is significant in case of non-commutative binary operations
 *
 * Regardless of the operator, the validity of the output value is the logical
 * AND of the validity of the two operands
 *
 * @param lhs         The left operand scalar
 * @param rhs         The right operand column
 * @param output_type The desired data type of the output column
 * @param mr          Device memory resource used to allocate the returned column
 * @param stream      CUDA stream on which to execute kernels
 * @return std::unique_ptr<column> Output column
=======
 * @param stream CUDA stream on which to execute kernels
>>>>>>> e8c35524
 */
std::unique_ptr<column> binary_operation(
  scalar const& lhs,
  column_view const& rhs,
  binary_operator op,
  data_type output_type,
  rmm::mr::device_memory_resource* mr = rmm::mr::get_default_resource(),
  cudaStream_t stream                 = 0);

/**
 * @copydoc cudf::experimental::binary_operation(column_view const&, scalar const&, binary_operator,
 * data_type, rmm::mr::device_memory_resource *)
 *
<<<<<<< HEAD
 * Regardless of the operator, the validity of the output value is the logical
 * AND of the validity of the two operands
 *
 * @param lhs         The left operand column
 * @param rhs         The right operand scalar
 * @param output_type The desired data type of the output column
 * @param mr          Device memory resource used to allocate the returned column
 * @param stream      CUDA stream on which to execute kernels
 * @return std::unique_ptr<column> Output column
=======
 * @param stream CUDA stream on which to execute kernels
>>>>>>> e8c35524
 */
std::unique_ptr<column> binary_operation(
  column_view const& lhs,
  scalar const& rhs,
  binary_operator op,
  data_type output_type,
  rmm::mr::device_memory_resource* mr = rmm::mr::get_default_resource(),
  cudaStream_t stream                 = 0);

/**
 * @copydoc cudf::experimental::binary_operation(column_view const&, column_view const&,
 * binary_operator, data_type, rmm::mr::device_memory_resource *)
 *
<<<<<<< HEAD
 * The output contains the result of op(lhs[i], rhs[i]) for all 0 <= i < lhs.size()
 *
 * Regardless of the operator, the validity of the output value is the logical
 * AND of the validity of the two operands
 *
 * @param lhs         The left operand column
 * @param rhs         The right operand column
 * @param output_type The desired data type of the output column
 * @param mr          Device memory resource used to allocate the returned column
 * @param stream      CUDA stream on which to execute kernels
 * @return std::unique_ptr<column> Output column
=======
 * @param stream CUDA stream on which to execute kernels
>>>>>>> e8c35524
 */
std::unique_ptr<column> binary_operation(
  column_view const& lhs,
  column_view const& rhs,
  binary_operator op,
  data_type output_type,
  rmm::mr::device_memory_resource* mr = rmm::mr::get_default_resource(),
  cudaStream_t stream                 = 0);

/**
 * @copydoc cudf::experimental::binary_operation(column_view const&, column_view const&,
 * std::string const&, data_type, rmm::mr::device_memory_resource *)
 *
<<<<<<< HEAD
 * @param lhs         The left operand column
 * @param rhs         The right operand column
 * @param ptx         String containing the PTX of a binary function
 * @param output_type The desired data type of the output column. It is assumed
 *                    that output_type is compatible with the output data type
 *                    of the function in the PTX code
 * @param mr          Device memory resource used to allocate the returned column
 * @param stream      CUDA stream on which to execute kernels
 * @return std::unique_ptr<column> Output column
=======
 * @param stream CUDA stream on which to execute kernels
>>>>>>> e8c35524
 */
std::unique_ptr<column> binary_operation(
  column_view const& lhs,
  column_view const& rhs,
  std::string const& ptx,
  data_type output_type,
  rmm::mr::device_memory_resource* mr = rmm::mr::get_default_resource(),
  cudaStream_t stream                 = 0);

}  // namespace detail
}  // namespace experimental
}  // namespace cudf<|MERGE_RESOLUTION|>--- conflicted
+++ resolved
@@ -26,23 +26,7 @@
  * @copydoc cudf::experimental::binary_operation(scalar const&, column_view const&, binary_operator,
  * data_type, rmm::mr::device_memory_resource *)
  *
-<<<<<<< HEAD
- * The output contains the result of op(lhs, rhs[i]) for all 0 <= i < rhs.size()
- * The scalar is the left operand and the column elements are the right operand.
- * This distinction is significant in case of non-commutative binary operations
- *
- * Regardless of the operator, the validity of the output value is the logical
- * AND of the validity of the two operands
- *
- * @param lhs         The left operand scalar
- * @param rhs         The right operand column
- * @param output_type The desired data type of the output column
- * @param mr          Device memory resource used to allocate the returned column
- * @param stream      CUDA stream on which to execute kernels
- * @return std::unique_ptr<column> Output column
-=======
  * @param stream CUDA stream on which to execute kernels
->>>>>>> e8c35524
  */
 std::unique_ptr<column> binary_operation(
   scalar const& lhs,
@@ -56,19 +40,7 @@
  * @copydoc cudf::experimental::binary_operation(column_view const&, scalar const&, binary_operator,
  * data_type, rmm::mr::device_memory_resource *)
  *
-<<<<<<< HEAD
- * Regardless of the operator, the validity of the output value is the logical
- * AND of the validity of the two operands
- *
- * @param lhs         The left operand column
- * @param rhs         The right operand scalar
- * @param output_type The desired data type of the output column
- * @param mr          Device memory resource used to allocate the returned column
- * @param stream      CUDA stream on which to execute kernels
- * @return std::unique_ptr<column> Output column
-=======
  * @param stream CUDA stream on which to execute kernels
->>>>>>> e8c35524
  */
 std::unique_ptr<column> binary_operation(
   column_view const& lhs,
@@ -82,21 +54,7 @@
  * @copydoc cudf::experimental::binary_operation(column_view const&, column_view const&,
  * binary_operator, data_type, rmm::mr::device_memory_resource *)
  *
-<<<<<<< HEAD
- * The output contains the result of op(lhs[i], rhs[i]) for all 0 <= i < lhs.size()
- *
- * Regardless of the operator, the validity of the output value is the logical
- * AND of the validity of the two operands
- *
- * @param lhs         The left operand column
- * @param rhs         The right operand column
- * @param output_type The desired data type of the output column
- * @param mr          Device memory resource used to allocate the returned column
- * @param stream      CUDA stream on which to execute kernels
- * @return std::unique_ptr<column> Output column
-=======
  * @param stream CUDA stream on which to execute kernels
->>>>>>> e8c35524
  */
 std::unique_ptr<column> binary_operation(
   column_view const& lhs,
@@ -110,19 +68,7 @@
  * @copydoc cudf::experimental::binary_operation(column_view const&, column_view const&,
  * std::string const&, data_type, rmm::mr::device_memory_resource *)
  *
-<<<<<<< HEAD
- * @param lhs         The left operand column
- * @param rhs         The right operand column
- * @param ptx         String containing the PTX of a binary function
- * @param output_type The desired data type of the output column. It is assumed
- *                    that output_type is compatible with the output data type
- *                    of the function in the PTX code
- * @param mr          Device memory resource used to allocate the returned column
- * @param stream      CUDA stream on which to execute kernels
- * @return std::unique_ptr<column> Output column
-=======
  * @param stream CUDA stream on which to execute kernels
->>>>>>> e8c35524
  */
 std::unique_ptr<column> binary_operation(
   column_view const& lhs,
