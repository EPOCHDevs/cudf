--- conflicted
+++ resolved
@@ -311,25 +311,7 @@
 
  public:
   /**
-<<<<<<< HEAD
-   * @brief Constructor for external datasource.
-   *
-   * @param external_datasource_id Unique identifier of the externally loaded datasource
-   * @param datasource_confs Map of <string, string> key/value pairs that will be used in
-   * configuring the external datasource
-   * @param options Settings for controlling reading behavior
-   * @param mr Optional resource to use for device memory allocation
-   */
-  explicit reader(std::string external_datasource_id,
-                  std::map<std::string, std::string> datasource_confs,
-                  reader_options const &options,
-                  rmm::mr::device_memory_resource *mr = rmm::mr::get_default_resource());
-
-  /**
-   * @brief Constructor for a filepath to dataset.
-=======
    * @brief Constructor from a file path
->>>>>>> 847ce930
    *
    * @param filepath Path to the file containing the whole dataset
    * @param options Settings for controlling reading behavior
