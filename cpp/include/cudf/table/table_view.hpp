/*
 * Copyright (c) 2019-2023, NVIDIA CORPORATION.
 *
 * Licensed under the Apache License, Version 2.0 (the "License");
 * you may not use this file except in compliance with the License.
 * You may obtain a copy of the License at
 *
 *     http://www.apache.org/licenses/LICENSE-2.0
 *
 * Unless required by applicable law or agreed to in writing, software
 * distributed under the License is distributed on an "AS IS" BASIS,
 * WITHOUT WARRANTIES OR CONDITIONS OF ANY KIND, either express or implied.
 * See the License for the specific language governing permissions and
 * limitations under the License.
 */
#pragma once

#include <cudf/column/column_view.hpp>
#include <cudf/types.hpp>
#include <cudf/utilities/type_checks.hpp>

#include <algorithm>
#include <vector>

/**
 * @file
 * @brief Class definitions for `(mutable)_table_view`
 *
 * A `(mutable_)table_view` is a set of `(mutable_)column_view`s of equal
 * size.
 *
 * A `(mutable_)table_view` is non-owning and trivially copyable and should be
 * passed by value.
 */

namespace cudf {
namespace detail {
/**
 * @brief Base class for a table of `ColumnView`s
 *
 * This class should not be used directly. Instead:
 * - `table_view` should be used for a table of columns of type `column_view`
 * - `mutable_table_view` should be used for a table of columns of type `mutable_column_view`
 *
 * All public constructors and member functions of `table_view_base` are
 * available in both `table_view` and `mutable_table_view`.
 *
 * @tparam ColumnView The type of column view the table contains:
 *                    expects column_view or mutable_column_view
 */
template <typename ColumnView>
class table_view_base {
  static_assert(std::is_same_v<ColumnView, column_view> or
                  std::is_same_v<ColumnView, mutable_column_view>,
                "table_view_base can only be instantiated with column_view or "
                "column_view_base.");

 private:
  std::vector<ColumnView> _columns{};  ///< ColumnViews to columns of equal size
  size_type _num_rows{};               ///< The number of elements in every column

 public:
  using iterator       = decltype(std::begin(_columns));   ///< Iterator type for the table
  using const_iterator = decltype(std::cbegin(_columns));  ///< const iterator type for the table

  /**
   * @brief Construct a table from a vector of column views
   *
   * @note Because a `std::vector` is constructible from a
   * `std::initializer_list`, this constructor also supports the following
   * usage:
   * ```
   * column_view c0, c1, c2;
   * ...
   * table_view t{{c0,c1,c2}}; // Creates a `table` from c0, c1, c2
   * ```
   *
   * @throws cudf::logic_error If all views do not have the same size
   *
   * @param cols The vector of columns to construct the table from
   */
  explicit table_view_base(std::vector<ColumnView> const& cols);

  /**
   * @brief Returns an iterator to the first view in the `table`.
   *
   * @return An iterator to the first column_view
   */
  iterator begin() noexcept { return std::begin(_columns); }

  /**
   * @brief Returns an iterator to the first view in the `table`.
   *
   * @return An iterator to the first view in the `table`
   */
  [[nodiscard]] const_iterator begin() const noexcept { return std::begin(_columns); }

  /**
   * @brief Returns an iterator one past the last column view in the `table`.
   *
   * `end()` acts as a place holder. Attempting to dereference it results in
   * undefined behavior.
   *
   * @return An iterator to one past the last column view in the `table`
   */
  iterator end() noexcept { return std::end(_columns); }

  /**
   * @brief Returns an iterator one past the last column view in the `table`.
   *
   * `end()` acts as a place holder. Attempting to dereference it results in
   * undefined behavior.
   *
   * @return An iterator to one past the last column view in the `table`
   */
  [[nodiscard]] const_iterator end() const noexcept { return std::end(_columns); }

  /**
   * @brief Returns a reference to the view of the specified column
   *
   * @throws std::out_of_range
   * If `column_index` is out of the range [0, num_columns)
   *
   * @param column_index The index of the desired column
   * @return A reference to the desired column
   */
  ColumnView const& column(size_type column_index) const;

  /**
   * @brief Returns the number of columns
   *
   * @return The number of columns
   */
  [[nodiscard]] size_type num_columns() const noexcept { return _columns.size(); }

  /**
   * @brief Returns the number of rows
   *
   * @return The number of rows
   */
  [[nodiscard]] size_type num_rows() const noexcept { return _num_rows; }

  /**
   * @brief Returns true if `num_columns()` returns zero, or false otherwise
   *
   * @return True if `num_columns()` returns zero, or false otherwise
   */
  [[nodiscard]] size_type is_empty() const noexcept { return num_columns() == 0; }

  table_view_base() = default;

  ~table_view_base() = default;

  table_view_base(table_view_base const&) = default;  ///< Copy constructor

  table_view_base(table_view_base&&) = default;  ///< Move constructor
  /**
   * @brief Copy assignment operator
   *
   * @return Reference to this object
   */
  table_view_base& operator=(table_view_base const&) = default;
  /**
   * @brief Move assignment operator
   *
   * @return Reference to this object (after transferring ownership)
   */
  table_view_base& operator=(table_view_base&&) = default;
};

/**
 * @brief Determine if any nested columns exist in a given table.
 *
 * @param table The input table
 * @return Whether nested columns exist in the input table
 */
bool has_nested_columns(table_view const& table);
}  // namespace detail

/**
 * @brief A set of cudf::column_view's of the same size.
 *
 * @ingroup table_classes
 *
 * All public member functions and constructors are inherited from
 * `table_view_base<column_view>`.
 */
class table_view : public detail::table_view_base<column_view> {
  using detail::table_view_base<column_view>::table_view_base;

 public:
  using ColumnView = column_view;  ///< The type of column view the table contains

  table_view() = default;

  /**
   * @brief Construct a table from a vector of table views
   *
   * @note Because a `std::vector` is constructible from a
   * `std::initializer_list`, this constructor also supports the following
   * usage:
   * ```
   * table_view t0, t1, t2;
   * ...
   * table_view t{{t0,t1,t2}}; // Creates a `table` from the columns of
   * t0, t1, t2
   * ```
   *
   * @throws cudf::logic_error
   * If number of rows mismatch
   *
   * @param views The vector of table views to construct the table from
   */
  table_view(std::vector<table_view> const& views);

  /**
   * @brief Returns a table_view built from a range of column indices.
   *
   * @throws std::out_of_range
   * If any index is outside [0, num_columns())
   *
   * @param begin Beginning of the range
   * @param end Ending of the range
   * @return A table_view consisting of columns from the original table
   * specified by the elements of `column_indices`
   */
  template <typename InputIterator>
  table_view select(InputIterator begin, InputIterator end) const
  {
    std::vector<column_view> columns(std::distance(begin, end));
    std::transform(begin, end, columns.begin(), [this](auto index) { return this->column(index); });
    return table_view(columns);
  }

  /**
   * @brief Returns a table_view with set of specified columns.
   *
   * @throws std::out_of_range
   * If any element in `column_indices` is outside [0, num_columns())
   *
   * @param column_indices Indices of columns in the table
   * @return A table_view consisting of columns from the original table
   * specified by the elements of `column_indices`
   */
  [[nodiscard]] table_view select(std::vector<size_type> const& column_indices) const;
};

/**
 * @brief A set of `mutable_column_view`s of the same size.
 *
 * @ingroup table_classes
 *
 * All public member functions and constructors are inherited from
 * `table_view_base<mutable_column_view>`.
 */
class mutable_table_view : public detail::table_view_base<mutable_column_view> {
  using detail::table_view_base<mutable_column_view>::table_view_base;

 public:
  using ColumnView = mutable_column_view;  ///< The type of column views in the table

  mutable_table_view() = default;

  /**
   * @brief Returns column at specified index
   *
   * @param column_index The index of the desired column
   * @return A mutable column view reference to the desired column
   */
  [[nodiscard]] mutable_column_view& column(size_type column_index) const
  {
    return const_cast<mutable_column_view&>(table_view_base::column(column_index));
  }
  /**
   * @brief Creates an immutable `table_view` of the columns
   */
  operator table_view();

  /**
   * @brief Construct a table from a vector of table views
   *
   * @note Because a `std::vector` is constructible from a
   * `std::initializer_list`, this constructor also supports the following
   * usage:
   * ```
   * table_view t0, t1, t2;
   * ...
   * table_view t{{t0,t1,t2}}; // Creates a `table` from the columns of
   * t0, t1, t2
   * ```
   *
   * @throws cudf::logic_error
   * If number of rows mismatch
   *
   * @param views The vector of table views to construct the table from
   */
  mutable_table_view(std::vector<mutable_table_view> const& views);
};

/**
 * @brief Returns True if any of the columns in the table is nullable. (not entire hierarchy)
 *
 * @param view The table to check for nullability
 * @return True if any of the columns in the table is nullable, false otherwise
 */
bool nullable(table_view const& view);

/**
 * @brief Returns True if the table has nulls in any of its columns.
 *
 * This checks for nulls in the columns and but not in any of the columns' children.
 *
 * @param view The table to check for nulls
 * @return True if the table has nulls in any of its columns, false otherwise
 */
bool has_nulls(table_view const& view);

/**
 * @brief Returns True if the table has nulls in any of its columns hierarchy
 *
 * @param input The table to check for nulls
 * @return True if the table has nulls in any of its columns hierarchy, false otherwise
 */
bool has_nested_nulls(table_view const& input);

/**
 * @brief Returns True if the table has a nullable column at any level of the column hierarchy
 *
 * @param input The table to check for nullable columns
 * @return True if the table has nullable columns at any level of the column hierarchy, false
 * otherwise
 */
bool has_nested_nullable_columns(table_view const& input);

/**
 * @brief The function to collect all nullable columns at all nested levels in a given table.
 *
 * @param table The input table
 * @return A vector containing all nullable columns in the input table
 */
std::vector<column_view> get_nullable_columns(table_view const& table);

/**
 * @brief Checks if two `table_view`s have columns of same types
 *
 * @param lhs left-side table_view operand
 * @param rhs right-side table_view operand
 * @return boolean comparison result
 */
<<<<<<< HEAD
inline bool have_same_types(table_view const& lhs, table_view const& rhs)
{
  return std::equal(lhs.begin(),
                    lhs.end(),
                    rhs.begin(),
                    rhs.end(),
                    [](column_view const& lcol, column_view const& rcol) {
                      return cudf::column_types_equal(lcol, rcol);
                    });
}
=======
bool have_same_types(table_view const& lhs, table_view const& rhs);
>>>>>>> bc706af8

/**
 * @brief Copy column_views from a table_view into another table_view according to
 * a column indices map.
 *
 * The output table view, `out_table` is a copy of the `target` table_view but with
 * elements updated according to `out_table[map[i]] = source[i]` where `i` is
 * `[0,source.size())`
 *
 * @param source Table of new columns to scatter into the output table view.
 * @param map The indices where each new_column should be copied into the output.
 * @param target Table to receive the updated column views.
 * @return New table_view.
 */
table_view scatter_columns(table_view const& source,
                           std::vector<size_type> const& map,
                           table_view const& target);

namespace detail {
/**
 * @brief Indicates whether respective columns in input tables are relationally comparable.
 *
 * @param lhs The first table
 * @param rhs The second table (may be the same table as `lhs`)
 * @return true all of respective columns on `lhs` and 'rhs` tables are comparable.
 * @return false any of respective columns on `lhs` and 'rhs` tables are not comparable.
 */
template <typename TableView>
bool is_relationally_comparable(TableView const& lhs, TableView const& rhs);
// @cond
extern template bool is_relationally_comparable<table_view>(table_view const& lhs,
                                                            table_view const& rhs);
extern template bool is_relationally_comparable<mutable_table_view>(mutable_table_view const& lhs,
                                                                    mutable_table_view const& rhs);
// @endcond
}  // namespace detail
}  // namespace cudf<|MERGE_RESOLUTION|>--- conflicted
+++ resolved
@@ -347,20 +347,7 @@
  * @param rhs right-side table_view operand
  * @return boolean comparison result
  */
-<<<<<<< HEAD
-inline bool have_same_types(table_view const& lhs, table_view const& rhs)
-{
-  return std::equal(lhs.begin(),
-                    lhs.end(),
-                    rhs.begin(),
-                    rhs.end(),
-                    [](column_view const& lcol, column_view const& rcol) {
-                      return cudf::column_types_equal(lcol, rcol);
-                    });
-}
-=======
 bool have_same_types(table_view const& lhs, table_view const& rhs);
->>>>>>> bc706af8
 
 /**
  * @brief Copy column_views from a table_view into another table_view according to
