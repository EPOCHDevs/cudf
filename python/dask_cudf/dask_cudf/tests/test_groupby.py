import numpy as np
import pandas as pd
import pytest

import dask.dataframe as dd

import cudf

import dask_cudf


@pytest.mark.parametrize("agg", ["sum", "mean", "count", "min", "max"])
def test_groupby_basic_aggs(agg):
    pdf = pd.DataFrame(
        {
            "x": np.random.randint(0, 5, size=10000),
            "y": np.random.normal(size=10000),
        }
    )

    gdf = cudf.DataFrame.from_pandas(pdf)

    ddf = dask_cudf.from_cudf(gdf, npartitions=5)

    a = getattr(gdf.groupby("x"), agg)().to_pandas()
    b = getattr(ddf.groupby("x"), agg)().compute().to_pandas()

    a.index.name = None
    a.name = None
    b.index.name = None
    b.name = None

    if agg == "count":
        a["y"] = a["y"].astype(np.int64)

    dd.assert_eq(a, b)


@pytest.mark.parametrize(
    "func",
    [
        lambda df: df.groupby("x").agg({"y": "max"}),
        pytest.param(
            lambda df: df.groupby("x").y.agg(["sum", "max"]),
            marks=pytest.mark.skip,
        ),
    ],
)
def test_groupby_agg(func):
    pdf = pd.DataFrame(
        {
            "x": np.random.randint(0, 5, size=10000),
            "y": np.random.normal(size=10000),
        }
    )

    gdf = cudf.DataFrame.from_pandas(pdf)

    ddf = dask_cudf.from_cudf(gdf, npartitions=5)

    a = func(gdf).to_pandas()
    b = func(ddf).compute().to_pandas()

    a.index.name = None
    a.name = None
    b.index.name = None
    b.name = None

    dd.assert_eq(a, b)


@pytest.mark.xfail(reason="cudf issues")
@pytest.mark.parametrize(
    "func",
    [lambda df: df.groupby("x").std(), lambda df: df.groupby("x").y.std()],
)
def test_groupby_std(func):
    pdf = pd.DataFrame(
        {
            "x": np.random.randint(0, 5, size=10000),
            "y": np.random.normal(size=10000),
        }
    )

    gdf = cudf.DataFrame.from_pandas(pdf)

    ddf = dask_cudf.from_cudf(gdf, npartitions=5)

    a = func(gdf.to_pandas())
    b = func(ddf).compute().to_pandas()

    a.index.name = None
    a.name = None
    b.index.name = None

    dd.assert_eq(a, b)


# reason gotattr in cudf
@pytest.mark.parametrize(
    "func",
    [
        pytest.param(
            lambda df: df.groupby(["a", "b"]).x.sum(), marks=pytest.mark.xfail
        ),
        pytest.param(
            lambda df: df.groupby(["a", "b"]).sum(), marks=pytest.mark.xfail
        ),
        pytest.param(
            lambda df: df.groupby(["a", "b"]).agg({"x", "sum"}),
            marks=pytest.mark.xfail,
        ),
    ],
)
def test_groupby_multi_column(func):
    pdf = pd.DataFrame(
        {
            "a": np.random.randint(0, 20, size=1000),
            "b": np.random.randint(0, 5, size=1000),
            "x": np.random.normal(size=1000),
        }
    )

    gdf = cudf.DataFrame.from_pandas(pdf)

    ddf = dask_cudf.from_cudf(gdf, npartitions=5)

    a = func(gdf).to_pandas()
    b = func(ddf).compute().to_pandas()

    dd.assert_eq(a, b)


def test_reset_index_multiindex():
    df = cudf.DataFrame()
    df["id_1"] = ["a", "a", "b"]
    df["id_2"] = [0, 0, 1]
    df["val"] = [1, 2, 3]

    df_lookup = cudf.DataFrame()
    df_lookup["id_1"] = ["a", "b"]
    df_lookup["metadata"] = [0, 1]

    gddf = dask_cudf.from_cudf(df, npartitions=2)
    gddf_lookup = dask_cudf.from_cudf(df_lookup, npartitions=2)

    ddf = dd.from_pandas(df.to_pandas(), npartitions=2)
    ddf_lookup = dd.from_pandas(df_lookup.to_pandas(), npartitions=2)

    # Note: 'id_2' has wrong type (object) until after compute
    dd.assert_eq(
        gddf.groupby(by=["id_1", "id_2"])
        .val.sum()
        .reset_index()
        .merge(gddf_lookup, on="id_1")
        .compute(),
        ddf.groupby(by=["id_1", "id_2"])
        .val.sum()
        .reset_index()
        .merge(ddf_lookup, on="id_1"),
    )


@pytest.mark.parametrize("split_out", [1, 2, 3])
@pytest.mark.parametrize(
    "column", ["c", "d", "e", ["b", "c"], ["b", "d"], ["b", "e"]]
)
def test_groupby_split_out(split_out, column):
    df = pd.DataFrame(
        {
            "a": np.arange(8),
            "b": [1, 0, 0, 2, 1, 1, 2, 0],
            "c": [0, 1] * 4,
            "d": ["dog", "cat", "cat", "dog", "dog", "dog", "cat", "bird"],
        }
    ).fillna(0)
    df["e"] = df["d"].astype("category")

    gdf = cudf.from_pandas(df)

    ddf = dd.from_pandas(df, npartitions=3)
    gddf = dask_cudf.from_cudf(gdf, npartitions=3)

    ddf_result = (
        ddf.groupby(column)
        .a.mean(split_out=split_out)
        .compute()
        .sort_values()
        .dropna()
    )
    gddf_result = (
        gddf.groupby(column)
        .a.mean(split_out=split_out)
        .compute()
        .sort_values()
    )

    dd.assert_eq(gddf_result, ddf_result, check_index=False)


@pytest.mark.parametrize("dropna", [False, True, None])
@pytest.mark.parametrize(
    "by", ["a", "b", "c", "d", ["a", "b"], ["a", "c"], ["a", "d"]]
)
def test_groupby_dropna(dropna, by):

    # NOTE: This test is borrowed from upstream dask
    #       (dask/dask/dataframe/tests/test_groupby.py)
    df = cudf.DataFrame(
        {
            "a": [1, 2, 3, 4, None, None, 7, 8],
            "b": [1, None, 1, 3, None, 3, 1, 3],
            "c": ["a", "b", None, None, "e", "f", "g", "h"],
            "e": [4, 5, 6, 3, 2, 1, 0, 0],
        }
    )
    df["b"] = df["b"].astype("datetime64[ns]")
    df["d"] = df["c"].astype("category")
    ddf = dask_cudf.from_cudf(df, npartitions=3)

    if dropna is None:
        dask_result = ddf.groupby(by).e.sum()
        cudf_result = df.groupby(by).e.sum()
    else:
        dask_result = ddf.groupby(by, dropna=dropna).e.sum()
        cudf_result = df.groupby(by, dropna=dropna).e.sum()
    if by in ["c", "d"]:
        # Loose string/category index name in cudf...
        dask_result = dask_result.compute()
        dask_result.index.name = cudf_result.index.name

    dd.assert_eq(dask_result, cudf_result)


@pytest.mark.parametrize("myindex", [[1, 2] * 4, ["s1", "s2"] * 4])
def test_groupby_string_index_name(myindex):
    # GH-Issue #3420
    data = {"index": myindex, "data": [0, 1] * 4}
    df = cudf.DataFrame(data=data)
    ddf = dask_cudf.from_cudf(df, npartitions=2)
    gdf = ddf.groupby("index").agg({"data": "count"})

    assert gdf.compute().index.name == gdf.index.name


@pytest.mark.parametrize(
    "agg_func",
    [
        lambda gb: gb.agg({"c": ["count"]}, split_out=2),
        lambda gb: gb.agg({"c": "count"}, split_out=2),
        lambda gb: gb.agg({"c": ["count", "sum"]}, split_out=2),
        lambda gb: gb.count(split_out=2),
        lambda gb: gb.c.count(split_out=2),
    ],
)
def test_groupby_split_out_multiindex(agg_func):
    df = cudf.DataFrame(
        {
            "a": np.random.randint(0, 10, 100),
            "b": np.random.randint(0, 5, 100),
            "c": np.random.random(100),
        }
    )
    ddf = dask_cudf.from_cudf(df, 5)
    pddf = dd.from_pandas(df.to_pandas(), 5)
    gr = agg_func(ddf.groupby(["a", "b"]))
    pr = agg_func(pddf.groupby(["a", "b"]))
    dd.assert_eq(gr.compute(), pr.compute())


@pytest.mark.parametrize("npartitions", [1, 2])
def test_groupby_multiindex_reset_index(npartitions):
    df = cudf.DataFrame(
        {"a": [1, 1, 2, 3, 4], "b": [5, 2, 1, 2, 5], "c": [1, 2, 2, 3, 5]}
    )
    ddf = dask_cudf.from_cudf(df, npartitions=npartitions)
    pddf = dd.from_pandas(df.to_pandas(), npartitions=npartitions)
    gr = ddf.groupby(["a", "c"]).agg({"b": ["count"]}).reset_index()
    pr = pddf.groupby(["a", "c"]).agg({"b": ["count"]}).reset_index()
    dd.assert_eq(
        gr.compute().sort_values(by=["a", "c"]).reset_index(drop=True),
        pr.compute().sort_values(by=["a", "c"]).reset_index(drop=True),
    )


@pytest.mark.parametrize(
    "groupby_keys", [["a"], ["a", "b"], ["a", "b", "dd"], ["a", "dd", "b"]]
)
@pytest.mark.parametrize(
    "agg_func",
    [
        lambda gb: gb.agg({"c": ["count"]}),
        lambda gb: gb.agg({"c": "count"}),
        lambda gb: gb.agg({"c": ["count", "sum"]}),
        lambda gb: gb.count(),
        lambda gb: gb.c.count(),
    ],
)
def test_groupby_reset_index_multiindex(groupby_keys, agg_func):
    df = cudf.DataFrame(
        {
            "a": np.random.randint(0, 10, 10),
            "b": np.random.randint(0, 5, 10),
            "c": np.random.randint(0, 5, 10),
            "dd": np.random.randint(0, 5, 10),
        }
    )
    ddf = dask_cudf.from_cudf(df, 5)
    pddf = dd.from_pandas(df.to_pandas(), 5)
    gr = agg_func(ddf.groupby(groupby_keys)).reset_index()
    pr = agg_func(pddf.groupby(groupby_keys)).reset_index()
    gf = gr.compute().sort_values(groupby_keys).reset_index(drop=True)
    pf = pr.compute().sort_values(groupby_keys).reset_index(drop=True)
    dd.assert_eq(gf, pf)


def test_groupby_reset_index_drop_True():
    df = cudf.DataFrame(
        {"a": np.random.randint(0, 10, 10), "b": np.random.randint(0, 5, 10)}
    )
    ddf = dask_cudf.from_cudf(df, 5)
    pddf = dd.from_pandas(df.to_pandas(), 5)
    gr = ddf.groupby(["a"]).agg({"b": ["count"]}).reset_index(drop=True)
    pr = pddf.groupby(["a"]).agg({"b": ["count"]}).reset_index(drop=True)
    gf = gr.compute().sort_values(by=["b"]).reset_index(drop=True)
    pf = pr.compute().sort_values(by=[("b", "count")]).reset_index(drop=True)
    dd.assert_eq(gf, pf)


<<<<<<< HEAD
def test_groupby_mean_sort_false():
    df = cudf.datasets.randomdata(nrows=150, dtypes={"a": int, "b": int})
    ddf = dask_cudf.from_cudf(df, 1)
    pddf = dd.from_pandas(df.to_pandas(), 1)

    gr = ddf.groupby(["a"]).agg({"b": "mean"})
    pr = pddf.groupby(["a"]).agg({"b": "mean"})
    assert pr.index.name == gr.index.name
    assert pr.head(0).index.name == gr.head(0).index.name

    gf = gr.compute().sort_values(by=["b"]).reset_index(drop=True)
    pf = pr.compute().sort_values(by=["b"]).reset_index(drop=True)
    dd.assert_eq(gf, pf)
=======
def test_groupby_reset_index_dtype():

    # Make sure int8 dtype is properly preserved
    # Through various cudf/dask_cudf ops
    #
    # Note: GitHub Issue#4090 reproducer

    df = cudf.DataFrame()
    df["a"] = np.arange(10, dtype="int8")
    df["b"] = np.arange(10, dtype="int8")
    df = dask_cudf.from_cudf(df, 1)

    a = df.groupby("a").agg({"b": ["count"]})

    assert a.index.dtype == "int8"
    assert a.reset_index().dtypes[0] == "int8"
>>>>>>> 3c28ef36
<|MERGE_RESOLUTION|>--- conflicted
+++ resolved
@@ -327,7 +327,6 @@
     dd.assert_eq(gf, pf)
 
 
-<<<<<<< HEAD
 def test_groupby_mean_sort_false():
     df = cudf.datasets.randomdata(nrows=150, dtypes={"a": int, "b": int})
     ddf = dask_cudf.from_cudf(df, 1)
@@ -341,7 +340,8 @@
     gf = gr.compute().sort_values(by=["b"]).reset_index(drop=True)
     pf = pr.compute().sort_values(by=["b"]).reset_index(drop=True)
     dd.assert_eq(gf, pf)
-=======
+
+
 def test_groupby_reset_index_dtype():
 
     # Make sure int8 dtype is properly preserved
@@ -357,5 +357,4 @@
     a = df.groupby("a").agg({"b": ["count"]})
 
     assert a.index.dtype == "int8"
-    assert a.reset_index().dtypes[0] == "int8"
->>>>>>> 3c28ef36
+    assert a.reset_index().dtypes[0] == "int8"