# Copyright (c) 2018-2024, NVIDIA CORPORATION.

from __future__ import annotations

import operator
import pickle
import warnings
from functools import cache, cached_property
from numbers import Number
from typing import (
    Any,
    List,
    Literal,
    MutableMapping,
    Optional,
    Tuple,
    Union,
    cast,
)

import cupy
import numpy as np
import pandas as pd
from typing_extensions import Self

import cudf
from cudf import _lib as libcudf
from cudf._lib.datetime import extract_quarter, is_leap_year
from cudf._lib.filling import sequence
from cudf._lib.search import search_sorted
from cudf._lib.types import size_type_dtype
from cudf.api.extensions import no_default
from cudf.api.types import (
    _is_non_decimal_numeric_dtype,
    is_dtype_equal,
    is_integer,
    is_list_like,
    is_scalar,
    is_signed_integer_dtype,
)
from cudf.core._base_index import BaseIndex
from cudf.core._compat import PANDAS_GE_200, PANDAS_LT_300
from cudf.core.column import (
    CategoricalColumn,
    ColumnBase,
    DatetimeColumn,
    IntervalColumn,
    NumericalColumn,
    StringColumn,
    StructColumn,
    TimeDeltaColumn,
    column,
)
from cudf.core.column.column import as_column, concat_columns
from cudf.core.column.string import StringMethods as StringMethods
from cudf.core.dtypes import IntervalDtype
from cudf.core.frame import Frame
from cudf.core.join._join_helpers import _match_join_keys
from cudf.core.mixins import BinaryOperand
from cudf.core.single_column_frame import SingleColumnFrame
from cudf.utils.docutils import copy_docstring
from cudf.utils.dtypes import (
    _maybe_convert_to_default_type,
    find_common_type,
    is_mixed_with_object_dtype,
    numeric_normalize_types,
)
from cudf.utils.nvtx_annotation import _cudf_nvtx_annotate
from cudf.utils.utils import _warn_no_dask_cudf, search_range


class IndexMeta(type):
    """Custom metaclass for Index that overrides instance/subclass tests."""

    def __call__(cls, data, *args, **kwargs):
        if cls is Index:
            return as_index(
                arbitrary=data,
                *args,
                **kwargs,
            )
        return super().__call__(data, *args, **kwargs)

    def __instancecheck__(self, instance):
        if self is cudf.Index:
            return isinstance(instance, BaseIndex)
        else:
            return type.__instancecheck__(self, instance)

    def __subclasscheck__(self, subclass):
        if self is cudf.Index:
            return issubclass(subclass, BaseIndex)
        else:
            return type.__subclasscheck__(self, subclass)


def _lexsorted_equal_range(
    idx: Union[Index, cudf.MultiIndex],
    key_as_table: Frame,
    is_sorted: bool,
) -> Tuple[int, int, Optional[ColumnBase]]:
    """Get equal range for key in lexicographically sorted index. If index
    is not sorted when called, a sort will take place and `sort_inds` is
    returned. Otherwise `None` is returned in that position.
    """
    if not is_sorted:
        sort_inds = idx._get_sorted_inds()
        sort_vals = idx._gather(sort_inds)
    else:
        sort_inds = None
        sort_vals = idx
    lower_bound = search_sorted(
        [*sort_vals._data.columns], [*key_as_table._columns], side="left"
    ).element_indexing(0)
    upper_bound = search_sorted(
        [*sort_vals._data.columns], [*key_as_table._columns], side="right"
    ).element_indexing(0)

    return lower_bound, upper_bound, sort_inds


def _index_from_data(data: MutableMapping, name: Any = no_default):
    """Construct an index of the appropriate type from some data."""

    if len(data) == 0:
        raise ValueError("Cannot construct Index from any empty Table")
    if len(data) == 1:
        values = next(iter(data.values()))

        if isinstance(values, NumericalColumn):
            index_class_type = Index
        elif isinstance(values, DatetimeColumn):
            index_class_type = DatetimeIndex
        elif isinstance(values, TimeDeltaColumn):
            index_class_type = TimedeltaIndex
        elif isinstance(values, StringColumn):
            index_class_type = Index
        elif isinstance(values, CategoricalColumn):
            index_class_type = CategoricalIndex
        elif isinstance(values, (IntervalColumn, StructColumn)):
            index_class_type = IntervalIndex
        else:
            raise NotImplementedError(
                "Unsupported column type passed to "
                f"create an Index: {type(values)}"
            )
    else:
        index_class_type = cudf.MultiIndex
    return index_class_type._from_data(data, name)


def _index_from_columns(
    columns: List[cudf.core.column.ColumnBase], name: Any = no_default
):
    """Construct an index from ``columns``, with levels named 0, 1, 2..."""
    return _index_from_data(dict(zip(range(len(columns)), columns)), name=name)


class RangeIndex(BaseIndex, BinaryOperand):
    """
    Immutable Index implementing a monotonic integer range.

    This is the default index type used by DataFrame and Series
    when no explicit index is provided by the user.

    Parameters
    ----------
    start : int (default: 0), or other range instance
    stop : int (default: 0)
    step : int (default: 1)
    name : object, optional
        Name to be stored in the index.
    dtype : numpy dtype
        Unused, accepted for homogeneity with other index types.
    copy : bool, default False
        Unused, accepted for homogeneity with other index types.

    Attributes
    ----------
    start
    stop
    step

    Methods
    -------
    to_numpy
    to_arrow

    Examples
    --------
    >>> import cudf
    >>> cudf.RangeIndex(0, 10, 1, name="a")
    RangeIndex(start=0, stop=10, step=1, name='a')

    >>> cudf.RangeIndex(range(1, 10, 1), name="a")
    RangeIndex(start=1, stop=10, step=1, name='a')
    """

    _VALID_BINARY_OPERATIONS = BinaryOperand._SUPPORTED_BINARY_OPERATIONS

    _range: range

    @_cudf_nvtx_annotate
    def __init__(
        self, start, stop=None, step=1, dtype=None, copy=False, name=None
    ):
        if step == 0:
            raise ValueError("Step must not be zero.")
        if not cudf.api.types.is_hashable(name):
            raise ValueError("Name must be a hashable value.")
        if dtype is not None and not is_signed_integer_dtype(dtype):
            raise ValueError(f"{dtype=} must be a signed integer type")

        if isinstance(start, range):
            therange = start
            start = therange.start
            stop = therange.stop
            step = therange.step
        if stop is None:
            start, stop = 0, start
        if not is_integer(start):
            raise TypeError(
                f"start must be an integer, not {type(start).__name__}"
            )
        self._start = int(start)
        if not is_integer(stop):
            raise TypeError(
                f"stop must be an integer, not {type(stop).__name__}"
            )
        self._stop = int(stop)
        if step is not None:
            if not is_integer(step):
                raise TypeError(
                    f"step must be an integer, not {type(step).__name__}"
                )
            self._step = int(step)
        else:
            self._step = 1
        self._index = None
        self._name = name
        self._range = range(self._start, self._stop, self._step)
        # _end is the actual last element of RangeIndex,
        # whereas _stop is an upper bound.
        self._end = self._start + self._step * (len(self._range) - 1)

    def _copy_type_metadata(
        self, other: RangeIndex, *, override_dtypes=None
    ) -> Self:
        # There is no metadata to be copied for RangeIndex since it does not
        # have an underlying column.
        return self

    def searchsorted(
        self,
        value: int,
        side: Literal["left", "right"] = "left",
        ascending: bool = True,
        na_position: Literal["first", "last"] = "last",
    ):
        assert (len(self) <= 1) or (
            ascending == (self._step > 0)
        ), "Invalid ascending flag"
        return search_range(value, self.as_range, side=side)

    @property  # type: ignore
    @_cudf_nvtx_annotate
    def name(self):
        return self._name

    @name.setter  # type: ignore
    @_cudf_nvtx_annotate
    def name(self, value):
        self._name = value

    @property  # type: ignore
    @_cudf_nvtx_annotate
    def start(self):
        """
        The value of the `start` parameter (0 if this was not supplied).
        """
        return self._start

    @property  # type: ignore
    @_cudf_nvtx_annotate
    def stop(self):
        """
        The value of the stop parameter.
        """
        return self._stop

    @property  # type: ignore
    @_cudf_nvtx_annotate
    def step(self):
        """
        The value of the step parameter.
        """
        return self._step

    @property  # type: ignore
    @_cudf_nvtx_annotate
    def _num_rows(self):
        return len(self)

    @cached_property  # type: ignore
    @_cudf_nvtx_annotate
    def _values(self):
        if len(self) > 0:
            return column.as_column(self._range, dtype=self.dtype)
        else:
            return column.column_empty(0, masked=False, dtype=self.dtype)

    def _clean_nulls_from_index(self):
        return self

    def _is_numeric(self):
        return True

    def _is_boolean(self):
        return False

    def _is_integer(self):
        return True

    def _is_floating(self):
        return False

    def _is_object(self):
        return False

    def _is_categorical(self):
        return False

    def _is_interval(self):
        return False

    @property  # type: ignore
    @_cudf_nvtx_annotate
    def hasnans(self):
        return False

    @property  # type: ignore
    @_cudf_nvtx_annotate
    def _data(self):
        return cudf.core.column_accessor.ColumnAccessor(
            {self.name: self._values}
        )

    @_cudf_nvtx_annotate
    def __contains__(self, item):
        if isinstance(item, bool) or not isinstance(
            item, tuple(np.sctypes["int"] + np.sctypes["float"] + [int, float])
        ):
            return False
        try:
            int_item = int(item)
            return int_item == item and int_item in self._range
        except (ValueError, OverflowError):
            return False

    @_cudf_nvtx_annotate
    def copy(self, name=None, deep=False):
        """
        Make a copy of this object.

        Parameters
        ----------
        name : object optional (default: None), name of index
        deep : Bool (default: False)
            Ignored for RangeIndex

        Returns
        -------
        New RangeIndex instance with same range
        """

        name = self.name if name is None else name

        return RangeIndex(
            start=self._start, stop=self._stop, step=self._step, name=name
        )

    @_cudf_nvtx_annotate
    def astype(self, dtype, copy: bool = True):
        if is_dtype_equal(dtype, self.dtype):
            return self
        return self._as_int_index().astype(dtype, copy=copy)

    @_cudf_nvtx_annotate
    def drop_duplicates(self, keep="first"):
        return self

    @_cudf_nvtx_annotate
    def duplicated(self, keep="first"):
        return cupy.zeros(len(self), dtype=bool)

    @_cudf_nvtx_annotate
    def __repr__(self):
        return (
            f"{self.__class__.__name__}(start={self._start}, stop={self._stop}"
            f", step={self._step}"
            + (
                f", name={pd.io.formats.printing.default_pprint(self.name)}"
                if self.name is not None
                else ""
            )
            + ")"
        )

    @_cudf_nvtx_annotate
    def __len__(self):
        return len(range(self._start, self._stop, self._step))

    @_cudf_nvtx_annotate
    def __getitem__(self, index):
        if isinstance(index, slice):
            sl_start, sl_stop, sl_step = index.indices(len(self))

            lo = self._start + sl_start * self._step
            hi = self._start + sl_stop * self._step
            st = self._step * sl_step
            return RangeIndex(start=lo, stop=hi, step=st, name=self._name)

        elif isinstance(index, Number):
            len_self = len(self)
            if index < 0:
                index += len_self
            if not (0 <= index < len_self):
                raise IndexError("Index out of bounds")
            return self._start + index * self._step
        return self._as_int_index()[index]

    @_cudf_nvtx_annotate
    def equals(self, other):
        if isinstance(other, RangeIndex):
            if (self._start, self._stop, self._step) == (
                other._start,
                other._stop,
                other._step,
            ):
                return True
        return self._as_int_index().equals(other)

    @_cudf_nvtx_annotate
    def serialize(self):
        header = {}
        header["index_column"] = {}

        # store metadata values of index separately
        # We don't need to store the GPU buffer for RangeIndexes
        # cuDF only needs to store start/stop and rehydrate
        # during de-serialization
        header["index_column"]["start"] = self._start
        header["index_column"]["stop"] = self._stop
        header["index_column"]["step"] = self._step
        frames = []

        header["name"] = pickle.dumps(self.name)
        header["dtype"] = pickle.dumps(self.dtype)
        header["type-serialized"] = pickle.dumps(type(self))
        header["frame_count"] = 0
        return header, frames

    @classmethod
    @_cudf_nvtx_annotate
    def deserialize(cls, header, frames):
        h = header["index_column"]
        name = pickle.loads(header["name"])
        start = h["start"]
        stop = h["stop"]
        step = h.get("step", 1)
        return RangeIndex(start=start, stop=stop, step=step, name=name)

    @property  # type: ignore
    @_cudf_nvtx_annotate
    def dtype(self):
        """
        `dtype` of the range of values in RangeIndex.

        By default the dtype is 64 bit signed integer. This is configurable
        via `default_integer_bitwidth` as 32 bit in `cudf.options`
        """
        dtype = np.dtype(np.int64)
        return _maybe_convert_to_default_type(dtype)

    @_cudf_nvtx_annotate
    def to_pandas(self, *, nullable: bool = False) -> pd.RangeIndex:
        if nullable:
            raise NotImplementedError(f"{nullable=} is not implemented.")
        return pd.RangeIndex(
            start=self._start,
            stop=self._stop,
            step=self._step,
            dtype=self.dtype,
            name=self.name,
        )

    @property
    def is_unique(self):
        return True

    @cached_property
    def as_range(self):
        return range(self._start, self._stop, self._step)

    @cached_property  # type: ignore
    @_cudf_nvtx_annotate
    def is_monotonic_increasing(self):
        return self._step > 0 or len(self) <= 1

    @cached_property  # type: ignore
    @_cudf_nvtx_annotate
    def is_monotonic_decreasing(self):
        return self._step < 0 or len(self) <= 1

    @_cudf_nvtx_annotate
    def memory_usage(self, deep=False):
        if deep:
            warnings.warn(
                "The deep parameter is ignored and is only included "
                "for pandas compatibility."
            )
        return 0

    def unique(self):
        # RangeIndex always has unique values
        return self

    @_cudf_nvtx_annotate
    def __mul__(self, other):
        # Multiplication by raw ints must return a RangeIndex to match pandas.
        if isinstance(other, cudf.Scalar) and other.dtype.kind in "iu":
            other = other.value
        elif (
            isinstance(other, (np.ndarray, cupy.ndarray))
            and other.ndim == 0
            and other.dtype.kind in "iu"
        ):
            other = other.item()
        if isinstance(other, (int, np.integer)):
            return RangeIndex(
                self.start * other, self.stop * other, self.step * other
            )
        return self._as_int_index().__mul__(other)

    @_cudf_nvtx_annotate
    def __rmul__(self, other):
        # Multiplication is commutative.
        return self.__mul__(other)

    @_cudf_nvtx_annotate
    def _as_int_index(self):
        # Convert self to an integer index. This method is used to perform ops
        # that are not defined directly on RangeIndex.
        return cudf.Index._from_data(self._data)

    @_cudf_nvtx_annotate
    def __array_ufunc__(self, ufunc, method, *inputs, **kwargs):
        return self._as_int_index().__array_ufunc__(
            ufunc, method, *inputs, **kwargs
        )

    @_cudf_nvtx_annotate
    def get_indexer(self, target, limit=None, method=None, tolerance=None):
        target_col = cudf.core.column.as_column(target)
        if method is not None or not isinstance(
            target_col, cudf.core.column.NumericalColumn
        ):
            # TODO: See if we can implement this without converting to
            # Integer index.
            return self._as_int_index().get_indexer(
                target=target, limit=limit, method=method, tolerance=tolerance
            )

        if self.step > 0:
            start, stop, step = self.start, self.stop, self.step
        else:
            # Reversed
            reverse = self._range[::-1]
            start, stop, step = reverse.start, reverse.stop, reverse.step

        target_array = target_col.values
        locs = target_array - start
        valid = (locs % step == 0) & (locs >= 0) & (target_array < stop)
        locs[~valid] = -1
        locs[valid] = locs[valid] / step

        if step != self.step:
            # Reversed
            locs[valid] = len(self) - 1 - locs[valid]
        return locs

    @_cudf_nvtx_annotate
    def get_loc(self, key):
        if not is_scalar(key):
            raise TypeError("Should be a scalar-like")
        idx = (key - self._start) / self._step
        idx_int_upper_bound = (self._stop - self._start) // self._step
        if idx > idx_int_upper_bound or idx < 0:
            raise KeyError(key)

        idx_int = (key - self._start) // self._step
        if idx_int != idx:
            raise KeyError(key)
        return idx_int

    @_cudf_nvtx_annotate
    def _union(self, other, sort=None):
        if isinstance(other, RangeIndex):
            # Variable suffixes are of the
            # following notation: *_o -> other, *_s -> self,
            # and *_r -> result
            start_s, step_s = self.start, self.step
            end_s = self._end
            start_o, step_o = other.start, other.step
            end_o = other._end
            if self.step < 0:
                start_s, step_s, end_s = end_s, -step_s, start_s
            if other.step < 0:
                start_o, step_o, end_o = end_o, -step_o, start_o
            if len(self) == 1 and len(other) == 1:
                step_s = step_o = abs(self.start - other.start)
            elif len(self) == 1:
                step_s = step_o
            elif len(other) == 1:
                step_o = step_s

            # Determine minimum start value of the result.
            start_r = min(start_s, start_o)
            # Determine maximum end value of the result.
            end_r = max(end_s, end_o)
            result = None
            min_step = min(step_o, step_s)

            if ((start_s - start_o) % min_step) == 0:
                # Checking to determine other is a subset of self with
                # equal step size.
                if (
                    step_o == step_s
                    and (start_s - end_o) <= step_s
                    and (start_o - end_s) <= step_s
                ):
                    result = type(self)(start_r, end_r + step_s, step_s)
                # Checking if self is a subset of other with unequal
                # step sizes.
                elif (
                    step_o % step_s == 0
                    and (start_o + step_s >= start_s)
                    and (end_o - step_s <= end_s)
                ):
                    result = type(self)(start_r, end_r + step_s, step_s)
                # Checking if other is a subset of self with unequal
                # step sizes.
                elif (
                    step_s % step_o == 0
                    and (start_s + step_o >= start_o)
                    and (end_s - step_o <= end_o)
                ):
                    result = type(self)(start_r, end_r + step_o, step_o)
            # Checking to determine when the steps are even but one of
            # the inputs spans across is near half or less then half
            # the other input. This case needs manipulation to step
            # size.
            elif (
                step_o == step_s
                and (step_s % 2 == 0)
                and (abs(start_s - start_o) <= step_s / 2)
                and (abs(end_s - end_o) <= step_s / 2)
            ):
                result = type(self)(start_r, end_r + step_s / 2, step_s / 2)
            if result is not None:
                if sort in {None, True} and not result.is_monotonic_increasing:
                    return result.sort_values()
                else:
                    return result

        # If all the above optimizations don't cater to the inputs,
        # we materialize RangeIndexes into integer indexes and
        # then perform `union`.
        return self._try_reconstruct_range_index(
            self._as_int_index()._union(other, sort=sort)
        )

    @_cudf_nvtx_annotate
    def _intersection(self, other, sort=None):
        if not isinstance(other, RangeIndex):
            return self._try_reconstruct_range_index(
                super()._intersection(other, sort=sort)
            )

        if not len(self) or not len(other):
            return RangeIndex(0)

        first = self._range[::-1] if self.step < 0 else self._range
        second = other._range[::-1] if other.step < 0 else other._range

        # check whether intervals intersect
        # deals with in- and decreasing ranges
        int_low = max(first.start, second.start)
        int_high = min(first.stop, second.stop)
        if int_high <= int_low:
            return RangeIndex(0)

        # Method hint: linear Diophantine equation
        # solve intersection problem
        # performance hint: for identical step sizes, could use
        # cheaper alternative
        gcd, s, _ = _extended_gcd(first.step, second.step)

        # check whether element sets intersect
        if (first.start - second.start) % gcd:
            return RangeIndex(0)

        # calculate parameters for the RangeIndex describing the
        # intersection disregarding the lower bounds
        tmp_start = (
            first.start + (second.start - first.start) * first.step // gcd * s
        )
        new_step = first.step * second.step // gcd
        no_steps = -(-(int_low - tmp_start) // abs(new_step))
        new_start = tmp_start + abs(new_step) * no_steps
        new_range = range(new_start, int_high, new_step)
        new_index = RangeIndex(new_range)

        if (self.step < 0 and other.step < 0) is not (new_index.step < 0):
            new_index = new_index[::-1]
        if sort in {None, True}:
            new_index = new_index.sort_values()

        return self._try_reconstruct_range_index(new_index)

    @_cudf_nvtx_annotate
    def difference(self, other, sort=None):
        if isinstance(other, RangeIndex) and self.equals(other):
            return self[:0]._get_reconciled_name_object(other)

        return self._try_reconstruct_range_index(
            super().difference(other, sort=sort)
        )

    def _try_reconstruct_range_index(self, index):
        if isinstance(index, RangeIndex) or index.dtype.kind == "f":
            return index
        # Evenly spaced values can return a
        # RangeIndex instead of a materialized Index.
        if not index._column.has_nulls():
            uniques = cupy.unique(cupy.diff(index.values))
            if len(uniques) == 1 and uniques[0].get() != 0:
                diff = uniques[0].get()
                new_range = range(index[0], index[-1] + diff, diff)
                return type(self)(new_range, name=index.name)
        return index

    def sort_values(
        self,
        return_indexer=False,
        ascending=True,
        na_position="last",
        key=None,
    ):
        if key is not None:
            raise NotImplementedError("key parameter is not yet implemented.")
        if na_position not in {"first", "last"}:
            raise ValueError(f"invalid na_position: {na_position}")

        sorted_index = self
        indexer = RangeIndex(range(len(self)))

        sorted_index = self
        if ascending:
            if self.step < 0:
                sorted_index = self[::-1]
                indexer = indexer[::-1]
        else:
            if self.step > 0:
                sorted_index = self[::-1]
                indexer = indexer = indexer[::-1]

        if return_indexer:
            return sorted_index, indexer
        else:
            return sorted_index

    @_cudf_nvtx_annotate
    def _gather(self, gather_map, nullify=False, check_bounds=True):
        gather_map = cudf.core.column.as_column(gather_map)
        return cudf.Index._from_data(
            {self.name: self._values.take(gather_map, nullify, check_bounds)}
        )

    @_cudf_nvtx_annotate
    def _apply_boolean_mask(self, boolean_mask):
        return cudf.Index._from_data(
            {self.name: self._values.apply_boolean_mask(boolean_mask)}
        )

    def repeat(self, repeats, axis=None):
        return self._as_int_index().repeat(repeats, axis)

    def _split(self, splits):
        return cudf.Index._from_data(
            {self.name: self._as_int_index()._split(splits)}
        )

    def _binaryop(self, other, op: str):
        # TODO: certain binops don't require materializing range index and
        # could use some optimization.
        return self._as_int_index()._binaryop(other, op=op)

    def join(
        self, other, how="left", level=None, return_indexers=False, sort=False
    ):
        if how in {"left", "right"} or self.equals(other):
            # pandas supports directly merging RangeIndex objects and can
            # intelligently create RangeIndex outputs depending on the type of
            # join. Hence falling back to performing a merge on pd.RangeIndex
            # since the conversion is cheap.
            if isinstance(other, RangeIndex):
                result = self.to_pandas().join(
                    other.to_pandas(),
                    how=how,
                    level=level,
                    return_indexers=return_indexers,
                    sort=sort,
                )
                if return_indexers:
                    return tuple(
                        cudf.from_pandas(result[0]), result[1], result[2]
                    )
                else:
                    return cudf.from_pandas(result)
        return self._as_int_index().join(
            other, how, level, return_indexers, sort
        )

    @property  # type: ignore
    @_cudf_nvtx_annotate
    def _column(self):
        return self._as_int_index()._column

    @property  # type: ignore
    @_cudf_nvtx_annotate
    def _columns(self):
        return self._as_int_index()._columns

    @property  # type: ignore
    @_cudf_nvtx_annotate
    def values_host(self):
        return self.to_pandas().values

    @_cudf_nvtx_annotate
    def argsort(
        self,
        ascending=True,
        na_position="last",
    ):
        if na_position not in {"first", "last"}:
            raise ValueError(f"invalid na_position: {na_position}")

        indices = cupy.arange(0, len(self))
        if (ascending and self._step < 0) or (
            not ascending and self._step > 0
        ):
            indices = indices[::-1]
        return indices

    @_cudf_nvtx_annotate
    def where(self, cond, other=None, inplace=False):
        return self._as_int_index().where(cond, other, inplace)

    @_cudf_nvtx_annotate
    def to_numpy(self):
        return self.values_host

    @_cudf_nvtx_annotate
    def to_arrow(self):
        return self._as_int_index().to_arrow()

    def __array__(self, dtype=None):
        raise TypeError(
            "Implicit conversion to a host NumPy array via __array__ is not "
            "allowed, To explicitly construct a GPU matrix, consider using "
            ".to_cupy()\nTo explicitly construct a host matrix, consider "
            "using .to_numpy()."
        )

    @_cudf_nvtx_annotate
    def nunique(self):
        return len(self)

    @_cudf_nvtx_annotate
    def isna(self):
        return cupy.zeros(len(self), dtype=bool)

    isnull = isna

    @_cudf_nvtx_annotate
    def notna(self):
        return cupy.ones(len(self), dtype=bool)

    notnull = isna

    @_cudf_nvtx_annotate
    def _minmax(self, meth: str):
        no_steps = len(self) - 1
        if no_steps == -1:
            return np.nan
        elif (meth == "min" and self.step > 0) or (
            meth == "max" and self.step < 0
        ):
            return self.start

        return self.start + self.step * no_steps

    def min(self):
        return self._minmax("min")

    def max(self):
        return self._minmax("max")

    @property
    def values(self):
        return cupy.arange(self.start, self.stop, self.step)

    def any(self):
        return any(self._range)

    def append(self, other):
        result = self._as_int_index().append(other)
        return self._try_reconstruct_range_index(result)

    def _indices_of(self, value) -> cudf.core.column.NumericalColumn:
        if isinstance(value, (bool, np.bool_)):
            raise ValueError(
                f"Cannot use {type(value).__name__} to get an index of a "
                f"{type(self).__name__}."
            )
        try:
            i = [self._range.index(value)]
        except ValueError:
            i = []
        return as_column(i, dtype=size_type_dtype)

    def isin(self, values):
        if is_scalar(values):
            raise TypeError(
                "only list-like objects are allowed to be passed "
                f"to isin(), you passed a {type(values).__name__}"
            )

        return self._values.isin(values).values

    def __neg__(self):
        return -self._as_int_index()

    def __pos__(self):
        return +self._as_int_index()

    def __abs__(self):
        return abs(self._as_int_index())

    @_warn_no_dask_cudf
    def __dask_tokenize__(self):
        return (type(self), self.start, self.stop, self.step)


class Index(SingleColumnFrame, BaseIndex, metaclass=IndexMeta):
    """
    An array of orderable values that represent the indices of another Column

    Attributes
    ----------
    _values: A Column object
    name: A string

    Parameters
    ----------
    data : Column
        The Column of data for this index
    name : str optional
        The name of the Index. If not provided, the Index adopts the value
        Column's name. Otherwise if this name is different from the value
        Column's, the data Column will be cloned to adopt this name.
    """

    @_cudf_nvtx_annotate
    def __init__(self, data, **kwargs):
        kwargs = _setdefault_name(data, **kwargs)
        name = kwargs.get("name")
        super().__init__({name: data})

    @_cudf_nvtx_annotate
    def __array_ufunc__(self, ufunc, method, *inputs, **kwargs):
        ret = super().__array_ufunc__(ufunc, method, *inputs, **kwargs)

        if ret is not None:
            return ret

        # Attempt to dispatch all other functions to cupy.
        cupy_func = getattr(cupy, ufunc.__name__)
        if cupy_func:
            if ufunc.nin == 2:
                other = inputs[self is inputs[0]]
                inputs = self._make_operands_for_binop(other)
            else:
                inputs = {
                    name: (col, None, False, None)
                    for name, col in self._data.items()
                }

            data = self._apply_cupy_ufunc_to_operands(
                ufunc, cupy_func, inputs, **kwargs
            )

            out = [_index_from_data(out) for out in data]

            # pandas returns numpy arrays when the outputs are boolean.
            for i, o in enumerate(out):
                # We explicitly _do not_ use isinstance here: we want only
                # boolean Indexes, not dtype-specific subclasses.
                if type(o) is Index and o.dtype.kind == "b":
                    out[i] = o.values

            return out[0] if ufunc.nout == 1 else tuple(out)

        return NotImplemented

    @classmethod
    @_cudf_nvtx_annotate
    def _from_data(cls, data: MutableMapping, name: Any = no_default) -> Self:
        out = super()._from_data(data=data)
        if name is not no_default:
            out.name = name
        return out

    @classmethod
    @_cudf_nvtx_annotate
    def from_arrow(cls, obj):
        try:
            return cls(ColumnBase.from_arrow(obj))
        except TypeError:
            # Try interpreting object as a MultiIndex before failing.
            return cudf.MultiIndex.from_arrow(obj)

    @cached_property
    def is_monotonic_increasing(self):
        return super().is_monotonic_increasing

    @cached_property
    def is_monotonic_decreasing(self):
        return super().is_monotonic_decreasing

    def _binaryop(
        self,
        other: Frame,
        op: str,
        fill_value: Any = None,
        *args,
        **kwargs,
    ) -> SingleColumnFrame:
        reflect, op = self._check_reflected_op(op)
        operands = self._make_operands_for_binop(other, fill_value, reflect)
        if operands is NotImplemented:
            return NotImplemented
        binop_result = self._colwise_binop(operands, op)

        if isinstance(other, cudf.Series):
            ret = other._from_data_like_self(binop_result)
            other_name = other.name
        else:
            ret = _index_from_data(binop_result)
            other_name = getattr(other, "name", self.name)

        ret.name = (
            self.name
            if cudf.utils.utils._is_same_name(self.name, other_name)
            else None
        )

        # pandas returns numpy arrays when the outputs are boolean. We
        # explicitly _do not_ use isinstance here: we want only boolean
        # Indexes, not dtype-specific subclasses.
        if isinstance(ret, (Index, cudf.Series)) and ret.dtype.kind == "b":
            if ret._column.has_nulls():
                ret = ret.fillna(op == "__ne__")

            return ret.values
        return ret

    # Override just to make mypy happy.
    @_cudf_nvtx_annotate
    def _copy_type_metadata(
        self, other: Self, *, override_dtypes=None
    ) -> Self:
        return super()._copy_type_metadata(
            other, override_dtypes=override_dtypes
        )

    @property  # type: ignore
    @_cudf_nvtx_annotate
    def _values(self):
        return self._column

    @classmethod
    @_cudf_nvtx_annotate
    def _concat(cls, objs):
        non_empties = [index for index in objs if len(index)]
        if len(objs) != len(non_empties):
            # Do not remove until pandas-3.0 support is added.
            assert (
                PANDAS_LT_300
            ), "Need to drop after pandas-3.0 support is added."
            warnings.warn(
                "The behavior of array concatenation with empty entries is "
                "deprecated. In a future version, this will no longer exclude "
                "empty items when determining the result dtype. "
                "To retain the old behavior, exclude the empty entries before "
                "the concat operation.",
                FutureWarning,
            )
        if all(isinstance(obj, RangeIndex) for obj in non_empties):
            result = _concat_range_index(non_empties)
        else:
            data = concat_columns([o._values for o in non_empties])
            result = as_index(data)

        names = {obj.name for obj in objs}
        if len(names) == 1:
            name = names.pop()
        else:
            name = None

        result.name = name
        return result

    @_cudf_nvtx_annotate
    def memory_usage(self, deep=False):
        return self._column.memory_usage

    @cached_property  # type: ignore
    @_cudf_nvtx_annotate
    def is_unique(self):
        return self._column.is_unique

    @_cudf_nvtx_annotate
    def equals(self, other):
        if (
            other is None
            or not isinstance(other, BaseIndex)
            or len(self) != len(other)
        ):
            return False

        check_dtypes = False

        self_is_categorical = isinstance(self, CategoricalIndex)
        other_is_categorical = isinstance(other, CategoricalIndex)
        if self_is_categorical and not other_is_categorical:
            other = other.astype(self.dtype)
            check_dtypes = True
        elif other_is_categorical and not self_is_categorical:
            self = self.astype(other.dtype)
            check_dtypes = True

        try:
            return self._column.equals(
                other._column, check_dtypes=check_dtypes
            )
        except TypeError:
            return False

    @_cudf_nvtx_annotate
    def copy(self, name=None, deep=False):
        """
        Make a copy of this object.

        Parameters
        ----------
        name : object, default None
            Name of index, use original name when None
        deep : bool, default True
            Make a deep copy of the data.
            With ``deep=False`` the original data is used

        Returns
        -------
        New index instance.
        """
        name = self.name if name is None else name

        return _index_from_data(
            {name: self._values.copy(True) if deep else self._values}
        )

    @_cudf_nvtx_annotate
    def astype(self, dtype, copy: bool = True):
        return _index_from_data(super().astype({self.name: dtype}, copy))

    @_cudf_nvtx_annotate
    def get_indexer(self, target, method=None, limit=None, tolerance=None):
        if is_scalar(target):
            raise TypeError("Should be a sequence")

        if method not in {
            None,
            "ffill",
            "bfill",
            "pad",
            "backfill",
            "nearest",
        }:
            raise ValueError(
                f"Invalid fill method. Expecting pad (ffill), backfill (bfill)"
                f" or nearest. Got {method}"
            )

        if not self.is_unique:
            raise ValueError("Cannot get index for a non-unique Index.")

        is_sorted = (
            self.is_monotonic_increasing or self.is_monotonic_decreasing
        )

        if not is_sorted and method is not None:
            raise ValueError(
                "index must be monotonic increasing or decreasing if `method`"
                "is specified."
            )

        needle = as_column(target)
        result = cudf.core.column.full(
            len(needle),
            fill_value=-1,
            dtype=libcudf.types.size_type_dtype,
        )

        if not len(self):
            return result.values
        try:
            lcol, rcol = _match_join_keys(needle, self._column, "inner")
        except ValueError:
            return result.values

        scatter_map, indices = libcudf.join.join([lcol], [rcol], how="inner")
        (result,) = libcudf.copying.scatter([indices], scatter_map, [result])
        result_series = cudf.Series(result)

        if method in {"ffill", "bfill", "pad", "backfill"}:
            result_series = _get_indexer_basic(
                index=self,
                positions=result_series,
                method=method,
                target_col=cudf.Series(needle),
                tolerance=tolerance,
            )
        elif method == "nearest":
            result_series = _get_nearest_indexer(
                index=self,
                positions=result_series,
                target_col=cudf.Series(needle),
                tolerance=tolerance,
            )
        elif method is not None:
            raise ValueError(
                f"{method=} is unsupported, only supported values are: "
                "{['ffill'/'pad', 'bfill'/'backfill', 'nearest', None]}"
            )

        return result_series.to_cupy()

    @_cudf_nvtx_annotate
    def get_loc(self, key):
        if not is_scalar(key):
            raise TypeError("Should be a scalar-like")

        is_sorted = (
            self.is_monotonic_increasing or self.is_monotonic_decreasing
        )

        target_as_table = cudf.core.frame.Frame({"None": as_column([key])})
        lower_bound, upper_bound, sort_inds = _lexsorted_equal_range(
            self, target_as_table, is_sorted
        )

        if lower_bound == upper_bound:
            raise KeyError(key)

        if lower_bound + 1 == upper_bound:
            # Search result is unique, return int.
            return (
                lower_bound
                if is_sorted
                else sort_inds.element_indexing(lower_bound)
            )

        if is_sorted:
            # In monotonic index, lex search result is continuous. A slice for
            # the range is returned.
            return slice(lower_bound, upper_bound)

        # Not sorted and not unique. Return a boolean mask
        mask = cupy.full(self._data.nrows, False)
        true_inds = sort_inds.slice(lower_bound, upper_bound).values
        mask[true_inds] = True
        return mask

    @_cudf_nvtx_annotate
    def __repr__(self):
        max_seq_items = pd.get_option("max_seq_items") or len(self)
        mr = 0
        if 2 * max_seq_items < len(self):
            mr = max_seq_items + 1

        if len(self) > mr and mr != 0:
            top = self[0:mr]
            bottom = self[-1 * mr :]

            with warnings.catch_warnings():
                warnings.simplefilter("ignore", FutureWarning)
                preprocess = cudf.concat([top, bottom])
        else:
            preprocess = self

        # TODO: Change below usages accordingly to
        # utilize `Index.to_string` once it is implemented
        # related issue : https://github.com/pandas-dev/pandas/issues/35389
        if isinstance(preprocess, CategoricalIndex):
            if preprocess.categories.dtype.kind == "f":
                output = repr(
                    preprocess.astype("str")
                    .to_pandas()
                    .astype(
                        dtype=pd.CategoricalDtype(
                            categories=preprocess.dtype.categories.astype(
                                "str"
                            ).to_pandas(),
                            ordered=preprocess.dtype.ordered,
                        )
                    )
                )
                break_idx = output.find("ordered=")
                output = (
                    output[:break_idx].replace("'", "") + output[break_idx:]
                )
            else:
                output = repr(preprocess.to_pandas())

            output = output.replace("nan", str(cudf.NA))
        elif preprocess._values.nullable:
            if isinstance(self._values, StringColumn):
                output = repr(self.to_pandas(nullable=True))
            else:
                output = repr(self._clean_nulls_from_index().to_pandas())
                # We should remove all the single quotes
                # from the output due to the type-cast to
                # object dtype happening above.
                # Note : The replacing of single quotes has
                # to happen only in case of non-Index[string] types,
                # as we want to preserve single quotes in case
                # of Index[string] and it is valid to have them.
                output = output.replace("'", "")
        else:
            output = repr(preprocess.to_pandas())

        # Fix and correct the class name of the output
        # string by finding first occurrence of "(" in the output
        index_class_split_index = output.find("(")
        output = self.__class__.__name__ + output[index_class_split_index:]

        lines = output.split("\n")

        tmp_meta = lines[-1]
        dtype_index = tmp_meta.rfind(" dtype=")
        prior_to_dtype = tmp_meta[:dtype_index]
        lines = lines[:-1]
        keywords = [f"dtype='{self.dtype}'"]
        if self.name is not None:
            keywords.append(f"name={self.name!r}")
        if "length" in tmp_meta:
            keywords.append(f"length={len(self)}")
        if (
            "freq" in tmp_meta
            and isinstance(self, DatetimeIndex)
            and self._freq is not None
        ):
            keywords.append(
                f"freq={self._freq._maybe_as_fast_pandas_offset().freqstr!r}"
            )
        keywords = ", ".join(keywords)
        lines.append(f"{prior_to_dtype} {keywords})")
        return "\n".join(lines)

    @_cudf_nvtx_annotate
    def __getitem__(self, index):
        res = self._get_elements_from_column(index)
        if isinstance(res, ColumnBase):
            res = as_index(res)
            res.name = self.name
        return res

    @property  # type: ignore
    @_cudf_nvtx_annotate
    def dtype(self):
        """
        `dtype` of the underlying values in Index.
        """
        return self._values.dtype

    @_cudf_nvtx_annotate
    def isna(self):
        return self._column.isnull().values

    isnull = isna

    @_cudf_nvtx_annotate
    def notna(self):
        return self._column.notnull().values

    notnull = notna

    def _is_numeric(self):
        return isinstance(
            self._values, cudf.core.column.NumericalColumn
        ) and self.dtype != cudf.dtype("bool")

    def _is_boolean(self):
        return self.dtype == cudf.dtype("bool")

    def _is_integer(self):
        return cudf.api.types.is_integer_dtype(self.dtype)

    def _is_floating(self):
        return cudf.api.types.is_float_dtype(self.dtype)

    def _is_object(self):
        return isinstance(self._values, cudf.core.column.StringColumn)

    def _is_categorical(self):
        return False

    def _is_interval(self):
        return False

    @property  # type: ignore
    @_cudf_nvtx_annotate
    def hasnans(self):
        return self._column.has_nulls(include_nan=True)

    @_cudf_nvtx_annotate
    def argsort(
        self,
        axis=0,
        kind="quicksort",
        order=None,
        ascending=True,
        na_position="last",
    ):
        """Return the integer indices that would sort the index.

        Parameters
        ----------
        axis : {0 or "index"}
            Has no effect but is accepted for compatibility with numpy.
        kind : {'mergesort', 'quicksort', 'heapsort', 'stable'}, default 'quicksort'
            Choice of sorting algorithm. See :func:`numpy.sort` for more
            information. 'mergesort' and 'stable' are the only stable
            algorithms. Only quicksort is supported in cuDF.
        order : None
            Has no effect but is accepted for compatibility with numpy.
        ascending : bool or list of bool, default True
            If True, sort values in ascending order, otherwise descending.
        na_position : {'first' or 'last'}, default 'last'
            Argument 'first' puts NaNs at the beginning, 'last' puts NaNs
            at the end.

        Returns
        -------
        cupy.ndarray: The indices sorted based on input.
        """  # noqa: E501
        return super().argsort(
            axis=axis,
            kind=kind,
            order=order,
            ascending=ascending,
            na_position=na_position,
        )

    def repeat(self, repeats, axis=None):
        return self._from_columns_like_self(
            Frame._repeat([*self._columns], repeats, axis), self._column_names
        )

    @_cudf_nvtx_annotate
    def where(self, cond, other=None, inplace=False):
        result_col = super().where(cond, other, inplace)
        return self._mimic_inplace(
            _index_from_data({self.name: result_col}),
            inplace=inplace,
        )

    @property
    def values(self):
        return self._column.values

    def __contains__(self, item):
        return item in self._values

    def _clean_nulls_from_index(self):
        if self._values.has_nulls():
            fill_value = (
                str(cudf.NaT)
                if isinstance(self, (DatetimeIndex, TimedeltaIndex))
                else str(cudf.NA)
            )
            return cudf.Index(
                self._values.astype("str").fillna(fill_value),
                name=self.name,
            )

        return self

    def any(self):
        return self._values.any()

    def to_pandas(self, *, nullable: bool = False) -> pd.Index:
        return pd.Index(
            self._values.to_pandas(nullable=nullable), name=self.name
        )

    def append(self, other):
        if is_list_like(other):
            to_concat = [self]
            for obj in other:
                if not isinstance(obj, BaseIndex):
                    raise TypeError("all inputs must be Index")
                to_concat.append(obj)
        else:
            this = self
            other = cudf.Index(other)

            if len(this) == 0 or len(other) == 0:
                # we'll filter out empties later in ._concat
                to_concat = [this, other]
            else:
                if is_mixed_with_object_dtype(this, other):
                    got_dtype = (
                        other.dtype
                        if this.dtype == cudf.dtype("object")
                        else this.dtype
                    )
                    raise TypeError(
                        f"cudf does not support appending an Index of "
                        f"dtype `{cudf.dtype('object')}` with an Index "
                        f"of dtype `{got_dtype}`, please type-cast "
                        f"either one of them to same dtypes."
                    )

                if isinstance(self._values, cudf.core.column.NumericalColumn):
                    if self.dtype != other.dtype:
                        this, other = numeric_normalize_types(self, other)
                to_concat = [this, other]

        return self._concat(to_concat)

    def unique(self):
        return cudf.core.index._index_from_data(
            {self.name: self._values.unique()}, name=self.name
        )

    def isin(self, values):
        if is_scalar(values):
            raise TypeError(
                "only list-like objects are allowed to be passed "
                f"to isin(), you passed a {type(values).__name__}"
            )

        return self._values.isin(values).values

    def _indices_of(self, value):
        """Return indices of value in index"""
        return self._column.indices_of(value)

    @copy_docstring(StringMethods)  # type: ignore
    @property
    @_cudf_nvtx_annotate
    def str(self):
        if isinstance(self._values, cudf.core.column.StringColumn):
            return StringMethods(parent=self)
        else:
            raise AttributeError(
                "Can only use .str accessor with string values!"
            )

    @cache
    @_warn_no_dask_cudf
    def __dask_tokenize__(self):
        # We can use caching, because an index is immutable
        return super().__dask_tokenize__()


class DatetimeIndex(Index):
    """
    Immutable , ordered and sliceable sequence of datetime64 data,
    represented internally as int64.

    Parameters
    ----------
    data : array-like (1-dimensional), optional
        Optional datetime-like data to construct index with.
    copy : bool
        Make a copy of input.
    freq : str, optional
        This is not yet supported
    tz : pytz.timezone or dateutil.tz.tzfile
        This is not yet supported
    ambiguous : 'infer', bool-ndarray, 'NaT', default 'raise'
        This is not yet supported
    name : object
        Name to be stored in the index.
    dayfirst : bool, default False
        If True, parse dates in data with the day first order.
        This is not yet supported
    yearfirst : bool, default False
        If True parse dates in data with the year first order.
        This is not yet supported

    Attributes
    ----------
    year
    month
    day
    hour
    minute
    second
    microsecond
    nanosecond
    date
    time
    dayofyear
    day_of_year
    weekday
    quarter
    freq

    Methods
    -------
    ceil
    floor
    round
    tz_convert
    tz_localize

    Returns
    -------
    DatetimeIndex

    Examples
    --------
    >>> import cudf
    >>> cudf.DatetimeIndex([1, 2, 3, 4], name="a")
    DatetimeIndex(['1970-01-01 00:00:00.000000001',
                   '1970-01-01 00:00:00.000000002',
                   '1970-01-01 00:00:00.000000003',
                   '1970-01-01 00:00:00.000000004'],
                  dtype='datetime64[ns]', name='a')
    """

    @_cudf_nvtx_annotate
    def __init__(
        self,
        data=None,
        freq=None,
        tz=None,
        normalize: bool = False,
        closed=None,
        ambiguous: Literal["raise"] = "raise",
        dayfirst: bool = False,
        yearfirst: bool = False,
        dtype=None,
        copy: bool = False,
        name=None,
    ):
        # we should be more strict on what we accept here but
        # we'd have to go and figure out all the semantics around
        # pandas dtindex creation first which.  For now
        # just make sure we handle np.datetime64 arrays
        # and then just dispatch upstream
        if tz is not None:
            raise NotImplementedError("tz is not yet supported")
        if normalize is not False:
            raise NotImplementedError("normalize == True is not yet supported")
        if closed is not None:
            raise NotImplementedError("closed is not yet supported")
        if ambiguous != "raise":
            raise NotImplementedError("ambiguous is not yet supported")
        if dayfirst is not False:
            raise NotImplementedError("dayfirst == True is not yet supported")
        if yearfirst is not False:
            raise NotImplementedError("yearfirst == True is not yet supported")

        self._freq = _validate_freq(freq)

        if dtype is None:
            # nanosecond default matches pandas
            dtype = "datetime64[ns]"
        dtype = cudf.dtype(dtype)
        if dtype.kind != "M":
            raise TypeError("dtype must be a datetime type")

        name = _setdefault_name(data, name=name)["name"]
        data = column.as_column(data, dtype=dtype)

        if copy:
            data = data.copy()

        super().__init__(data, name=name)

        if self._freq is not None:
            unique_vals = self.to_series().diff().unique()
            if len(unique_vals) > 2 or (
                len(unique_vals) == 2
                and unique_vals[1] != self._freq._maybe_as_fast_pandas_offset()
            ):
                raise ValueError("No unique frequency found")

    @_cudf_nvtx_annotate
    def _copy_type_metadata(
        self: DatetimeIndex, other: DatetimeIndex, *, override_dtypes=None
    ) -> Index:
        super()._copy_type_metadata(other, override_dtypes=override_dtypes)
        self._freq = _validate_freq(other._freq)
        return self

    @classmethod
    def _from_data(
        cls, data: MutableMapping, name: Any = no_default, freq: Any = None
    ):
        result = super()._from_data(data, name)
        result._freq = _validate_freq(freq)
        return result

    def __getitem__(self, index):
        value = super().__getitem__(index)
        if cudf.get_option("mode.pandas_compatible") and isinstance(
            value, np.datetime64
        ):
            return pd.Timestamp(value)
        return value

    @_cudf_nvtx_annotate
    def copy(self, name=None, deep=False):
        idx_copy = super().copy(name=name, deep=deep)
        return idx_copy._copy_type_metadata(self)

    def searchsorted(
        self,
        value,
        side: Literal["left", "right"] = "left",
        ascending: bool = True,
        na_position: Literal["first", "last"] = "last",
    ):
        value = self.dtype.type(value)
        return super().searchsorted(
            value, side=side, ascending=ascending, na_position=na_position
        )

    @property  # type: ignore
    @_cudf_nvtx_annotate
    def year(self):
        """
        The year of the datetime.

        Examples
        --------
        >>> import cudf
        >>> import pandas as pd
        >>> datetime_index = cudf.Index(pd.date_range("2000-01-01",
        ...             periods=3, freq="Y"))
        >>> datetime_index
        DatetimeIndex(['2000-12-31', '2001-12-31', '2002-12-31'], dtype='datetime64[ns]')
        >>> datetime_index.year
        Index([2000, 2001, 2002], dtype='int16')
        """  # noqa: E501
        return self._get_dt_field("year")

    @property  # type: ignore
    @_cudf_nvtx_annotate
    def month(self):
        """
        The month as January=1, December=12.

        Examples
        --------
        >>> import cudf
        >>> import pandas as pd
        >>> datetime_index = cudf.Index(pd.date_range("2000-01-01",
        ...             periods=3, freq="M"))
        >>> datetime_index
        DatetimeIndex(['2000-01-31', '2000-02-29', '2000-03-31'], dtype='datetime64[ns]')
        >>> datetime_index.month
        Index([1, 2, 3], dtype='int16')
        """  # noqa: E501
        return self._get_dt_field("month")

    @property  # type: ignore
    @_cudf_nvtx_annotate
    def day(self):
        """
        The day of the datetime.

        Examples
        --------
        >>> import pandas as pd
        >>> import cudf
        >>> datetime_index = cudf.Index(pd.date_range("2000-01-01",
        ...             periods=3, freq="D"))
        >>> datetime_index
        DatetimeIndex(['2000-01-01', '2000-01-02', '2000-01-03'], dtype='datetime64[ns]')
        >>> datetime_index.day
        Index([1, 2, 3], dtype='int16')
        """  # noqa: E501
        return self._get_dt_field("day")

    @property  # type: ignore
    @_cudf_nvtx_annotate
    def hour(self):
        """
        The hours of the datetime.

        Examples
        --------
        >>> import pandas as pd
        >>> import cudf
        >>> datetime_index = cudf.Index(pd.date_range("2000-01-01",
        ...             periods=3, freq="h"))
        >>> datetime_index
        DatetimeIndex(['2000-01-01 00:00:00', '2000-01-01 01:00:00',
                    '2000-01-01 02:00:00'],
                    dtype='datetime64[ns]')
        >>> datetime_index.hour
        Index([0, 1, 2], dtype='int16')
        """
        return self._get_dt_field("hour")

    @property  # type: ignore
    @_cudf_nvtx_annotate
    def minute(self):
        """
        The minutes of the datetime.

        Examples
        --------
        >>> import pandas as pd
        >>> import cudf
        >>> datetime_index = cudf.Index(pd.date_range("2000-01-01",
        ...             periods=3, freq="T"))
        >>> datetime_index
        DatetimeIndex(['2000-01-01 00:00:00', '2000-01-01 00:01:00',
                    '2000-01-01 00:02:00'],
                    dtype='datetime64[ns]')
        >>> datetime_index.minute
        Index([0, 1, 2], dtype='int16')
        """
        return self._get_dt_field("minute")

    @property  # type: ignore
    @_cudf_nvtx_annotate
    def second(self):
        """
        The seconds of the datetime.

        Examples
        --------
        >>> import pandas as pd
        >>> import cudf
        >>> datetime_index = cudf.Index(pd.date_range("2000-01-01",
        ...             periods=3, freq="s"))
        >>> datetime_index
        DatetimeIndex(['2000-01-01 00:00:00', '2000-01-01 00:00:01',
                    '2000-01-01 00:00:02'],
                    dtype='datetime64[ns]')
        >>> datetime_index.second
        Index([0, 1, 2], dtype='int16')
        """
        return self._get_dt_field("second")

    @property  # type: ignore
    @_cudf_nvtx_annotate
    def microsecond(self):
        """
        The microseconds of the datetime.

        Examples
        --------
        >>> import pandas as pd
        >>> import cudf
        >>> datetime_index = cudf.Index(pd.date_range("2000-01-01",
        ...             periods=3, freq="us"))
        >>> datetime_index
        DatetimeIndex([       '2000-01-01 00:00:00', '2000-01-01 00:00:00.000001',
               '2000-01-01 00:00:00.000002'],
              dtype='datetime64[ns]')
        >>> datetime_index.microsecond
        Index([0, 1, 2], dtype='int32')
        """  # noqa: E501
        return as_index(
            (
                # Need to manually promote column to int32 because
                # pandas-matching binop behaviour requires that this
                # __mul__ returns an int16 column.
                self._values.get_dt_field("millisecond").astype("int32")
                * cudf.Scalar(1000, dtype="int32")
            )
            + self._values.get_dt_field("microsecond"),
            name=self.name,
        )

    @property  # type: ignore
    @_cudf_nvtx_annotate
    def nanosecond(self):
        """
        The nanoseconds of the datetime.

        Examples
        --------
        >>> import pandas as pd
        >>> import cudf
        >>> datetime_index = cudf.Index(pd.date_range("2000-01-01",
        ...             periods=3, freq="ns"))
        >>> datetime_index
        DatetimeIndex([          '2000-01-01 00:00:00',
                       '2000-01-01 00:00:00.000000001',
                       '2000-01-01 00:00:00.000000002'],
                      dtype='datetime64[ns]')
        >>> datetime_index.nanosecond
        Index([0, 1, 2], dtype='int16')
        """
        return self._get_dt_field("nanosecond")

    @property  # type: ignore
    @_cudf_nvtx_annotate
    def weekday(self):
        """
        The day of the week with Monday=0, Sunday=6.

        Examples
        --------
        >>> import pandas as pd
        >>> import cudf
        >>> datetime_index = cudf.Index(pd.date_range("2016-12-31",
        ...     "2017-01-08", freq="D"))
        >>> datetime_index
        DatetimeIndex(['2016-12-31', '2017-01-01', '2017-01-02', '2017-01-03',
                    '2017-01-04', '2017-01-05', '2017-01-06', '2017-01-07',
                    '2017-01-08'],
                    dtype='datetime64[ns]')
        >>> datetime_index.weekday
        Index([5, 6, 0, 1, 2, 3, 4, 5, 6], dtype='int16')
        """
        return self._get_dt_field("weekday")

    @property  # type: ignore
    @_cudf_nvtx_annotate
    def dayofweek(self):
        """
        The day of the week with Monday=0, Sunday=6.

        Examples
        --------
        >>> import pandas as pd
        >>> import cudf
        >>> datetime_index = cudf.Index(pd.date_range("2016-12-31",
        ...     "2017-01-08", freq="D"))
        >>> datetime_index
        DatetimeIndex(['2016-12-31', '2017-01-01', '2017-01-02', '2017-01-03',
                    '2017-01-04', '2017-01-05', '2017-01-06', '2017-01-07',
                    '2017-01-08'],
                    dtype='datetime64[ns]')
        >>> datetime_index.dayofweek
        Index([5, 6, 0, 1, 2, 3, 4, 5, 6], dtype='int16')
        """
        return self._get_dt_field("weekday")

    @property  # type: ignore
    @_cudf_nvtx_annotate
    def dayofyear(self):
        """
        The day of the year, from 1-365 in non-leap years and
        from 1-366 in leap years.

        Examples
        --------
        >>> import pandas as pd
        >>> import cudf
        >>> datetime_index = cudf.Index(pd.date_range("2016-12-31",
        ...     "2017-01-08", freq="D"))
        >>> datetime_index
        DatetimeIndex(['2016-12-31', '2017-01-01', '2017-01-02', '2017-01-03',
                    '2017-01-04', '2017-01-05', '2017-01-06', '2017-01-07',
                    '2017-01-08'],
                    dtype='datetime64[ns]')
        >>> datetime_index.dayofyear
        Index([366, 1, 2, 3, 4, 5, 6, 7, 8], dtype='int16')
        """
        return self._get_dt_field("day_of_year")

    @property  # type: ignore
    @_cudf_nvtx_annotate
    def day_of_year(self):
        """
        The day of the year, from 1-365 in non-leap years and
        from 1-366 in leap years.

        Examples
        --------
        >>> import pandas as pd
        >>> import cudf
        >>> datetime_index = cudf.Index(pd.date_range("2016-12-31",
        ...     "2017-01-08", freq="D"))
        >>> datetime_index
        DatetimeIndex(['2016-12-31', '2017-01-01', '2017-01-02', '2017-01-03',
                    '2017-01-04', '2017-01-05', '2017-01-06', '2017-01-07',
                    '2017-01-08'],
                    dtype='datetime64[ns]')
        >>> datetime_index.day_of_year
        Index([366, 1, 2, 3, 4, 5, 6, 7, 8], dtype='int16')
        """
        return self._get_dt_field("day_of_year")

    @property  # type: ignore
    @_cudf_nvtx_annotate
    def is_leap_year(self):
        """
        Boolean indicator if the date belongs to a leap year.

        A leap year is a year, which has 366 days (instead of 365) including
        29th of February as an intercalary day. Leap years are years which are
        multiples of four with the exception of years divisible by 100 but not
        by 400.

        Returns
        -------
        ndarray
        Booleans indicating if dates belong to a leap year.
        """
        res = is_leap_year(self._values).fillna(False)
        return cupy.asarray(res)

    @property  # type: ignore
    @_cudf_nvtx_annotate
    def quarter(self):
        """
        Integer indicator for which quarter of the year the date belongs in.

        There are 4 quarters in a year. With the first quarter being from
        January - March, second quarter being April - June, third quarter
        being July - September and fourth quarter being October - December.

        Returns
        -------
        Index
        Integer indicating which quarter the date belongs to.

        Examples
        --------
        >>> import cudf
        >>> gIndex = cudf.DatetimeIndex(["2020-05-31 08:00:00",
        ...    "1999-12-31 18:40:00"])
        >>> gIndex.quarter
        Index([2, 4], dtype='int8')
        """
        res = extract_quarter(self._values)
        return Index(res, dtype="int8")

    @_cudf_nvtx_annotate
    def isocalendar(self):
        """
        Returns a DataFrame with the year, week, and day
        calculated according to the ISO 8601 standard.

        Returns
        -------
        DataFrame
        with columns year, week and day

        Examples
        --------
        >>> gIndex = cudf.DatetimeIndex(["2020-05-31 08:00:00",
        ...    "1999-12-31 18:40:00"])
        >>> gIndex.isocalendar()
                             year  week  day
        2020-05-31 08:00:00  2020    22    7
        1999-12-31 18:40:00  1999    52    5
        """
        return cudf.core.tools.datetimes._to_iso_calendar(self)

    @_cudf_nvtx_annotate
    def to_pandas(self, *, nullable: bool = False) -> pd.DatetimeIndex:
        if nullable:
            raise NotImplementedError(f"{nullable=} is not implemented.")

        if PANDAS_GE_200:
            nanos = self._values
        else:
            # no need to convert to nanos with Pandas 2.x
            if isinstance(self.dtype, pd.DatetimeTZDtype):
                nanos = self._values.astype(
                    pd.DatetimeTZDtype("ns", self.dtype.tz)
                )
            else:
                nanos = self._values.astype("datetime64[ns]")

        freq = (
            self._freq._maybe_as_fast_pandas_offset()
            if self._freq is not None
            else None
        )
        return pd.DatetimeIndex(nanos.to_pandas(), name=self.name, freq=freq)

    @_cudf_nvtx_annotate
    def _get_dt_field(self, field):
        out_column = self._values.get_dt_field(field)
        # column.column_empty_like always returns a Column object
        # but we need a NumericalColumn for Index..
        # how should this be handled?
        out_column = column.build_column(
            data=out_column.base_data,
            dtype=out_column.dtype,
            mask=out_column.base_mask,
            offset=out_column.offset,
        )
        return as_index(out_column, name=self.name)

    def _is_boolean(self):
        return False

    @_cudf_nvtx_annotate
    def ceil(self, freq):
        """
        Perform ceil operation on the data to the specified freq.

        Parameters
        ----------
        freq : str
            One of ["D", "H", "T", "min", "S", "L", "ms", "U", "us", "N"].
            Must be a fixed frequency like 'S' (second) not 'ME' (month end).
            See `frequency aliases <https://pandas.pydata.org/docs/\
                user_guide/timeseries.html#timeseries-offset-aliases>`__
            for more details on these aliases.

        Returns
        -------
        DatetimeIndex
            Index of the same type for a DatetimeIndex

        Examples
        --------
        >>> import cudf
        >>> gIndex = cudf.DatetimeIndex([
        ...     "2020-05-31 08:05:42",
        ...     "1999-12-31 18:40:30",
        ... ])
        >>> gIndex.ceil("T")
        DatetimeIndex(['2020-05-31 08:06:00', '1999-12-31 18:41:00'], dtype='datetime64[ns]')
        """  # noqa: E501
        out_column = self._values.ceil(freq)

        return self.__class__._from_data({self.name: out_column})

    @_cudf_nvtx_annotate
    def floor(self, freq):
        """
        Perform floor operation on the data to the specified freq.

        Parameters
        ----------
        freq : str
            One of ["D", "H", "T", "min", "S", "L", "ms", "U", "us", "N"].
            Must be a fixed frequency like 'S' (second) not 'ME' (month end).
            See `frequency aliases <https://pandas.pydata.org/docs/\
                user_guide/timeseries.html#timeseries-offset-aliases>`__
            for more details on these aliases.

        Returns
        -------
        DatetimeIndex
            Index of the same type for a DatetimeIndex

        Examples
        --------
        >>> import cudf
        >>> gIndex = cudf.DatetimeIndex([
        ...     "2020-05-31 08:59:59",
        ...     "1999-12-31 18:44:59",
        ... ])
        >>> gIndex.floor("T")
        DatetimeIndex(['2020-05-31 08:59:00', '1999-12-31 18:44:00'], dtype='datetime64[ns]')
        """  # noqa: E501
        out_column = self._values.floor(freq)

        return self.__class__._from_data({self.name: out_column})

    @_cudf_nvtx_annotate
    def round(self, freq):
        """
        Perform round operation on the data to the specified freq.

        Parameters
        ----------
        freq : str
            One of ["D", "H", "T", "min", "S", "L", "ms", "U", "us", "N"].
            Must be a fixed frequency like 'S' (second) not 'ME' (month end).
            See `frequency aliases <https://pandas.pydata.org/docs/\
                user_guide/timeseries.html#timeseries-offset-aliases>`__
            for more details on these aliases.

        Returns
        -------
        DatetimeIndex
            Index containing rounded datetimes.

        Examples
        --------
        >>> import cudf
        >>> dt_idx = cudf.Index([
        ...     "2001-01-01 00:04:45",
        ...     "2001-01-01 00:04:58",
        ...     "2001-01-01 00:05:04",
        ... ], dtype="datetime64[ns]")
        >>> dt_idx
        DatetimeIndex(['2001-01-01 00:04:45', '2001-01-01 00:04:58',
                       '2001-01-01 00:05:04'],
                      dtype='datetime64[ns]')
        >>> dt_idx.round('H')
        DatetimeIndex(['2001-01-01', '2001-01-01', '2001-01-01'], dtype='datetime64[ns]')
        >>> dt_idx.round('T')
        DatetimeIndex(['2001-01-01 00:05:00', '2001-01-01 00:05:00', '2001-01-01 00:05:00'], dtype='datetime64[ns]')
        """  # noqa: E501
        out_column = self._values.round(freq)

        return self.__class__._from_data({self.name: out_column})

    def tz_localize(self, tz, ambiguous="NaT", nonexistent="NaT"):
        """
        Localize timezone-naive data to timezone-aware data.

        Parameters
        ----------
        tz : str
            Timezone to convert timestamps to.

        Returns
        -------
        DatetimeIndex containing timezone aware timestamps.

        Examples
        --------
        >>> import cudf
        >>> import pandas as pd
        >>> tz_naive = cudf.date_range('2018-03-01 09:00', periods=3, freq='D')
        >>> tz_aware = tz_naive.tz_localize("America/New_York")
        >>> tz_aware
        DatetimeIndex(['2018-03-01 09:00:00-05:00', '2018-03-02 09:00:00-05:00',
                       '2018-03-03 09:00:00-05:00'],
                      dtype='datetime64[ns, America/New_York]', freq='D')

        Ambiguous or nonexistent datetimes are converted to NaT.

        >>> s = cudf.to_datetime(cudf.Series(['2018-10-28 01:20:00',
        ...                                   '2018-10-28 02:36:00',
        ...                                   '2018-10-28 03:46:00']))
        >>> s.dt.tz_localize("CET")
        0    2018-10-28 01:20:00.000000000
        1                              NaT
        2    2018-10-28 03:46:00.000000000
        dtype: datetime64[ns, CET]

        Notes
        -----
        'NaT' is currently the only supported option for the
        ``ambiguous`` and ``nonexistent`` arguments. Any
        ambiguous or nonexistent timestamps are converted
        to 'NaT'.
        """  # noqa: E501
        from cudf.core._internals.timezones import delocalize, localize

        if tz is None:
            result_col = delocalize(self._column)
        else:
            result_col = localize(self._column, tz, ambiguous, nonexistent)
        return DatetimeIndex._from_data(
            {self.name: result_col}, freq=self._freq
        )

    def tz_convert(self, tz):
        """
        Convert tz-aware datetimes from one time zone to another.

        Parameters
        ----------
        tz : str
            Time zone for time. Corresponding timestamps would be converted
            to this time zone of the Datetime Array/Index.
            A `tz` of None will convert to UTC and remove the timezone
            information.

        Returns
        -------
        DatetimeIndex containing timestamps corresponding to the timezone
        `tz`.

        Examples
        --------
        >>> import cudf
        >>> dti = cudf.date_range('2018-03-01 09:00', periods=3, freq='D')
        >>> dti = dti.tz_localize("America/New_York")
        >>> dti
        DatetimeIndex(['2018-03-01 09:00:00-05:00', '2018-03-02 09:00:00-05:00',
                       '2018-03-03 09:00:00-05:00'],
                      dtype='datetime64[ns, America/New_York]', freq='D')
        >>> dti.tz_convert("Europe/London")
        DatetimeIndex(['2018-03-01 14:00:00+00:00',
                       '2018-03-02 14:00:00+00:00',
                       '2018-03-03 14:00:00+00:00'],
                      dtype='datetime64[ns, Europe/London]')
        """  # noqa: E501
        from cudf.core._internals.timezones import convert

        if tz is None:
            result_col = self._column._utc_time
        else:
            result_col = convert(self._column, tz)
        return DatetimeIndex._from_data({self.name: result_col})


class TimedeltaIndex(Index):
    """
    Immutable, ordered and sliceable sequence of timedelta64 data,
    represented internally as int64.

    Parameters
    ----------
    data : array-like (1-dimensional), optional
        Optional datetime-like data to construct index with.
    unit : str, optional
        This is not yet supported
    copy : bool
        Make a copy of input.
    freq : str, optional
        This is not yet supported
    closed : str, optional
        This is not yet supported
    dtype : str or :class:`numpy.dtype`, optional
        Data type for the output Index. If not specified, the
        default dtype will be ``timedelta64[ns]``.
    name : object
        Name to be stored in the index.

    Attributes
    ----------
    days
    seconds
    microseconds
    nanoseconds
    components
    inferred_freq

    Methods
    -------
    None

    Returns
    -------
    TimedeltaIndex

    Examples
    --------
    >>> import cudf
    >>> cudf.TimedeltaIndex([1132223, 2023232, 342234324, 4234324],
    ...     dtype="timedelta64[ns]")
    TimedeltaIndex(['0 days 00:00:00.001132223', '0 days 00:00:00.002023232',
                    '0 days 00:00:00.342234324', '0 days 00:00:00.004234324'],
                  dtype='timedelta64[ns]')
    >>> cudf.TimedeltaIndex([1, 2, 3, 4], dtype="timedelta64[s]",
    ...     name="delta-index")
    TimedeltaIndex(['0 days 00:00:01', '0 days 00:00:02', '0 days 00:00:03',
                    '0 days 00:00:04'],
                  dtype='timedelta64[s]', name='delta-index')
    """

    @_cudf_nvtx_annotate
    def __init__(
        self,
        data=None,
        unit=None,
        freq=None,
        closed=None,
        dtype=None,
        copy: bool = False,
        name=None,
    ):
        if freq is not None:
            raise NotImplementedError("freq is not yet supported")

        if unit is not None:
            raise NotImplementedError(
                "unit is not yet supported, alternatively "
                "dtype parameter is supported"
            )

        if dtype is None:
            dtype = "timedelta64[ns]"
        dtype = cudf.dtype(dtype)
        if dtype.kind != "m":
            raise TypeError("dtype must be a timedelta type")

        name = _setdefault_name(data, name=name)["name"]
        data = column.as_column(data, dtype=dtype)

        if copy:
            data = data.copy()

        super().__init__(data, name=name)

    def __getitem__(self, index):
        value = super().__getitem__(index)
        if cudf.get_option("mode.pandas_compatible") and isinstance(
            value, np.timedelta64
        ):
            return pd.Timedelta(value)
        return value

    @_cudf_nvtx_annotate
    def to_pandas(self, *, nullable: bool = False) -> pd.TimedeltaIndex:
        if nullable:
            raise NotImplementedError(f"{nullable=} is not implemented.")
        return pd.TimedeltaIndex(
            self._values.to_pandas(),
            name=self.name,
        )

    @property  # type: ignore
    @_cudf_nvtx_annotate
    def days(self):
        """
        Number of days for each element.
        """
        # Need to specifically return `int64` to avoid overflow.
        return as_index(
            arbitrary=self._values.days, name=self.name, dtype="int64"
        )

    @property  # type: ignore
    @_cudf_nvtx_annotate
    def seconds(self):
        """
        Number of seconds (>= 0 and less than 1 day) for each element.
        """
        return as_index(
            arbitrary=self._values.seconds, name=self.name, dtype="int32"
        )

    @property  # type: ignore
    @_cudf_nvtx_annotate
    def microseconds(self):
        """
        Number of microseconds (>= 0 and less than 1 second) for each element.
        """
        return as_index(
            arbitrary=self._values.microseconds, name=self.name, dtype="int32"
        )

    @property  # type: ignore
    @_cudf_nvtx_annotate
    def nanoseconds(self):
        """
        Number of nanoseconds (>= 0 and less than 1 microsecond) for each
        element.
        """
        return as_index(
            arbitrary=self._values.nanoseconds, name=self.name, dtype="int32"
        )

    @property  # type: ignore
    @_cudf_nvtx_annotate
    def components(self):
        """
        Return a dataframe of the components (days, hours, minutes,
        seconds, milliseconds, microseconds, nanoseconds) of the Timedeltas.
        """
        return self._values.components()

    @property
    def inferred_freq(self):
        """
        Infers frequency of TimedeltaIndex.

        Notes
        -----
        This property is currently not supported.
        """
        raise NotImplementedError("inferred_freq is not yet supported")

    def _is_boolean(self):
        return False


class CategoricalIndex(Index):
    """
    A categorical of orderable values that represent the indices of another
    Column

    Parameters
    ----------
    data : array-like (1-dimensional)
        The values of the categorical. If categories are given,
        values not in categories will be replaced with None/NaN.
    categories : list-like, optional
        The categories for the categorical. Items need to be unique.
        If the categories are not given here (and also not in dtype),
        they will be inferred from the data.
    ordered : bool, optional
        Whether or not this categorical is treated as an ordered categorical.
        If not given here or in dtype, the resulting categorical will be
        unordered.
    dtype : CategoricalDtype or "category", optional
        If CategoricalDtype, cannot be used together with categories or
        ordered.
    copy : bool, default False
        Make a copy of input.
    name : object, optional
        Name to be stored in the index.

    Attributes
    ----------
    codes
    categories

    Methods
    -------
    equals

    Returns
    -------
    CategoricalIndex

    Examples
    --------
    >>> import cudf
    >>> import pandas as pd
    >>> cudf.CategoricalIndex(
    ... data=[1, 2, 3, 4], categories=[1, 2], ordered=False, name="a")
    CategoricalIndex([1, 2, <NA>, <NA>], categories=[1, 2], ordered=False, dtype='category', name='a')

    >>> cudf.CategoricalIndex(
    ... data=[1, 2, 3, 4], dtype=pd.CategoricalDtype([1, 2, 3]), name="a")
    CategoricalIndex([1, 2, 3, <NA>], categories=[1, 2, 3], ordered=False, dtype='category', name='a')
    """  # noqa: E501

    @_cudf_nvtx_annotate
    def __init__(
        self,
        data=None,
        categories=None,
        ordered=None,
        dtype=None,
        copy=False,
        name=None,
    ):
        name = _setdefault_name(data, name=name)["name"]
        if dtype is not None:
            dtype = cudf.dtype(dtype)
            if not isinstance(dtype, cudf.CategoricalDtype):
                raise ValueError("dtype must be a CategoricalDtype")
            elif categories is not None or ordered is not None:
                raise ValueError(
                    "Cannot specify `categories` or "
                    "`ordered` together with `dtype`."
                )
        col = column.as_column(data)
        if copy:
            col = col.copy()
        if not isinstance(col, CategoricalColumn):
            if dtype is None:
                dtype = cudf.CategoricalDtype(
                    categories=categories, ordered=ordered
                )
            col = col.astype(dtype)
        else:
<<<<<<< HEAD
            if dtype is not None:
                col = col.set_categories(
                    dtype.categories, ordered=dtype.ordered
                )
            else:
                if categories is not None:
                    col = col.set_categories(
                        categories, ordered=col.dtype.ordered
                    )
                if ordered is not None:
                    col = col.as_ordered(ordered)
        super().__init__(data, name=name)
=======
            data = column.as_column(
                data, dtype="category" if dtype is None else dtype
            )
            # dtype has already been taken care
            dtype = None

        if categories is not None:
            data = data.set_categories(categories, ordered=ordered)
        elif isinstance(dtype, (pd.CategoricalDtype, cudf.CategoricalDtype)):
            data = data.set_categories(dtype.categories, ordered=ordered)
        elif ordered is True and data.ordered is False:
            data = data.as_ordered()
        elif ordered is False and data.ordered is True:
            data = data.as_unordered()
        super().__init__(data, **kwargs)
>>>>>>> 72ecbe96

    @property  # type: ignore
    @_cudf_nvtx_annotate
    def codes(self):
        """
        The category codes of this categorical.
        """
        return as_index(self._values.codes)

    @property  # type: ignore
    @_cudf_nvtx_annotate
    def categories(self):
        """
        The categories of this categorical.
        """
        return self.dtype.categories

    def _is_boolean(self):
        return False

    def _is_categorical(self):
        return True


@_cudf_nvtx_annotate
def interval_range(
    start=None,
    end=None,
    periods=None,
    freq=None,
    name=None,
    closed="right",
) -> "IntervalIndex":
    """
    Returns a fixed frequency IntervalIndex.

    Parameters
    ----------
    start : numeric, default None
        Left bound for generating intervals.
    end : numeric , default None
        Right bound for generating intervals.
    periods : int, default None
        Number of periods to generate
    freq : numeric, default None
        The length of each interval. Must be consistent
        with the type of start and end
    name : str, default None
        Name of the resulting IntervalIndex.
    closed : {"left", "right", "both", "neither"}, default "right"
        Whether the intervals are closed on the left-side, right-side,
        both or neither.

    Returns
    -------
    IntervalIndex

    Examples
    --------
    >>> import cudf
    >>> import pandas as pd
    >>> cudf.interval_range(start=0,end=5)
    IntervalIndex([(0, 0], (1, 1], (2, 2], (3, 3], (4, 4], (5, 5]],
    ...closed='right',dtype='interval')
    >>> cudf.interval_range(start=0,end=10, freq=2,closed='left')
    IntervalIndex([[0, 2), [2, 4), [4, 6), [6, 8), [8, 10)],
    ...closed='left',dtype='interval')
    >>> cudf.interval_range(start=0,end=10, periods=3,closed='left')
    ...IntervalIndex([[0.0, 3.3333333333333335),
            [3.3333333333333335, 6.666666666666667),
            [6.666666666666667, 10.0)],
            closed='left',
            dtype='interval')
    """
    nargs = sum(_ is not None for _ in (start, end, periods, freq))

    # we need at least three of (start, end, periods, freq)
    if nargs == 2 and freq is None:
        freq = 1
        nargs += 1

    if nargs != 3:
        raise ValueError(
            "Of the four parameters: start, end, periods, and "
            "freq, exactly three must be specified"
        )

    start = cudf.Scalar(start) if start is not None else start
    end = cudf.Scalar(end) if end is not None else end
    periods = cudf.Scalar(int(periods)) if periods is not None else periods
    freq = cudf.Scalar(freq) if freq is not None else freq

    if start is None:
        start = end - freq * periods
    elif freq is None:
        quotient, remainder = divmod((end - start).value, periods.value)
        if remainder:
            freq = (end - start) / periods
        else:
            freq = cudf.Scalar(int(quotient))
    elif periods is None:
        periods = cudf.Scalar(int((end - start) / freq))
    elif end is None:
        end = start + periods * freq

    if any(
        not _is_non_decimal_numeric_dtype(x.dtype)
        for x in (start, periods, freq, end)
    ):
        raise ValueError("start, end, periods, freq must be numeric values.")

    periods = periods.astype("int64")
    common_dtype = find_common_type((start.dtype, freq.dtype, end.dtype))
    start = start.astype(common_dtype)
    freq = freq.astype(common_dtype)

    bin_edges = sequence(
        size=periods + 1,
        init=start.device_value,
        step=freq.device_value,
    )
    left_col = bin_edges.slice(0, len(bin_edges) - 1)
    right_col = bin_edges.slice(1, len(bin_edges))

    if len(right_col) == 0 or len(left_col) == 0:
        dtype = IntervalDtype("int64", closed)
        data = column.column_empty_like_same_mask(left_col, dtype)
        return IntervalIndex(data, closed=closed)

    interval_col = IntervalColumn(
        dtype=IntervalDtype(left_col.dtype, closed),
        size=len(left_col),
        children=(left_col, right_col),
    )
    return IntervalIndex(interval_col, closed=closed)


class IntervalIndex(Index):
    """
    Immutable index of intervals that are closed on the same side.

    Parameters
    ----------
    data : array-like (1-dimensional)
        Array-like containing Interval objects from which to build the
        IntervalIndex.
    closed : {"left", "right", "both", "neither"}, default "right"
        Whether the intervals are closed on the left-side, right-side,
        both or neither.
    dtype : dtype or None, default None
        If None, dtype will be inferred.
    copy : bool, default False
        Copy the input data.
    name : object, optional
        Name to be stored in the index.

    Attributes
    ----------
    values

    Methods
    -------
    from_breaks
    get_loc

    Returns
    -------
    IntervalIndex
    """

    @_cudf_nvtx_annotate
    def __init__(
        self,
        data,
        closed: Optional[Literal["left", "right", "neither", "both"]] = None,
        dtype=None,
        copy: bool = False,
        name=None,
    ):
        name = _setdefault_name(data, name=name)["name"]

        if dtype is not None:
            dtype = cudf.dtype(dtype)
            if not isinstance(dtype, IntervalDtype):
                raise TypeError("dtype must be an IntervalDtype")
            if closed is not None and closed != dtype.closed:
                raise ValueError("closed keyword does not match dtype.closed")
            closed = dtype.closed

        if closed is None and isinstance(dtype, IntervalDtype):
            closed = dtype.closed

        closed = closed or "right"

        if len(data) == 0:
            if not hasattr(data, "dtype"):
                data = np.array([], dtype=np.int64)
            elif isinstance(data.dtype, (pd.IntervalDtype, IntervalDtype)):
                data = np.array([], dtype=data.dtype.subtype)
            interval_col = IntervalColumn(
                dtype=IntervalDtype(data.dtype, closed),
                size=len(data),
                children=(as_column(data), as_column(data)),
            )
        else:
            col = as_column(data)
            if not isinstance(col, IntervalColumn):
                raise TypeError("data must be an iterable of Interval data")
            if copy:
                col = col.copy()
            interval_col = IntervalColumn(
                dtype=IntervalDtype(col.dtype.subtype, closed),
                mask=col.mask,
                size=col.size,
                offset=col.offset,
                null_count=col.null_count,
                children=col.children,
            )

        if dtype:
            interval_col = interval_col.astype(dtype)  # type: ignore[assignment]

        super().__init__(interval_col, name=name)

    @property
    def closed(self):
        return self._values.dtype.closed

    @classmethod
    @_cudf_nvtx_annotate
    def from_breaks(
        cls,
        breaks,
        closed: Optional[
            Literal["left", "right", "neither", "both"]
        ] = "right",
        name=None,
        copy: bool = False,
        dtype=None,
    ):
        """
        Construct an IntervalIndex from an array of splits.

        Parameters
        ----------
        breaks : array-like (1-dimensional)
            Left and right bounds for each interval.
        closed : {"left", "right", "both", "neither"}, default "right"
            Whether the intervals are closed on the left-side, right-side,
            both or neither.
        copy : bool, default False
            Copy the input data.
        name : object, optional
            Name to be stored in the index.
        dtype : dtype or None, default None
            If None, dtype will be inferred.

        Returns
        -------
        IntervalIndex

        Examples
        --------
        >>> import cudf
        >>> import pandas as pd
        >>> cudf.IntervalIndex.from_breaks([0, 1, 2, 3])
        IntervalIndex([(0, 1], (1, 2], (2, 3]], dtype='interval[int64, right]')
        """
        breaks = as_column(breaks, dtype=dtype)
        if copy:
            breaks = breaks.copy()
        left_col = breaks.slice(0, len(breaks) - 1)
        right_col = breaks.slice(1, len(breaks))
        # For indexing, children should both have 0 offset
        right_col = column.build_column(
            data=right_col.data,
            dtype=right_col.dtype,
            size=right_col.size,
            mask=right_col.mask,
            offset=0,
            null_count=right_col.null_count,
            children=right_col.children,
        )

        interval_col = IntervalColumn(
            dtype=IntervalDtype(left_col.dtype, closed),
            size=len(left_col),
            children=(left_col, right_col),
        )
        return IntervalIndex(interval_col, name=name, closed=closed)

    def __getitem__(self, index):
        raise NotImplementedError(
            "Getting a scalar from an IntervalIndex is not yet supported"
        )

    def _is_interval(self):
        return True

    def _is_boolean(self):
        return False

    def _clean_nulls_from_index(self):
        return self


@_cudf_nvtx_annotate
def as_index(
    arbitrary, nan_as_null=None, copy=False, name=no_default, dtype=None
) -> BaseIndex:
    """Create an Index from an arbitrary object

    Parameters
    ----------
    arbitrary : object
        Object to construct the Index from. See *Notes*.
    nan_as_null : bool, optional, default None
        If None (default), treats NaN values in arbitrary as null.
        If True, combines the mask and NaNs to
        form a new validity mask. If False, leaves NaN values as is.
    copy : bool, default False
        If True, Make copies of `arbitrary` if possible and create an
        Index out of it.
        If False, `arbitrary` will be shallow-copied if it is a
        device-object to construct an Index.
    name : object, optional
        Name of the index being created, by default it is `None`.
    dtype : optional
        Optionally typecast the constructed Index to the given
        dtype.

    Returns
    -------
    result : subclass of Index
        - CategoricalIndex for Categorical input.
        - DatetimeIndex for Datetime input.
        - Index for all other inputs.

    Notes
    -----
    Currently supported inputs are:

    * ``Column``
    * ``Buffer``
    * ``Series``
    * ``Index``
    * numba device array
    * numpy array
    * pyarrow array
    * pandas.Categorical

    Returns
    -------
    result : subclass of Index
        - CategoricalIndex for Categorical input.
        - DatetimeIndex for Datetime input.
        - Index for all other inputs.
    """

    if name is no_default:
        name = getattr(arbitrary, "name", None)

    if isinstance(arbitrary, cudf.MultiIndex):
        if dtype is not None:
            raise TypeError(
                "dtype must be `None` for inputs of type: "
                f"{type(arbitrary).__name__}, found {dtype=} "
            )
        return arbitrary.copy(deep=copy)
    elif isinstance(arbitrary, BaseIndex):
        idx = arbitrary.copy(deep=copy).rename(name)
    elif isinstance(arbitrary, ColumnBase):
        idx = _index_from_data({name: arbitrary})
    elif isinstance(arbitrary, cudf.Series):
        return as_index(
            arbitrary._column,
            nan_as_null=nan_as_null,
            copy=copy,
            name=name,
            dtype=dtype,
        )
    elif isinstance(arbitrary, (pd.RangeIndex, range)):
        idx = RangeIndex(
            start=arbitrary.start,
            stop=arbitrary.stop,
            step=arbitrary.step,
            name=name,
        )
    elif isinstance(arbitrary, pd.MultiIndex):
        if dtype is not None:
            raise TypeError(
                "dtype must be `None` for inputs of type: "
                f"{type(arbitrary).__name__}, found {dtype=} "
            )
        return cudf.MultiIndex.from_pandas(
            arbitrary.copy(deep=copy), nan_as_null=nan_as_null
        )
    elif isinstance(arbitrary, cudf.DataFrame) or is_scalar(arbitrary):
        raise ValueError("Index data must be 1-dimensional and list-like")
    else:
        return as_index(
            column.as_column(arbitrary, dtype=dtype, nan_as_null=nan_as_null),
            copy=copy,
            name=name,
            dtype=dtype,
        )
    if dtype is not None:
        idx = idx.astype(dtype)
    return idx


def _setdefault_name(values, **kwargs):
    if kwargs.get("name") is None:
        kwargs["name"] = getattr(values, "name", None)
    return kwargs


@_cudf_nvtx_annotate
def _concat_range_index(indexes: List[RangeIndex]) -> BaseIndex:
    """
    An internal Utility function to concat RangeIndex objects.
    """
    start = step = next_ = None

    # Filter the empty indexes
    non_empty_indexes = [obj for obj in indexes if len(obj)]

    if not non_empty_indexes:
        # Here all "indexes" had 0 length, i.e. were empty.
        # In this case return an empty range index.
        return RangeIndex(0, 0)

    for obj in non_empty_indexes:
        if start is None:
            # This is set by the first non-empty index
            start = obj.start
            if step is None and len(obj) > 1:
                step = obj.step
        elif step is None:
            # First non-empty index had only one element
            if obj.start == start:
                result = as_index(concat_columns([x._values for x in indexes]))
                return result
            step = obj.start - start

        non_consecutive = (step != obj.step and len(obj) > 1) or (
            next_ is not None and obj.start != next_
        )
        if non_consecutive:
            result = as_index(concat_columns([x._values for x in indexes]))
            return result
        if step is not None:
            next_ = obj[-1] + step

    stop = non_empty_indexes[-1].stop if next_ is None else next_
    return RangeIndex(start, stop, step)


@_cudf_nvtx_annotate
def _extended_gcd(a: int, b: int) -> Tuple[int, int, int]:
    """
    Extended Euclidean algorithms to solve Bezout's identity:
       a*x + b*y = gcd(x, y)
    Finds one particular solution for x, y: s, t
    Returns: gcd, s, t
    """
    s, old_s = 0, 1
    t, old_t = 1, 0
    r, old_r = b, a
    while r:
        quotient = old_r // r
        old_r, r = r, old_r - quotient * r
        old_s, s = s, old_s - quotient * s
        old_t, t = t, old_t - quotient * t
    return old_r, old_s, old_t


def _get_indexer_basic(index, positions, method, target_col, tolerance):
    # `positions` will be modified in-place, so it is the
    # responsibility of the caller to decide whether or not
    # to make a copy of it before passing it to this method.
    nonexact = positions == -1
    positions[nonexact] = index.searchsorted(
        target_col[nonexact],
        side="left" if method in {"pad", "ffill"} else "right",
    )
    if method in {"pad", "ffill"}:
        # searchsorted returns "indices into a sorted array such that,
        # if the corresponding elements in v were inserted before the
        # indices, the order of a would be preserved".
        # Thus, we need to subtract 1 to find values to the left.
        positions[nonexact] -= 1
        # This also mapped not found values (values of 0 from
        # np.searchsorted) to -1, which conveniently is also our
        # sentinel for missing values
    else:
        # Mark indices to the right of the largest value as not found
        positions[positions == len(index)] = np.int32(-1)

    if tolerance is not None:
        distance = abs(index[positions] - target_col)
        return positions.where(distance <= tolerance, -1)
    return positions


def _get_nearest_indexer(
    index: Index,
    positions: cudf.Series,
    target_col: cudf.core.column.ColumnBase,
    tolerance: Union[int, float],
):
    """
    Get the indexer for the nearest index labels; requires an index with
    values that can be subtracted from each other.
    """
    left_indexer = _get_indexer_basic(
        index=index,
        positions=positions.copy(deep=True),
        method="pad",
        target_col=target_col,
        tolerance=tolerance,
    )
    right_indexer = _get_indexer_basic(
        index=index,
        positions=positions.copy(deep=True),
        method="backfill",
        target_col=target_col,
        tolerance=tolerance,
    )

    left_distances = abs(index[left_indexer] - target_col)
    right_distances = abs(index[right_indexer] - target_col)

    op = operator.lt if index.is_monotonic_increasing else operator.le
    indexer = left_indexer.where(
        op(left_distances, right_distances) | (right_indexer == -1),
        right_indexer,
    )

    if tolerance is not None:
        distance = abs(index[indexer] - target_col)
        return indexer.where(distance <= tolerance, -1)
    return indexer


def _validate_freq(freq: Any) -> cudf.DateOffset:
    if isinstance(freq, str):
        return cudf.DateOffset._from_freqstr(freq)
    elif freq is not None and not isinstance(freq, cudf.DateOffset):
        raise ValueError(f"Invalid frequency: {freq}")
    return cast(cudf.DateOffset, freq)<|MERGE_RESOLUTION|>--- conflicted
+++ resolved
@@ -2586,7 +2586,6 @@
                 )
             col = col.astype(dtype)
         else:
-<<<<<<< HEAD
             if dtype is not None:
                 col = col.set_categories(
                     dtype.categories, ordered=dtype.ordered
@@ -2599,23 +2598,6 @@
                 if ordered is not None:
                     col = col.as_ordered(ordered)
         super().__init__(data, name=name)
-=======
-            data = column.as_column(
-                data, dtype="category" if dtype is None else dtype
-            )
-            # dtype has already been taken care
-            dtype = None
-
-        if categories is not None:
-            data = data.set_categories(categories, ordered=ordered)
-        elif isinstance(dtype, (pd.CategoricalDtype, cudf.CategoricalDtype)):
-            data = data.set_categories(dtype.categories, ordered=ordered)
-        elif ordered is True and data.ordered is False:
-            data = data.as_ordered()
-        elif ordered is False and data.ordered is True:
-            data = data.as_unordered()
-        super().__init__(data, **kwargs)
->>>>>>> 72ecbe96
 
     @property  # type: ignore
     @_cudf_nvtx_annotate
