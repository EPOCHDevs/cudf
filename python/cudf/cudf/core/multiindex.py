--- conflicted
+++ resolved
@@ -23,21 +23,14 @@
 from cudf.core import column
 from cudf.core._compat import PANDAS_GE_150
 from cudf.core.frame import Frame
-<<<<<<< HEAD
 from cudf.core.index import (
     BaseIndex,
     _get_indexer_basic,
-    _index_astype_docstring,
     _lexsorted_equal_range,
     as_index,
 )
 from cudf.core.join._join_helpers import _match_join_keys
-from cudf.utils.docutils import doc_apply
-from cudf.utils.utils import NotIterable, _cudf_nvtx_annotate
-=======
-from cudf.core.index import BaseIndex, _lexsorted_equal_range, as_index
 from cudf.utils.utils import NotIterable, _cudf_nvtx_annotate, _is_same_name
->>>>>>> 4ea3a754
 
 
 def _maybe_indices_to_slice(indices: cp.ndarray) -> Union[slice, cp.ndarray]:
@@ -558,7 +551,7 @@
                     (3, 12)],
                 names=['a', 'b'])
         >>> midx.levels
-        [Int64Index([1, 2, 3], dtype='int64', name='a'), Int64Index([10, 11, 12], dtype='int64', name='b')]
+        [Index([1, 2, 3], dtype='int64', name='a'), Index([10, 11, 12], dtype='int64', name='b')]
         """  # noqa: E501
         if self._levels is None:
             self._compute_levels_and_codes()
@@ -692,18 +685,8 @@
 
         codes = {}
         for name, col in self._data.items():
-<<<<<<< HEAD
             code, cats = cudf.Series._from_data({None: col}).factorize()
-=======
-            with warnings.catch_warnings():
-                # TODO: Remove this filter when
-                # `na_sentinel` is removed from `factorize`.
-                # This is a filter to not let the warnings from
-                # `factorize` show up in other parts of public APIs.
-                warnings.simplefilter("ignore")
-                code, cats = cudf.Series._from_data({None: col}).factorize()
             cats.name = name
->>>>>>> 4ea3a754
             codes[name] = code.astype(np.int64)
             levels.append(cats)
 
