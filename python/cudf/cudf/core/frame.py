# Copyright (c) 2020-2023, NVIDIA CORPORATION.

from __future__ import annotations

import copy
import itertools
import operator
import pickle
import warnings
from collections import abc
from typing import (
    Any,
    Callable,
    Dict,
    List,
    MutableMapping,
    Optional,
    Tuple,
    Union,
)

# TODO: The `numpy` import is needed for typing purposes during doc builds
# only, need to figure out why the `np` alias is insufficient then remove.
import cupy
import numpy
import numpy as np
import pandas as pd
import pyarrow as pa
from typing_extensions import Self

import cudf
from cudf import _lib as libcudf
from cudf._typing import Dtype
from cudf.api.extensions import no_default
from cudf.api.types import is_bool_dtype, is_dtype_equal, is_scalar
from cudf.core.buffer import acquire_spill_lock
from cudf.core.column import (
    ColumnBase,
    as_column,
    build_categorical_column,
    deserialize_columns,
    serialize_columns,
)
from cudf.core.column_accessor import ColumnAccessor
from cudf.core.mixins import BinaryOperand, Scannable
from cudf.core.window import Rolling
from cudf.utils import ioutils
from cudf.utils.docutils import copy_docstring
from cudf.utils.dtypes import find_common_type
from cudf.utils.utils import (
    _array_ufunc,
    _cudf_nvtx_annotate,
    _warn_no_dask_cudf,
)


# TODO: It looks like Frame is missing a declaration of `copy`, need to add
class Frame(BinaryOperand, Scannable):
    """A collection of Column objects with an optional index.

    Parameters
    ----------
    data : dict
        An dict mapping column names to Columns
    index : Table
        A Frame representing the (optional) index columns.
    """

    _data: "ColumnAccessor"

    _VALID_BINARY_OPERATIONS = BinaryOperand._SUPPORTED_BINARY_OPERATIONS

    def __init__(self, data=None):
        if data is None:
            data = {}
        self._data = cudf.core.column_accessor.ColumnAccessor(data)

    @property
    def _num_columns(self) -> int:
        return len(self._data)

    @property
    def _num_rows(self) -> int:
        return 0 if self._num_columns == 0 else len(self._data.columns[0])

    @property
    def _column_names(self) -> Tuple[Any, ...]:  # TODO: Tuple[str]?
        return tuple(self._data.names)

    @property
    def _columns(self) -> Tuple[Any, ...]:  # TODO: Tuple[Column]?
        return tuple(self._data.columns)

    @property
    def _dtypes(self):
        return dict(
            zip(self._data.names, (col.dtype for col in self._data.columns))
        )

    @property
    def _has_nulls(self):
        return any(col.has_nulls() for col in self._data.values())

    @_cudf_nvtx_annotate
    def serialize(self):
        header = {
            "type-serialized": pickle.dumps(type(self)),
            "column_names": pickle.dumps(tuple(self._data.names)),
        }
        header["columns"], frames = serialize_columns(self._columns)
        return header, frames

    @classmethod
    @_cudf_nvtx_annotate
    def deserialize(cls, header, frames):
        cls_deserialize = pickle.loads(header["type-serialized"])
        column_names = pickle.loads(header["column_names"])
        columns = deserialize_columns(header["columns"], frames)
        return cls_deserialize._from_data(dict(zip(column_names, columns)))

    @classmethod
    @_cudf_nvtx_annotate
    def _from_data(cls, data: MutableMapping):
        obj = cls.__new__(cls)
        Frame.__init__(obj, data)
        return obj

    @_cudf_nvtx_annotate
    def _from_data_like_self(self, data: MutableMapping):
        return self._from_data(data)

    @classmethod
    @_cudf_nvtx_annotate
    def _from_columns(
        cls,
        columns: List[ColumnBase],
        column_names: abc.Iterable[str],
    ):
        """Construct a `Frame` object from a list of columns."""
        data = {name: columns[i] for i, name in enumerate(column_names)}
        return cls._from_data(data)

    @_cudf_nvtx_annotate
    def _from_columns_like_self(
        self,
        columns: List[ColumnBase],
        column_names: Optional[abc.Iterable[str]] = None,
        *,
        override_dtypes: Optional[abc.Iterable[Optional[Dtype]]] = None,
    ):
        """Construct a Frame from a list of columns with metadata from self.

        If `column_names` is None, use column names from self.
        """
        if column_names is None:
            column_names = self._column_names
        frame = self.__class__._from_columns(columns, column_names)
        return frame._copy_type_metadata(self, override_dtypes=override_dtypes)

    @_cudf_nvtx_annotate
    def _mimic_inplace(
        self, result: Self, inplace: bool = False
    ) -> Optional[Self]:
        if inplace:
            for col in self._data:
                if col in result._data:
                    self._data[col]._mimic_inplace(
                        result._data[col], inplace=True
                    )
            self._data = result._data
            return None
        else:
            return result

    @property
    @_cudf_nvtx_annotate
    def size(self):
        """
        Return the number of elements in the underlying data.

        Returns
        -------
        size : Size of the DataFrame / Index / Series / MultiIndex

        Examples
        --------
        Size of an empty dataframe is 0.

        >>> import cudf
        >>> df = cudf.DataFrame()
        >>> df
        Empty DataFrame
        Columns: []
        Index: []
        >>> df.size
        0
        >>> df = cudf.DataFrame(index=[1, 2, 3])
        >>> df
        Empty DataFrame
        Columns: []
        Index: [1, 2, 3]
        >>> df.size
        0

        DataFrame with values

        >>> df = cudf.DataFrame({'a': [10, 11, 12],
        ...         'b': ['hello', 'rapids', 'ai']})
        >>> df
            a       b
        0  10   hello
        1  11  rapids
        2  12      ai
        >>> df.size
        6
        >>> df.index
        RangeIndex(start=0, stop=3)
        >>> df.index.size
        3

        Size of an Index

        >>> index = cudf.Index([])
        >>> index
        Index([], dtype='float64')
        >>> index.size
        0
        >>> index = cudf.Index([1, 2, 3, 10])
        >>> index
        Index([1, 2, 3, 10], dtype='int64')
        >>> index.size
        4

        Size of a MultiIndex

        >>> midx = cudf.MultiIndex(
        ...                 levels=[["a", "b", "c", None], ["1", None, "5"]],
        ...                 codes=[[0, 0, 1, 2, 3], [0, 2, 1, 1, 0]],
        ...                 names=["x", "y"],
        ...             )
        >>> midx
        MultiIndex([( 'a',  '1'),
                    ( 'a',  '5'),
                    ( 'b', <NA>),
                    ( 'c', <NA>),
                    (<NA>,  '1')],
                   names=['x', 'y'])
        >>> midx.size
        5
        """
        return self._num_columns * self._num_rows

    @_cudf_nvtx_annotate
    def memory_usage(self, deep=False):
        """Return the memory usage of an object.

        Parameters
        ----------
        deep : bool
            The deep parameter is ignored and is only included for pandas
            compatibility.

        Returns
        -------
        The total bytes used.
        """
        raise NotImplementedError

    @_cudf_nvtx_annotate
    def __len__(self):
        return self._num_rows

    @_cudf_nvtx_annotate
    def astype(self, dtype, copy=False, **kwargs):
        result_data = {}
        for col_name, col in self._data.items():
            dt = dtype.get(col_name, col.dtype)
            if not is_dtype_equal(dt, col.dtype):
                result_data[col_name] = col.astype(dt, copy=copy, **kwargs)
            else:
                result_data[col_name] = col.copy() if copy else col

        return ColumnAccessor._create_unsafe(
            data=result_data,
            multiindex=self._data.multiindex,
            level_names=self._data.level_names,
        )

    @_cudf_nvtx_annotate
    def equals(self, other):
        """
        Test whether two objects contain the same elements.

        This function allows two objects to be compared against
        each other to see if they have the same shape and elements. NaNs in
        the same location are considered equal. The column headers do not
        need to have the same type.

        Parameters
        ----------
        other : Index, Series, DataFrame
            The other object to be compared with.

        Returns
        -------
        bool
            True if all elements are the same in both objects, False
            otherwise.

        Examples
        --------
        >>> import cudf

        Comparing Series with `equals`:

        >>> s = cudf.Series([1, 2, 3])
        >>> other = cudf.Series([1, 2, 3])
        >>> s.equals(other)
        True
        >>> different = cudf.Series([1.5, 2, 3])
        >>> s.equals(different)
        False

        Comparing DataFrames with `equals`:

        >>> df = cudf.DataFrame({1: [10], 2: [20]})
        >>> df
            1   2
        0  10  20
        >>> exactly_equal = cudf.DataFrame({1: [10], 2: [20]})
        >>> exactly_equal
            1   2
        0  10  20
        >>> df.equals(exactly_equal)
        True

        For two DataFrames to compare equal, the types of column
        values must be equal, but the types of column labels
        need not:

        >>> different_column_type = cudf.DataFrame({1.0: [10], 2.0: [20]})
        >>> different_column_type
           1.0  2.0
        0   10   20
        >>> df.equals(different_column_type)
        True
        """
        if self is other:
            return True
        if (
            other is None
            or not isinstance(other, type(self))
            or len(self) != len(other)
        ):
            return False

        return all(
            self_col.equals(other_col, check_dtypes=True)
            for self_col, other_col in zip(
                self._data.values(), other._data.values()
            )
        )

    @_cudf_nvtx_annotate
    def _get_columns_by_label(self, labels, downcast=False):
        """
        Returns columns of the Frame specified by `labels`

        """
        return self._data.select_by_label(labels)

    @property
    @_cudf_nvtx_annotate
    def values(self):
        """
        Return a CuPy representation of the DataFrame.

        Only the values in the DataFrame will be returned, the axes labels will
        be removed.

        Returns
        -------
        cupy.ndarray
            The values of the DataFrame.
        """
        return self.to_cupy()

    @property
    @_cudf_nvtx_annotate
    def values_host(self):
        """
        Return a NumPy representation of the data.

        Only the values in the DataFrame will be returned, the axes labels will
        be removed.

        Returns
        -------
        numpy.ndarray
            A host representation of the underlying data.
        """
        return self.to_numpy()

    @_cudf_nvtx_annotate
    def __array__(self, dtype=None):
        raise TypeError(
            "Implicit conversion to a host NumPy array via __array__ is not "
            "allowed, To explicitly construct a GPU matrix, consider using "
            ".to_cupy()\nTo explicitly construct a host matrix, consider "
            "using .to_numpy()."
        )

    @_cudf_nvtx_annotate
    def __arrow_array__(self, type=None):
        raise TypeError(
            "Implicit conversion to a host PyArrow object via __arrow_array__ "
            "is not allowed. Consider using .to_arrow()"
        )

    @_cudf_nvtx_annotate
    def _to_array(
        self,
        get_column_values: Callable,
        make_empty_matrix: Callable,
        dtype: Union[Dtype, None] = None,
        na_value=None,
    ) -> Union[cupy.ndarray, np.ndarray]:
        # Internal function to implement to_cupy and to_numpy, which are nearly
        # identical except for the attribute they access to generate values.

        def get_column_values_na(col):
            if na_value is not None:
                col = col.fillna(na_value)
            return get_column_values(col)

        # Early exit for an empty Frame.
        ncol = self._num_columns
        if ncol == 0:
            return make_empty_matrix(
                shape=(0, 0), dtype=np.dtype("float64"), order="F"
            )

        if dtype is None:
            dtypes = [col.dtype for col in self._data.values()]
            for dtype in dtypes:
                if isinstance(
                    dtype,
                    (
                        cudf.ListDtype,
                        cudf.core.dtypes.DecimalDtype,
                        cudf.StructDtype,
                    ),
                ):
                    raise NotImplementedError(
                        f"{dtype} cannot be exposed as a cupy array"
                    )
            dtype = find_common_type(dtypes)

        matrix = make_empty_matrix(
            shape=(len(self), ncol), dtype=dtype, order="F"
        )
        for i, col in enumerate(self._data.values()):
            # TODO: col.values may fail if there is nullable data or an
            # unsupported dtype. We may want to catch and provide a more
            # suitable error.
            matrix[:, i] = get_column_values_na(col)
        return matrix

    # TODO: As of now, calling cupy.asarray is _much_ faster than calling
    # to_cupy. We should investigate the reasons why and whether we can provide
    # a more efficient method here by exploiting __cuda_array_interface__. In
    # particular, we need to benchmark how much of the overhead is coming from
    # (potentially unavoidable) local copies in to_cupy and how much comes from
    # inefficiencies in the implementation.
    @_cudf_nvtx_annotate
    def to_cupy(
        self,
        dtype: Union[Dtype, None] = None,
        copy: bool = False,
        na_value=None,
    ) -> cupy.ndarray:
        """Convert the Frame to a CuPy array.

        Parameters
        ----------
        dtype : str or :class:`numpy.dtype`, optional
            The dtype to pass to :func:`numpy.asarray`.
        copy : bool, default False
            Whether to ensure that the returned value is not a view on
            another array. Note that ``copy=False`` does not *ensure* that
            ``to_cupy()`` is no-copy. Rather, ``copy=True`` ensure that
            a copy is made, even if not strictly necessary.
        na_value : Any, default None
            The value to use for missing values. The default value depends on
            dtype and the dtypes of the DataFrame columns.

        Returns
        -------
        cupy.ndarray
        """
        return self._to_array(
            (lambda col: col.values.copy())
            if copy
            else (lambda col: col.values),
            cupy.empty,
            dtype,
            na_value,
        )

    @_cudf_nvtx_annotate
    def to_numpy(
        self,
        dtype: Union[Dtype, None] = None,
        copy: bool = True,
        na_value=None,
    ) -> numpy.ndarray:
        """Convert the Frame to a NumPy array.

        Parameters
        ----------
        dtype : str or :class:`numpy.dtype`, optional
            The dtype to pass to :func:`numpy.asarray`.
        copy : bool, default True
            Whether to ensure that the returned value is not a view on
            another array. This parameter must be ``True`` since cuDF must copy
            device memory to host to provide a numpy array.
        na_value : Any, default None
            The value to use for missing values. The default value depends on
            dtype and the dtypes of the DataFrame columns.

        Returns
        -------
        numpy.ndarray
        """
        if not copy:
            raise ValueError(
                "copy=False is not supported because conversion to a numpy "
                "array always copies the data."
            )

        return self._to_array(
            (lambda col: col.values_host), np.empty, dtype, na_value
        )

    @_cudf_nvtx_annotate
    def where(self, cond, other=None, inplace=False):
        """
        Replace values where the condition is False.

        Parameters
        ----------
        cond : bool Series/DataFrame, array-like
            Where cond is True, keep the original value.
            Where False, replace with corresponding value from other.
            Callables are not supported.
        other: scalar, list of scalars, Series/DataFrame
            Entries where cond is False are replaced with
            corresponding value from other. Callables are not
            supported. Default is None.

            DataFrame expects only Scalar or array like with scalars or
            dataframe with same dimension as self.

            Series expects only scalar or series like with same length
        inplace : bool, default False
            Whether to perform the operation in place on the data.

        Returns
        -------
        Same type as caller

        Examples
        --------
        >>> import cudf
        >>> df = cudf.DataFrame({"A":[1, 4, 5], "B":[3, 5, 8]})
        >>> df.where(df % 2 == 0, [-1, -1])
           A  B
        0 -1 -1
        1  4 -1
        2 -1  8

        >>> ser = cudf.Series([4, 3, 2, 1, 0])
        >>> ser.where(ser > 2, 10)
        0     4
        1     3
        2    10
        3    10
        4    10
        dtype: int64
        >>> ser.where(ser > 2)
        0       4
        1       3
        2    <NA>
        3    <NA>
        4    <NA>
        dtype: int64

        .. pandas-compat::
            Note that ``where`` treats missing values as falsy,
            in parallel with pandas treatment of nullable data:

            >>> gsr = cudf.Series([1, 2, 3])
            >>> gsr.where([True, False, cudf.NA])
            0       1
            1    <NA>
            2    <NA>
            dtype: int64
            >>> gsr.where([True, False, False])
            0       1
            1    <NA>
            2    <NA>
            dtype: int64
        """
        raise NotImplementedError

    @_cudf_nvtx_annotate
    def mask(self, cond, other=None, inplace=False):
        """
        Replace values where the condition is True.

        Parameters
        ----------
        cond : bool Series/DataFrame, array-like
            Where cond is False, keep the original value.
            Where True, replace with corresponding value from other.
            Callables are not supported.
        other: scalar, list of scalars, Series/DataFrame
            Entries where cond is True are replaced with
            corresponding value from other. Callables are not
            supported. Default is None.

            DataFrame expects only Scalar or array like with scalars or
            dataframe with same dimension as self.

            Series expects only scalar or series like with same length
        inplace : bool, default False
            Whether to perform the operation in place on the data.

        Returns
        -------
        Same type as caller

        Examples
        --------
        >>> import cudf
        >>> df = cudf.DataFrame({"A":[1, 4, 5], "B":[3, 5, 8]})
        >>> df.mask(df % 2 == 0, [-1, -1])
           A  B
        0  1  3
        1 -1  5
        2  5 -1

        >>> ser = cudf.Series([4, 3, 2, 1, 0])
        >>> ser.mask(ser > 2, 10)
        0    10
        1    10
        2     2
        3     1
        4     0
        dtype: int64
        >>> ser.mask(ser > 2)
        0    <NA>
        1    <NA>
        2       2
        3       1
        4       0
        dtype: int64
        """

        if not hasattr(cond, "__invert__"):
            # We Invert `cond` below and call `where`, so
            # making sure the object supports
            # `~`(inversion) operator or `__invert__` method
            cond = cupy.asarray(cond)

        return self.where(cond=~cond, other=other, inplace=inplace)

    @_cudf_nvtx_annotate
    def pipe(self, func, *args, **kwargs):
        """
        Apply ``func(self, *args, **kwargs)``.

        Parameters
        ----------
        func : function
            Function to apply to the Series/DataFrame/Index.
            ``args``, and ``kwargs`` are passed into ``func``.
            Alternatively a ``(callable, data_keyword)`` tuple where
            ``data_keyword`` is a string indicating the keyword of
            ``callable`` that expects the Series/DataFrame/Index.
        args : iterable, optional
            Positional arguments passed into ``func``.
        kwargs : mapping, optional
            A dictionary of keyword arguments passed into ``func``.

        Returns
        -------
        object : the return type of ``func``.

        Examples
        --------
        Use ``.pipe`` when chaining together functions that expect
        Series, DataFrames or GroupBy objects. Instead of writing

        >>> func(g(h(df), arg1=a), arg2=b, arg3=c)

        You can write

        >>> (df.pipe(h)
        ...    .pipe(g, arg1=a)
        ...    .pipe(func, arg2=b, arg3=c)
        ... )

        If you have a function that takes the data as (say) the second
        argument, pass a tuple indicating which keyword expects the
        data. For example, suppose ``f`` takes its data as ``arg2``:

        >>> (df.pipe(h)
        ...    .pipe(g, arg1=a)
        ...    .pipe((func, 'arg2'), arg1=a, arg3=c)
        ...  )
        """
        return cudf.core.common.pipe(self, func, *args, **kwargs)

    @_cudf_nvtx_annotate
    def fillna(
        self, value=None, method=None, axis=None, inplace=False, limit=None
    ):
        """Fill null values with ``value`` or specified ``method``.

        Parameters
        ----------
        value : scalar, Series-like or dict
            Value to use to fill nulls. If Series-like, null values
            are filled with values in corresponding indices.
            A dict can be used to provide different values to fill nulls
            in different columns. Cannot be used with ``method``.

        method : {'ffill', 'bfill'}, default None
            Method to use for filling null values in the dataframe or series.
            `ffill` propagates the last non-null values forward to the next
            non-null value. `bfill` propagates backward with the next non-null
            value. Cannot be used with ``value``.

        Returns
        -------
        result : DataFrame, Series, or Index
            Copy with nulls filled.

        Examples
        --------
        >>> import cudf
        >>> df = cudf.DataFrame({'a': [1, 2, None], 'b': [3, None, 5]})
        >>> df
              a     b
        0     1     3
        1     2  <NA>
        2  <NA>     5
        >>> df.fillna(4)
           a  b
        0  1  3
        1  2  4
        2  4  5
        >>> df.fillna({'a': 3, 'b': 4})
           a  b
        0  1  3
        1  2  4
        2  3  5

        ``fillna`` on a Series object:

        >>> ser = cudf.Series(['a', 'b', None, 'c'])
        >>> ser
        0       a
        1       b
        2    <NA>
        3       c
        dtype: object
        >>> ser.fillna('z')
        0    a
        1    b
        2    z
        3    c
        dtype: object

        ``fillna`` can also supports inplace operation:

        >>> ser.fillna('z', inplace=True)
        >>> ser
        0    a
        1    b
        2    z
        3    c
        dtype: object
        >>> df.fillna({'a': 3, 'b': 4}, inplace=True)
        >>> df
           a  b
        0  1  3
        1  2  4
        2  3  5

        ``fillna`` specified with fill ``method``

        >>> ser = cudf.Series([1, None, None, 2, 3, None, None])
        >>> ser.fillna(method='ffill')
        0    1
        1    1
        2    1
        3    2
        4    3
        5    3
        6    3
        dtype: int64
        >>> ser.fillna(method='bfill')
        0       1
        1       2
        2       2
        3       2
        4       3
        5    <NA>
        6    <NA>
        dtype: int64
        """
        if limit is not None:
            raise NotImplementedError("The limit keyword is not supported")
        if axis:
            raise NotImplementedError("The axis keyword is not supported")

        if value is not None and method is not None:
            raise ValueError("Cannot specify both 'value' and 'method'.")

        if method:
            if method not in {"ffill", "bfill", "pad", "backfill"}:
                raise NotImplementedError(
                    f"Fill method {method} is not supported"
                )
            if method == "pad":
                method = "ffill"
            elif method == "backfill":
                method = "bfill"

        # TODO: This logic should be handled in different subclasses since
        # different Frames support different types of values.
        if isinstance(value, cudf.Series):
            value = value.reindex(self._data.names)
        elif isinstance(value, cudf.DataFrame):
            if not self.index.equals(value.index):
                value = value.reindex(self.index)
            else:
                value = value
        elif not isinstance(value, abc.Mapping):
            value = {name: copy.deepcopy(value) for name in self._data.names}
        else:
            value = {
                key: value.reindex(self.index)
                if isinstance(value, cudf.Series)
                else value
                for key, value in value.items()
            }

        filled_data = {}
        for col_name, col in self._data.items():
            if col_name in value and method is None:
                replace_val = value[col_name]
            else:
                replace_val = None
            should_fill = (
                col_name in value
                and col.contains_na_entries
                and not libcudf.scalar._is_null_host_scalar(replace_val)
            ) or method is not None
            if should_fill:
                filled_data[col_name] = col.fillna(replace_val, method)
            else:
                filled_data[col_name] = col.copy(deep=True)

        return self._mimic_inplace(
            self._from_data(
                data=ColumnAccessor._create_unsafe(
                    data=filled_data,
                    multiindex=self._data.multiindex,
                    level_names=self._data.level_names,
                )
            ),
            inplace=inplace,
        )

    @_cudf_nvtx_annotate
    def _drop_column(self, name):
        """Drop a column by *name*"""
        if name not in self._data:
            raise KeyError(f"column '{name}' does not exist")
        del self._data[name]

    @_cudf_nvtx_annotate
    def _drop_na_columns(self, how="any", subset=None, thresh=None):
        """
        Drop columns containing nulls
        """
        out_cols = []

        if subset is None:
            df = self
        else:
            df = self.take(subset)

        if thresh is None:
            if how == "all":
                thresh = 1
            else:
                thresh = len(df)

        for name, col in df._data.items():
            try:
                check_col = col.nans_to_nulls()
            except AttributeError:
                check_col = col
            no_threshold_valid_count = (
                len(col) - check_col.null_count
            ) < thresh
            if no_threshold_valid_count:
                continue
            out_cols.append(name)

        return self[out_cols]

    @_cudf_nvtx_annotate
    def _quantile_table(
        self,
        q,
        interpolation="LINEAR",
        is_sorted=False,
        column_order=(),
        null_precedence=(),
    ):
        interpolation = libcudf.types.Interpolation[interpolation]

        is_sorted = libcudf.types.Sorted["YES" if is_sorted else "NO"]

        column_order = [libcudf.types.Order[key] for key in column_order]

        null_precedence = [
            libcudf.types.NullOrder[key] for key in null_precedence
        ]

        return self._from_columns_like_self(
            libcudf.quantiles.quantile_table(
                [*self._columns],
                q,
                interpolation,
                is_sorted,
                column_order,
                null_precedence,
            ),
            column_names=self._column_names,
        )

    @classmethod
    @_cudf_nvtx_annotate
    def from_arrow(cls, data):
        """Convert from PyArrow Table to Frame

        Parameters
        ----------
        data : PyArrow Table

        Raises
        ------
        TypeError for invalid input type.

        Examples
        --------
        >>> import cudf
        >>> import pyarrow as pa
        >>> data = pa.table({"a":[1, 2, 3], "b":[4, 5, 6]})
        >>> cudf.core.frame.Frame.from_arrow(data)
           a  b
        0  1  4
        1  2  5
        2  3  6
        """

        if not isinstance(data, (pa.Table)):
            raise TypeError(
                "To create a multicolumn cudf data, "
                "the data should be an arrow Table"
            )

        column_names = data.column_names
        pandas_dtypes = {}
        np_dtypes = {}
        if isinstance(data.schema.pandas_metadata, dict):
            metadata = data.schema.pandas_metadata
            pandas_dtypes = {
                col["field_name"]: col["pandas_type"]
                for col in metadata["columns"]
                if "field_name" in col
            }
            np_dtypes = {
                col["field_name"]: col["numpy_type"]
                for col in metadata["columns"]
                if "field_name" in col
            }

        # Currently we don't have support for
        # pyarrow.DictionaryArray -> cudf Categorical column,
        # so handling indices and dictionary as two different columns.
        # This needs be removed once we have hooked libcudf dictionary32
        # with categorical.
        dict_indices = {}
        dict_dictionaries = {}
        dict_ordered = {}
        for field in data.schema:
            if isinstance(field.type, pa.DictionaryType):
                dict_ordered[field.name] = field.type.ordered
                dict_indices[field.name] = pa.chunked_array(
                    [chunk.indices for chunk in data[field.name].chunks],
                    type=field.type.index_type,
                )
                dict_dictionaries[field.name] = pa.chunked_array(
                    [chunk.dictionary for chunk in data[field.name].chunks],
                    type=field.type.value_type,
                )

        # Handle dict arrays
        cudf_category_frame = {}
        if len(dict_indices):
            dict_indices_table = pa.table(dict_indices)
            data = data.drop(dict_indices_table.column_names)
            indices_columns = libcudf.interop.from_arrow(dict_indices_table)
            # as dictionary size can vary, it can't be a single table
            cudf_dictionaries_columns = {
                name: ColumnBase.from_arrow(dict_dictionaries[name])
                for name in dict_dictionaries.keys()
            }

            cudf_category_frame = {
                name: build_categorical_column(
                    cudf_dictionaries_columns[name],
                    codes,
                    mask=codes.base_mask,
                    size=codes.size,
                    ordered=dict_ordered[name],
                )
                for name, codes in zip(
                    dict_indices_table.column_names, indices_columns
                )
            }

        # Handle non-dict arrays
        cudf_non_category_frame = {
            name: col
            for name, col in zip(
                data.column_names, libcudf.interop.from_arrow(data)
            )
        }

        result = {**cudf_non_category_frame, **cudf_category_frame}

        # There are some special cases that need to be handled
        # based on metadata.
        for name in result:
            if (
                len(result[name]) == 0
                and pandas_dtypes.get(name) == "categorical"
            ):
                # When pandas_dtype is a categorical column and the size
                # of column is 0 (i.e., empty) then we will have an
                # int8 column in result._data[name] returned by libcudf,
                # which needs to be type-casted to 'category' dtype.
                result[name] = result[name].as_categorical_column("category")
            elif (
                pandas_dtypes.get(name) == "empty"
                and np_dtypes.get(name) == "object"
            ):
                # When a string column has all null values, pandas_dtype is
                # is specified as 'empty' and np_dtypes as 'object',
                # hence handling this special case to type-cast the empty
                # float column to str column.
                result[name] = result[name].as_string_column(cudf.dtype("str"))
            elif name in data.column_names and isinstance(
                data[name].type,
                (
                    pa.StructType,
                    pa.ListType,
                    pa.Decimal128Type,
                    pa.TimestampType,
                ),
            ):
                # In case of struct column, libcudf is not aware of names of
                # struct fields, hence renaming the struct fields is
                # necessary by extracting the field names from arrow
                # struct types.

                # In case of decimal column, libcudf is not aware of the
                # decimal precision.

                # In case of list column, there is a possibility of nested
                # list columns to have struct or decimal columns inside them.

                # Datetimes ("timestamps") may need timezone metadata
                # attached to them, as libcudf is timezone-unaware

                # All of these cases are handled by calling the
                # _with_type_metadata method on the column.
                result[name] = result[name]._with_type_metadata(
                    cudf.utils.dtypes.cudf_dtype_from_pa_type(data[name].type)
                )

        return cls._from_data({name: result[name] for name in column_names})

    @_cudf_nvtx_annotate
    def to_arrow(self):
        """
        Convert to arrow Table

        Examples
        --------
        >>> import cudf
        >>> df = cudf.DataFrame(
        ...     {"a":[1, 2, 3], "b":[4, 5, 6]}, index=[1, 2, 3])
        >>> df.to_arrow()
        pyarrow.Table
        a: int64
        b: int64
        index: int64
        ----
        a: [[1,2,3]]
        b: [[4,5,6]]
        index: [[1,2,3]]
        """
        return pa.Table.from_pydict(
            {str(name): col.to_arrow() for name, col in self._data.items()}
        )

    @_cudf_nvtx_annotate
    def _positions_from_column_names(self, column_names):
        """Map each column name into their positions in the frame.

        The order of indices returned corresponds to the column order in this
        Frame.
        """
        return [
            i
            for i, name in enumerate(self._column_names)
            if name in set(column_names)
        ]

    @_cudf_nvtx_annotate
    def _copy_type_metadata(
        self,
        other: Self,
        *,
        override_dtypes: Optional[abc.Iterable[Optional[Dtype]]] = None,
    ) -> Self:
        """
        Copy type metadata from each column of `other` to the corresponding
        column of `self`.

        If override_dtypes is provided, any non-None entry
        will be used in preference to the relevant column of other to
        provide the new dtype.

        See `ColumnBase._with_type_metadata` for more information.
        """
        if override_dtypes is None:
            override_dtypes = itertools.repeat(None)
        dtypes = (
            dtype if dtype is not None else col.dtype
            for (dtype, col) in zip(override_dtypes, other._data.values())
        )
        for (name, col), dtype in zip(self._data.items(), dtypes):
            self._data.set_by_label(
                name, col._with_type_metadata(dtype), validate=False
            )

        return self

    @_cudf_nvtx_annotate
    def isna(self):
        """
        Identify missing values.

        Return a boolean same-sized object indicating if
        the values are ``<NA>``. ``<NA>`` values gets mapped to
        ``True`` values. Everything else gets mapped to
        ``False`` values. ``<NA>`` values include:

        * Values where null mask is set.
        * ``NaN`` in float dtype.
        * ``NaT`` in datetime64 and timedelta64 types.

        Characters such as empty strings ``''`` or
        ``inf`` in case of float are not
        considered ``<NA>`` values.

        Returns
        -------
        DataFrame/Series/Index
            Mask of bool values for each element in
            the object that indicates whether an element is an NA value.

        Examples
        --------
        Show which entries in a DataFrame are NA.

        >>> import cudf
        >>> import numpy as np
        >>> import pandas as pd
        >>> df = cudf.DataFrame({'age': [5, 6, np.NaN],
        ...                    'born': [pd.NaT, pd.Timestamp('1939-05-27'),
        ...                             pd.Timestamp('1940-04-25')],
        ...                    'name': ['Alfred', 'Batman', ''],
        ...                    'toy': [None, 'Batmobile', 'Joker']})
        >>> df
            age                        born    name        toy
        0     5                        <NA>  Alfred       <NA>
        1     6  1939-05-27 00:00:00.000000  Batman  Batmobile
        2  <NA>  1940-04-25 00:00:00.000000              Joker
        >>> df.isna()
             age   born   name    toy
        0  False   True  False   True
        1  False  False  False  False
        2   True  False  False  False

        Show which entries in a Series are NA.

        >>> ser = cudf.Series([5, 6, np.NaN, np.inf, -np.inf])
        >>> ser
        0     5.0
        1     6.0
        2    <NA>
        3     Inf
        4    -Inf
        dtype: float64
        >>> ser.isna()
        0    False
        1    False
        2     True
        3    False
        4    False
        dtype: bool

        Show which entries in an Index are NA.

        >>> idx = cudf.Index([1, 2, None, np.NaN, 0.32, np.inf])
        >>> idx
        Index([1.0, 2.0, <NA>, <NA>, 0.32, Inf], dtype='float64')
        >>> idx.isna()
        array([False, False,  True,  True, False, False])
        """
        data_columns = (col.isnull() for col in self._columns)
        return self._from_data_like_self(zip(self._column_names, data_columns))

    # Alias for isna
    isnull = isna

    @_cudf_nvtx_annotate
    def notna(self):
        """
        Identify non-missing values.

        Return a boolean same-sized object indicating if
        the values are not ``<NA>``. Non-missing values get
        mapped to ``True``. ``<NA>`` values get mapped to
        ``False`` values. ``<NA>`` values include:

        * Values where null mask is set.
        * ``NaN`` in float dtype.
        * ``NaT`` in datetime64 and timedelta64 types.

        Characters such as empty strings ``''`` or
        ``inf`` in case of float are not
        considered ``<NA>`` values.

        Returns
        -------
        DataFrame/Series/Index
            Mask of bool values for each element in
            the object that indicates whether an element is not an NA value.

        Examples
        --------
        Show which entries in a DataFrame are NA.

        >>> import cudf
        >>> import numpy as np
        >>> import pandas as pd
        >>> df = cudf.DataFrame({'age': [5, 6, np.NaN],
        ...                    'born': [pd.NaT, pd.Timestamp('1939-05-27'),
        ...                             pd.Timestamp('1940-04-25')],
        ...                    'name': ['Alfred', 'Batman', ''],
        ...                    'toy': [None, 'Batmobile', 'Joker']})
        >>> df
            age                        born    name        toy
        0     5                        <NA>  Alfred       <NA>
        1     6  1939-05-27 00:00:00.000000  Batman  Batmobile
        2  <NA>  1940-04-25 00:00:00.000000              Joker
        >>> df.notna()
             age   born  name    toy
        0   True  False  True  False
        1   True   True  True   True
        2  False   True  True   True

        Show which entries in a Series are NA.

        >>> ser = cudf.Series([5, 6, np.NaN, np.inf, -np.inf])
        >>> ser
        0     5.0
        1     6.0
        2    <NA>
        3     Inf
        4    -Inf
        dtype: float64
        >>> ser.notna()
        0     True
        1     True
        2    False
        3     True
        4     True
        dtype: bool

        Show which entries in an Index are NA.

        >>> idx = cudf.Index([1, 2, None, np.NaN, 0.32, np.inf])
        >>> idx
        Index([1.0, 2.0, <NA>, <NA>, 0.32, Inf], dtype='float64')
        >>> idx.notna()
        array([ True,  True, False, False,  True,  True])
        """
        data_columns = (col.notnull() for col in self._columns)
        return self._from_data_like_self(zip(self._column_names, data_columns))

    # Alias for notna
    notnull = notna

    @_cudf_nvtx_annotate
    def searchsorted(
        self, values, side="left", ascending=True, na_position="last"
    ):
        """Find indices where elements should be inserted to maintain order

        Parameters
        ----------
        value : Frame (Shape must be consistent with self)
            Values to be hypothetically inserted into Self
        side : str {'left', 'right'} optional, default 'left'
            If 'left', the index of the first suitable location found is given
            If 'right', return the last such index
        ascending : bool optional, default True
            Sorted Frame is in ascending order (otherwise descending)
        na_position : str {'last', 'first'} optional, default 'last'
            Position of null values in sorted order

        Returns
        -------
        1-D cupy array of insertion points

        Examples
        --------
        >>> s = cudf.Series([1, 2, 3])
        >>> s.searchsorted(4)
        3
        >>> s.searchsorted([0, 4])
        array([0, 3], dtype=int32)
        >>> s.searchsorted([1, 3], side='left')
        array([0, 2], dtype=int32)
        >>> s.searchsorted([1, 3], side='right')
        array([1, 3], dtype=int32)

        If the values are not monotonically sorted, wrong
        locations may be returned:

        >>> s = cudf.Series([2, 1, 3])
        >>> s.searchsorted(1)
        0   # wrong result, correct would be 1

        >>> df = cudf.DataFrame({'a': [1, 3, 5, 7], 'b': [10, 12, 14, 16]})
        >>> df
           a   b
        0  1  10
        1  3  12
        2  5  14
        3  7  16
        >>> values_df = cudf.DataFrame({'a': [0, 2, 5, 6],
        ... 'b': [10, 11, 13, 15]})
        >>> values_df
           a   b
        0  0  10
        1  2  17
        2  5  13
        3  6  15
        >>> df.searchsorted(values_df, ascending=False)
        array([4, 4, 4, 0], dtype=int32)
        """
        # Call libcudf search_sorted primitive

        if na_position not in {"first", "last"}:
            raise ValueError(f"invalid na_position: {na_position}")

        scalar_flag = None
        if is_scalar(values):
            scalar_flag = True

        if not isinstance(values, Frame):
            values = [as_column(values)]
        else:
            values = [*values._columns]
        if len(values) != len(self._data):
            raise ValueError("Mismatch number of columns to search for.")

        sources = [
            col
            if is_dtype_equal(col.dtype, val.dtype)
            else col.astype(val.dtype)
            for col, val in zip(self._columns, values)
        ]
        outcol = libcudf.search.search_sorted(
            sources,
            values,
            side,
            ascending=ascending,
            na_position=na_position,
        )

        # Return result as cupy array if the values is non-scalar
        # If values is scalar, result is expected to be scalar.
        result = cupy.asarray(outcol.data_array_view(mode="read"))
        if scalar_flag:
            return result[0].item()
        else:
            return result

    @_cudf_nvtx_annotate
    def argsort(
        self,
        by=None,
        axis=0,
        kind="quicksort",
        order=None,
        ascending=True,
        na_position="last",
    ):
        """Return the integer indices that would sort the Series values.

        Parameters
        ----------
        by : str or list of str, default None
            Name or list of names to sort by. If None, sort by all columns.
        axis : {0 or "index"}
            Has no effect but is accepted for compatibility with numpy.
        kind : {'mergesort', 'quicksort', 'heapsort', 'stable'}, default 'quicksort'
            Choice of sorting algorithm. See :func:`numpy.sort` for more
            information. 'mergesort' and 'stable' are the only stable
            algorithms. Only quicksort is supported in cuDF.
        order : None
            Has no effect but is accepted for compatibility with numpy.
        ascending : bool or list of bool, default True
            If True, sort values in ascending order, otherwise descending.
        na_position : {'first' or 'last'}, default 'last'
            Argument 'first' puts NaNs at the beginning, 'last' puts NaNs
            at the end.

        Returns
        -------
        cupy.ndarray: The indices sorted based on input.

        Examples
        --------
        **Series**

        >>> import cudf
        >>> s = cudf.Series([3, 1, 2])
        >>> s
        0    3
        1    1
        2    2
        dtype: int64
        >>> s.argsort()
        0    1
        1    2
        2    0
        dtype: int32
        >>> s[s.argsort()]
        1    1
        2    2
        0    3
        dtype: int64

        **DataFrame**
        >>> import cudf
        >>> df = cudf.DataFrame({'foo': [3, 1, 2]})
        >>> df.argsort()
        array([1, 2, 0], dtype=int32)

        **Index**
        >>> import cudf
        >>> idx = cudf.Index([3, 1, 2])
        >>> idx.argsort()
        array([1, 2, 0], dtype=int32)
        """  # noqa: E501
        if na_position not in {"first", "last"}:
            raise ValueError(f"invalid na_position: {na_position}")
        if kind != "quicksort":
            if kind not in {"mergesort", "heapsort", "stable"}:
                raise AttributeError(
                    f"{kind} is not a valid sorting algorithm for "
                    f"'DataFrame' object"
                )
            warnings.warn(
                f"GPU-accelerated {kind} is currently not supported, "
                "defaulting to quicksort."
            )

        if isinstance(by, str):
            by = [by]
        return self._get_sorted_inds(
            by=by, ascending=ascending, na_position=na_position
        ).values

    @_cudf_nvtx_annotate
    def _get_sorted_inds(self, by=None, ascending=True, na_position="last"):
        """
        Get the indices required to sort self according to the columns
        specified in by.
        """

        to_sort = [
            *(
                self
                if by is None
                else self._get_columns_by_label(list(by), downcast=False)
            )._columns
        ]

        # If given a scalar need to construct a sequence of length # of columns
        if np.isscalar(ascending):
            ascending = [ascending] * len(to_sort)

        return libcudf.sort.order_by(
            to_sort,
            ascending,
            na_position,
            stable=True,
        )

    @_cudf_nvtx_annotate
    def abs(self):
        """
        Return a Series/DataFrame with absolute numeric value of each element.

        This function only applies to elements that are all numeric.

        Returns
        -------
        DataFrame/Series
            Absolute value of each element.

        Examples
        --------
        Absolute numeric values in a Series

        >>> s = cudf.Series([-1.10, 2, -3.33, 4])
        >>> s.abs()
        0    1.10
        1    2.00
        2    3.33
        3    4.00
        dtype: float64
        """
        return self._unaryop("abs")

    @_cudf_nvtx_annotate
    def _is_sorted(self, ascending=None, null_position=None):
        """
        Returns a boolean indicating whether the data of the Frame are sorted
        based on the parameters given. Does not account for the index.

        Parameters
        ----------
        self : Frame
            Frame whose columns are to be checked for sort order
        ascending : None or list-like of booleans
            None or list-like of boolean values indicating expected sort order
            of each column. If list-like, size of list-like must be
            len(columns). If None, all columns expected sort order is set to
            ascending. False (0) - ascending, True (1) - descending.
        null_position : None or list-like of booleans
            None or list-like of boolean values indicating desired order of
            nulls compared to other elements. If list-like, size of list-like
            must be len(columns). If None, null order is set to before. False
            (0) - before, True (1) - after.

        Returns
        -------
        returns : boolean
            Returns True, if sorted as expected by ``ascending`` and
            ``null_position``, False otherwise.
        """
        if ascending is not None and not cudf.api.types.is_list_like(
            ascending
        ):
            raise TypeError(
                f"Expected a list-like or None for `ascending`, got "
                f"{type(ascending)}"
            )
        if null_position is not None and not cudf.api.types.is_list_like(
            null_position
        ):
            raise TypeError(
                f"Expected a list-like or None for `null_position`, got "
                f"{type(null_position)}"
            )
        return libcudf.sort.is_sorted(
            [*self._columns], ascending=ascending, null_position=null_position
        )

    @_cudf_nvtx_annotate
    def _split(self, splits):
        """Split a frame with split points in ``splits``. Returns a list of
        Frames of length `len(splits) + 1`.
        """
        return [
            self._from_columns_like_self(
                libcudf.copying.columns_split([*self._data.columns], splits)[
                    split_idx
                ],
                self._column_names,
            )
            for split_idx in range(len(splits) + 1)
        ]

    @_cudf_nvtx_annotate
    def _encode(self):
        columns, indices = libcudf.transform.table_encode([*self._columns])
        keys = self._from_columns_like_self(columns)
        return keys, indices

    @_cudf_nvtx_annotate
    def _unaryop(self, op):
        data_columns = (col.unary_operator(op) for col in self._columns)
        return self._from_data_like_self(zip(self._column_names, data_columns))

    @classmethod
    @_cudf_nvtx_annotate
    def _colwise_binop(
        cls,
        operands: Dict[Optional[str], Tuple[ColumnBase, Any, bool, Any]],
        fn: str,
    ):
        """Implement binary ops between two frame-like objects.

        Binary operations for Frames can be reduced to a sequence of binary
        operations between column-like objects. Different types of frames need
        to preprocess different inputs, so subclasses should implement binary
        operations as a preprocessing step that calls this method.

        Parameters
        ----------
        operands : Dict[Optional[str], Tuple[ColumnBase, Any, bool, Any]]
            A mapping from column names to a tuple containing left and right
            operands as well as a boolean indicating whether or not to reflect
            an operation and fill value for nulls.
        fn : str
            The operation to perform.

        Returns
        -------
        Dict[ColumnBase]
            A dict of columns constructed from the result of performing the
            requested operation on the operands.
        """
        # Now actually perform the binop on the columns in left and right.
        output = {}
        for (
            col,
            (left_column, right_column, reflect, fill_value),
        ) in operands.items():
            output_mask = None
            if fill_value is not None:
                left_is_column = isinstance(left_column, ColumnBase)
                right_is_column = isinstance(right_column, ColumnBase)

                if left_is_column and right_is_column:
                    # If both columns are nullable, pandas semantics dictate
                    # that nulls that are present in both left_column and
                    # right_column are not filled.
                    if left_column.nullable and right_column.nullable:
                        with acquire_spill_lock():
                            lmask = as_column(left_column.nullmask)
                            rmask = as_column(right_column.nullmask)
                            output_mask = (lmask | rmask).data
                        left_column = left_column.fillna(fill_value)
                        right_column = right_column.fillna(fill_value)
                    elif left_column.nullable:
                        left_column = left_column.fillna(fill_value)
                    elif right_column.nullable:
                        right_column = right_column.fillna(fill_value)
                elif left_is_column:
                    if left_column.nullable:
                        left_column = left_column.fillna(fill_value)
                elif right_is_column:
                    if right_column.nullable:
                        right_column = right_column.fillna(fill_value)
                else:
                    assert False, "At least one operand must be a column."

            # TODO: Disable logical and binary operators between columns that
            # are not numerical using the new binops mixin.

            outcol = (
                getattr(operator, fn)(right_column, left_column)
                if reflect
                else getattr(operator, fn)(left_column, right_column)
            )

            if output_mask is not None:
                outcol = outcol.set_mask(output_mask)

            output[col] = outcol

        return output

    @_cudf_nvtx_annotate
    def __array_ufunc__(self, ufunc, method, *inputs, **kwargs):
        return _array_ufunc(self, ufunc, method, inputs, kwargs)

    @_cudf_nvtx_annotate
    @acquire_spill_lock()
    def _apply_cupy_ufunc_to_operands(
        self, ufunc, cupy_func, operands, **kwargs
    ):
        # Note: There are some operations that may be supported by libcudf but
        # are not supported by pandas APIs. In particular, libcudf binary
        # operations support logical and/or operations as well as
        # trigonometric, but those operations are not defined on
        # pd.Series/DataFrame. For now those operations will dispatch to cupy,
        # but if ufuncs are ever a bottleneck we could add special handling to
        # dispatch those (or any other) functions that we could implement
        # without cupy.

        mask = None
        data = [{} for _ in range(ufunc.nout)]
        for name, (left, right, _, _) in operands.items():
            cupy_inputs = []
            for inp in (left, right) if ufunc.nin == 2 else (left,):
                if isinstance(inp, ColumnBase) and inp.has_nulls():
                    new_mask = as_column(inp.nullmask)

                    # TODO: This is a hackish way to perform a bitwise and
                    # of bitmasks. Once we expose
                    # cudf::detail::bitwise_and, then we can use that
                    # instead.
                    mask = new_mask if mask is None else (mask & new_mask)

                    # Arbitrarily fill with zeros. For ufuncs, we assume
                    # that the end result propagates nulls via a bitwise
                    # and, so these elements are irrelevant.
                    inp = inp.fillna(0)
                cupy_inputs.append(cupy.asarray(inp))

            cp_output = cupy_func(*cupy_inputs, **kwargs)
            if ufunc.nout == 1:
                cp_output = (cp_output,)
            for i, out in enumerate(cp_output):
                data[i][name] = as_column(out).set_mask(mask)
        return data

    @_cudf_nvtx_annotate
    def dot(self, other, reflect=False):
        """
        Get dot product of frame and other, (binary operator `dot`).

        Among flexible wrappers (`add`, `sub`, `mul`, `div`, `mod`, `pow`,
        `dot`) to arithmetic operators: `+`, `-`, `*`, `/`, `//`, `%`, `**`,
        `@`.

        Parameters
        ----------
        other : Sequence, Series, or DataFrame
            Any multiple element data structure, or list-like object.
        reflect : bool, default False
            If ``True``, swap the order of the operands. See
            https://docs.python.org/3/reference/datamodel.html#object.__ror__
            for more information on when this is necessary.

        Returns
        -------
        scalar, Series, or DataFrame
            The result of the operation.

        Examples
        --------
        >>> import cudf
        >>> df = cudf.DataFrame([[1, 2, 3, 4],
        ...                      [5, 6, 7, 8]])
        >>> df @ df.T
            0    1
        0  30   70
        1  70  174
        >>> s = cudf.Series([1, 1, 1, 1])
        >>> df @ s
        0    10
        1    26
        dtype: int64
        >>> [1, 2, 3, 4] @ s
        10
        """
        # TODO: This function does not currently support nulls.
        # TODO: This function does not properly support misaligned indexes.
        lhs = self.values
        if isinstance(other, Frame):
            rhs = other.values
        elif isinstance(other, cupy.ndarray):
            rhs = other
        elif isinstance(
            other, (abc.Sequence, np.ndarray, pd.DataFrame, pd.Series)
        ):
            rhs = cupy.asarray(other)
        else:
            # TODO: This should raise an exception, not return NotImplemented,
            # but __matmul__ relies on the current behavior. We should either
            # move this implementation to __matmul__ and call it from here
            # (checking for NotImplemented and raising NotImplementedError if
            # that's what's returned), or __matmul__ should catch a
            # NotImplementedError from here and return NotImplemented. The
            # latter feels cleaner (putting the implementation in this method
            # rather than in the operator) but will be slower in the (highly
            # unlikely) case that we're multiplying a cudf object with another
            # type of object that somehow supports this behavior.
            return NotImplemented
        if reflect:
            lhs, rhs = rhs, lhs

        result = lhs.dot(rhs)
        if len(result.shape) == 1:
            return cudf.Series(result)
        if len(result.shape) == 2:
            return cudf.DataFrame(result)
        return result.item()

    @_cudf_nvtx_annotate
    def __matmul__(self, other):
        return self.dot(other)

    @_cudf_nvtx_annotate
    def __rmatmul__(self, other):
        return self.dot(other, reflect=True)

    # Unary logical operators
    @_cudf_nvtx_annotate
    def __neg__(self):
        """Negate for integral dtypes, logical NOT for bools."""
        return self._from_data_like_self(
            {
                name: col.unary_operator("not")
                if is_bool_dtype(col.dtype)
                else -1 * col
                for name, col in self._data.items()
            }
        )

    @_cudf_nvtx_annotate
    def __pos__(self):
        return self.copy(deep=True)

    @_cudf_nvtx_annotate
    def __abs__(self):
        return self._unaryop("abs")

    # Reductions
    @classmethod
    @_cudf_nvtx_annotate
    def _get_axis_from_axis_arg(cls, axis):
        try:
            return cls._SUPPORT_AXIS_LOOKUP[axis]
        except KeyError:
            raise ValueError(f"No axis named {axis} for object type {cls}")

    @_cudf_nvtx_annotate
    def _reduce(self, *args, **kwargs):
        raise NotImplementedError(
            f"Reductions are not supported for objects of type {type(self)}."
        )

    @_cudf_nvtx_annotate
    def min(
        self,
<<<<<<< HEAD
        axis=0,
=======
        axis=no_default,
>>>>>>> 4ea3a754
        skipna=True,
        numeric_only=False,
        **kwargs,
    ):
        """
        Return the minimum of the values in the DataFrame.

        Parameters
        ----------
        axis: {index (0), columns(1)}
            Axis for the function to be applied on.
        skipna: bool, default True
            Exclude NA/null values when computing the result.
        numeric_only: bool, default False
            If True, includes only float, int, boolean columns.
            If False, will raise error in-case there are
            non-numeric columns.

        Returns
        -------
        Series

        Examples
        --------
        >>> import cudf
        >>> df = cudf.DataFrame({'a': [1, 2, 3, 4], 'b': [7, 8, 9, 10]})
        >>> min_series = df.min()
        >>> min_series
        a    1
        b    7
        dtype: int64

        >>> min_series.min()
        1
        """
        return self._reduce(
            "min",
            axis=axis,
            skipna=skipna,
            numeric_only=numeric_only,
            **kwargs,
        )

    @_cudf_nvtx_annotate
    def max(
        self,
<<<<<<< HEAD
        axis=0,
=======
        axis=no_default,
>>>>>>> 4ea3a754
        skipna=True,
        numeric_only=False,
        **kwargs,
    ):
        """
        Return the maximum of the values in the DataFrame.

        Parameters
        ----------
        axis: {index (0), columns(1)}
            Axis for the function to be applied on.
        skipna: bool, default True
            Exclude NA/null values when computing the result.
        numeric_only: bool, default False
            If True, includes only float, int, boolean columns.
            If False, will raise error in-case there are
            non-numeric columns.

        Returns
        -------
        Series

        Notes
        -----
        Parameters currently not supported are `level`, `numeric_only`.

        Examples
        --------
        >>> import cudf
        >>> df = cudf.DataFrame({'a': [1, 2, 3, 4], 'b': [7, 8, 9, 10]})
        >>> df.max()
        a     4
        b    10
        dtype: int64
        """
        return self._reduce(
            "max",
            axis=axis,
            skipna=skipna,
            numeric_only=numeric_only,
            **kwargs,
        )

    @_cudf_nvtx_annotate
    def sum(
        self,
        axis=no_default,
        skipna=True,
        dtype=None,
        numeric_only=False,
        min_count=0,
        **kwargs,
    ):
        """
        Return sum of the values in the DataFrame.

        Parameters
        ----------
        axis: {index (0), columns(1)}
            Axis for the function to be applied on.
        skipna: bool, default True
            Exclude NA/null values when computing the result.
        dtype: data type
            Data type to cast the result to.
        numeric_only : bool, default False
            If True, includes only float, int, boolean columns.
            If False, will raise error in-case there are
            non-numeric columns.
        min_count: int, default 0
            The required number of valid values to perform the operation.
            If fewer than min_count non-NA values are present the result
            will be NA.

            The default being 0. This means the sum of an all-NA or empty
            Series is 0, and the product of an all-NA or empty Series is 1.

        Returns
        -------
        Series

        Examples
        --------
        >>> import cudf
        >>> df = cudf.DataFrame({'a': [1, 2, 3, 4], 'b': [7, 8, 9, 10]})
        >>> df.sum()
        a    10
        b    34
        dtype: int64
        """
        return self._reduce(
            "sum",
            axis=axis,
            skipna=skipna,
            dtype=dtype,
            numeric_only=numeric_only,
            min_count=min_count,
            **kwargs,
        )

    @_cudf_nvtx_annotate
    def product(
        self,
        axis=no_default,
        skipna=True,
        dtype=None,
        numeric_only=False,
        min_count=0,
        **kwargs,
    ):
        """
        Return product of the values in the DataFrame.

        Parameters
        ----------
        axis: {index (0), columns(1)}
            Axis for the function to be applied on.
        skipna: bool, default True
            Exclude NA/null values when computing the result.
        dtype: data type
            Data type to cast the result to.
        numeric_only : bool, default False
            If True, includes only float, int, boolean columns.
            If False, will raise error in-case there are
            non-numeric columns.
        min_count: int, default 0
            The required number of valid values to perform the operation.
            If fewer than min_count non-NA values are present the result
            will be NA.

            The default being 0. This means the sum of an all-NA or empty
            Series is 0, and the product of an all-NA or empty Series is 1.

        Returns
        -------
        Series

        Examples
        --------
        >>> import cudf
        >>> df = cudf.DataFrame({'a': [1, 2, 3, 4], 'b': [7, 8, 9, 10]})
        >>> df.product()
        a      24
        b    5040
        dtype: int64
        """

        return self._reduce(
            # cuDF columns use "product" as the op name, but cupy uses "prod"
            # and we need cupy if axis == 1.
            "prod" if axis in {1, "columns"} else "product",
            axis=axis,
            skipna=skipna,
            dtype=dtype,
            numeric_only=numeric_only,
            min_count=min_count,
            **kwargs,
        )

    # Alias for pandas compatibility.
    prod = product

    @_cudf_nvtx_annotate
<<<<<<< HEAD
    def mean(self, axis=0, skipna=True, numeric_only=False, **kwargs):
=======
    def mean(
        self,
        axis=no_default,
        skipna=True,
        level=None,
        numeric_only=None,
        **kwargs,
    ):
>>>>>>> 4ea3a754
        """
        Return the mean of the values for the requested axis.

        Parameters
        ----------
        axis : {0 or 'index', 1 or 'columns'}
            Axis for the function to be applied on.
        skipna : bool, default True
            Exclude NA/null values when computing the result.
        numeric_only : bool, default False
            If True, includes only float, int, boolean columns.
            If False, will raise error in-case there are
            non-numeric columns.
        **kwargs
            Additional keyword arguments to be passed to the function.

        Returns
        -------
        mean : Series or DataFrame (if level specified)

        Examples
        --------
        >>> import cudf
        >>> df = cudf.DataFrame({'a': [1, 2, 3, 4], 'b': [7, 8, 9, 10]})
        >>> df.mean()
        a    2.5
        b    8.5
        dtype: float64
        """
        return self._reduce(
            "mean",
            axis=axis,
            skipna=skipna,
            numeric_only=numeric_only,
            **kwargs,
        )

    @_cudf_nvtx_annotate
    def std(
        self,
        axis=no_default,
        skipna=True,
        ddof=1,
        numeric_only=False,
        **kwargs,
    ):
        """
        Return sample standard deviation of the DataFrame.

        Normalized by N-1 by default. This can be changed using
        the `ddof` argument

        Parameters
        ----------
        axis: {index (0), columns(1)}
            Axis for the function to be applied on.
        skipna: bool, default True
            Exclude NA/null values. If an entire row/column is NA, the result
            will be NA.
        ddof: int, default 1
            Delta Degrees of Freedom. The divisor used in calculations
            is N - ddof, where N represents the number of elements.
        numeric_only : bool, default False
            If True, includes only float, int, boolean columns.
            If False, will raise error in-case there are
            non-numeric columns.

        Returns
        -------
        Series

        Examples
        --------
        >>> import cudf
        >>> df = cudf.DataFrame({'a': [1, 2, 3, 4], 'b': [7, 8, 9, 10]})
        >>> df.std()
        a    1.290994
        b    1.290994
        dtype: float64
        """

        return self._reduce(
            "std",
            axis=axis,
            skipna=skipna,
            ddof=ddof,
            numeric_only=numeric_only,
            **kwargs,
        )

    @_cudf_nvtx_annotate
    def var(
        self,
        axis=no_default,
        skipna=True,
        ddof=1,
        numeric_only=False,
        **kwargs,
    ):
        """
        Return unbiased variance of the DataFrame.

        Normalized by N-1 by default. This can be changed using the
        ddof argument.

        Parameters
        ----------
        axis: {index (0), columns(1)}
            Axis for the function to be applied on.
        skipna: bool, default True
            Exclude NA/null values. If an entire row/column is NA, the result
            will be NA.
        ddof: int, default 1
            Delta Degrees of Freedom. The divisor used in calculations is
            N - ddof, where N represents the number of elements.
        numeric_only : bool, default False
            If True, includes only float, int, boolean columns.
            If False, will raise error in-case there are
            non-numeric columns.

        Returns
        -------
        scalar

        Examples
        --------
        >>> import cudf
        >>> df = cudf.DataFrame({'a': [1, 2, 3, 4], 'b': [7, 8, 9, 10]})
        >>> df.var()
        a    1.666667
        b    1.666667
        dtype: float64
        """
        return self._reduce(
            "var",
            axis=axis,
            skipna=skipna,
            ddof=ddof,
            numeric_only=numeric_only,
            **kwargs,
        )

    @_cudf_nvtx_annotate
<<<<<<< HEAD
    def kurtosis(self, axis=0, skipna=True, numeric_only=False, **kwargs):
=======
    def kurtosis(
        self,
        axis=no_default,
        skipna=True,
        level=None,
        numeric_only=None,
        **kwargs,
    ):
>>>>>>> 4ea3a754
        """
        Return Fisher's unbiased kurtosis of a sample.

        Kurtosis obtained using Fisher's definition of
        kurtosis (kurtosis of normal == 0.0). Normalized by N-1.

        Parameters
        ----------
        axis: {index (0), columns(1)}
            Axis for the function to be applied on.
        skipna: bool, default True
            Exclude NA/null values when computing the result.
        numeric_only : bool, default False
            If True, includes only float, int, boolean columns.
            If False, will raise error in-case there are
            non-numeric columns.

        Returns
        -------
        Series or scalar

        Examples
        --------
        **Series**

        >>> import cudf
        >>> series = cudf.Series([1, 2, 3, 4])
        >>> series.kurtosis()
        -1.1999999999999904

        **DataFrame**

        >>> import cudf
        >>> df = cudf.DataFrame({'a': [1, 2, 3, 4], 'b': [7, 8, 9, 10]})
        >>> df.kurt()
        a   -1.2
        b   -1.2
        dtype: float64
        """
        if axis not in (0, "index", None, no_default):
            raise NotImplementedError("Only axis=0 is currently supported.")

        return self._reduce(
            "kurtosis",
            axis=axis,
            skipna=skipna,
            numeric_only=numeric_only,
            **kwargs,
        )

    # Alias for kurtosis.
    kurt = kurtosis

    @_cudf_nvtx_annotate
<<<<<<< HEAD
    def skew(self, axis=0, skipna=True, numeric_only=False, **kwargs):
=======
    def skew(
        self,
        axis=no_default,
        skipna=True,
        level=None,
        numeric_only=None,
        **kwargs,
    ):
>>>>>>> 4ea3a754
        """
        Return unbiased Fisher-Pearson skew of a sample.

        Parameters
        ----------
        skipna: bool, default True
            Exclude NA/null values when computing the result.
        numeric_only : bool, default False
            If True, includes only float, int, boolean columns.
            If False, will raise error in-case there are
            non-numeric columns.

        Returns
        -------
        Series

        Notes
        -----
        Parameter currently not supported is `axis`

        Examples
        --------
        **Series**

        >>> import cudf
        >>> series = cudf.Series([1, 2, 3, 4, 5, 6, 6])
        >>> series
        0    1
        1    2
        2    3
        3    4
        4    5
        5    6
        6    6
        dtype: int64

        **DataFrame**

        >>> import cudf
        >>> df = cudf.DataFrame({'a': [3, 2, 3, 4], 'b': [7, 8, 10, 10]})
        >>> df.skew()
        a    0.00000
        b   -0.37037
        dtype: float64
        """
        if axis not in (0, "index", None, no_default):
            raise NotImplementedError("Only axis=0 is currently supported.")

        return self._reduce(
            "skew",
            axis=axis,
            skipna=skipna,
            numeric_only=numeric_only,
            **kwargs,
        )

    @_cudf_nvtx_annotate
    def all(self, axis=0, skipna=True, **kwargs):
        """
        Return whether all elements are True in DataFrame.

        Parameters
        ----------
        axis : {0 or 'index', 1 or 'columns', None}, default 0
            Indicate which axis or axes should be reduced. For `Series`
            this parameter is unused and defaults to `0`.

            - 0 or 'index' : reduce the index, return a Series
                whose index is the original column labels.
            - 1 or 'columns' : reduce the columns, return a Series
                whose index is the original index.
            - None : reduce all axes, return a scalar.
        skipna: bool, default True
            Exclude NA/null values. If the entire row/column is NA and
            skipna is True, then the result will be True, as for an
            empty row/column.
            If skipna is False, then NA are treated as True, because
            these are not equal to zero.

        Returns
        -------
        Series

        Notes
        -----
<<<<<<< HEAD
        Parameters currently not supported are `axis`, `bool_only`.
=======
        Parameters currently not supported are `bool_only`, `level`.
>>>>>>> 4ea3a754

        Examples
        --------
        >>> import cudf
        >>> df = cudf.DataFrame({'a': [3, 2, 3, 4], 'b': [7, 0, 10, 10]})
        >>> df.all()
        a     True
        b    False
        dtype: bool
        """
        return self._reduce(
            "all",
            axis=axis,
            skipna=skipna,
            **kwargs,
        )

    @_cudf_nvtx_annotate
    def any(self, axis=0, skipna=True, **kwargs):
        """
        Return whether any elements is True in DataFrame.

        Parameters
        ----------
        axis : {0 or 'index', 1 or 'columns', None}, default 0
            Indicate which axis or axes should be reduced. For `Series`
            this parameter is unused and defaults to `0`.

            - 0 or 'index' : reduce the index, return a Series
                whose index is the original column labels.
            - 1 or 'columns' : reduce the columns, return a Series
                whose index is the original index.
            - None : reduce all axes, return a scalar.
        skipna: bool, default True
            Exclude NA/null values. If the entire row/column is NA and
            skipna is True, then the result will be False, as for an
            empty row/column.
            If skipna is False, then NA are treated as True, because
            these are not equal to zero.

        Returns
        -------
        Series

        Notes
        -----
<<<<<<< HEAD
        Parameters currently not supported are `axis`, `bool_only`.
=======
        Parameters currently not supported are `bool_only`, `level`.
>>>>>>> 4ea3a754

        Examples
        --------
        >>> import cudf
        >>> df = cudf.DataFrame({'a': [3, 2, 3, 4], 'b': [7, 0, 10, 10]})
        >>> df.any()
        a    True
        b    True
        dtype: bool
        """
        return self._reduce(
            "any",
            axis=axis,
            skipna=skipna,
            **kwargs,
        )

    def median(
        self, axis=None, skipna=True, level=None, numeric_only=None, **kwargs
    ):
        """
        Return the median of the values for the requested axis.

        Parameters
        ----------
        axis : {index (0), columns (1)}
            Axis for the function to be applied on. For Series this
            parameter is unused and defaults to 0.
        skipna : bool, default True
            Exclude NA/null values when computing the result.
        numeric_only : bool, default False
            If True, includes only float, int, boolean columns.
            If False, will raise error in-case there are
            non-numeric columns.

        Returns
        -------
        scalar

        Examples
        --------
        >>> import cudf
        >>> ser = cudf.Series([10, 25, 3, 25, 24, 6])
        >>> ser
        0    10
        1    25
        2     3
        3    25
        4    24
        5     6
        dtype: int64
        >>> ser.median()
        17.0
        """
        return self._reduce(
            "median",
            axis=axis,
            skipna=skipna,
            numeric_only=numeric_only,
            **kwargs,
        )

    @_cudf_nvtx_annotate
    @ioutils.doc_to_json()
    def to_json(self, path_or_buf=None, *args, **kwargs):
        """{docstring}"""

        return cudf.io.json.to_json(
            self, path_or_buf=path_or_buf, *args, **kwargs
        )

    @_cudf_nvtx_annotate
    @ioutils.doc_to_hdf()
    def to_hdf(self, path_or_buf, key, *args, **kwargs):
        """{docstring}"""

        cudf.io.hdf.to_hdf(path_or_buf, key, self, *args, **kwargs)

    @_cudf_nvtx_annotate
    @ioutils.doc_to_dlpack()
    def to_dlpack(self):
        """{docstring}"""

        return cudf.io.dlpack.to_dlpack(self)

    @_cudf_nvtx_annotate
    def to_string(self):
        r"""
        Convert to string

        cuDF uses Pandas internals for efficient string formatting.
        Set formatting options using pandas string formatting options and
        cuDF objects will print identically to Pandas objects.

        cuDF supports `null/None` as a value in any column type, which
        is transparently supported during this output process.

        Examples
        --------
        >>> import cudf
        >>> df = cudf.DataFrame()
        >>> df['key'] = [0, 1, 2]
        >>> df['val'] = [float(i + 10) for i in range(3)]
        >>> df.to_string()
        '   key   val\n0    0  10.0\n1    1  11.0\n2    2  12.0'
        """
        return repr(self)

    @_cudf_nvtx_annotate
    def __str__(self):
        return self.to_string()

    @_cudf_nvtx_annotate
    def __deepcopy__(self, memo):
        return self.copy(deep=True)

    @_cudf_nvtx_annotate
    def __copy__(self):
        return self.copy(deep=False)

    @_cudf_nvtx_annotate
    def head(self, n=5):
        """
        Return the first `n` rows.
        This function returns the first `n` rows for the object based
        on position. It is useful for quickly testing if your object
        has the right type of data in it.
        For negative values of `n`, this function returns all rows except
        the last `n` rows, equivalent to ``df[:-n]``.

        Parameters
        ----------
        n : int, default 5
            Number of rows to select.

        Returns
        -------
        DataFrame or Series
            The first `n` rows of the caller object.

        Examples
        --------
        **Series**

        >>> ser = cudf.Series(['alligator', 'bee', 'falcon',
        ... 'lion', 'monkey', 'parrot', 'shark', 'whale', 'zebra'])
        >>> ser
        0    alligator
        1          bee
        2       falcon
        3         lion
        4       monkey
        5       parrot
        6        shark
        7        whale
        8        zebra
        dtype: object

        Viewing the first 5 lines

        >>> ser.head()
        0    alligator
        1          bee
        2       falcon
        3         lion
        4       monkey
        dtype: object

        Viewing the first `n` lines (three in this case)

        >>> ser.head(3)
        0    alligator
        1          bee
        2       falcon
        dtype: object

        For negative values of `n`

        >>> ser.head(-3)
        0    alligator
        1          bee
        2       falcon
        3         lion
        4       monkey
        5       parrot
        dtype: object

        **DataFrame**

        >>> df = cudf.DataFrame()
        >>> df['key'] = [0, 1, 2, 3, 4]
        >>> df['val'] = [float(i + 10) for i in range(5)]  # insert column
        >>> df.head(2)
           key   val
        0    0  10.0
        1    1  11.0
        """
        return self.iloc[:n]

    @_cudf_nvtx_annotate
    def tail(self, n=5):
        """
        Returns the last n rows as a new DataFrame or Series

        Examples
        --------
        **DataFrame**

        >>> import cudf
        >>> df = cudf.DataFrame()
        >>> df['key'] = [0, 1, 2, 3, 4]
        >>> df['val'] = [float(i + 10) for i in range(5)]  # insert column
        >>> df.tail(2)
           key   val
        3    3  13.0
        4    4  14.0

        **Series**

        >>> import cudf
        >>> ser = cudf.Series([4, 3, 2, 1, 0])
        >>> ser.tail(2)
        3    1
        4    0
        """
        if n == 0:
            return self.iloc[0:0]

        return self.iloc[-n:]

    @_cudf_nvtx_annotate
    @copy_docstring(Rolling)
    def rolling(
        self, window, min_periods=None, center=False, axis=0, win_type=None
    ):
        return Rolling(
            self,
            window,
            min_periods=min_periods,
            center=center,
            axis=axis,
            win_type=win_type,
        )

    @_cudf_nvtx_annotate
    def nans_to_nulls(self):
        """
        Convert nans (if any) to nulls

        Returns
        -------
        DataFrame or Series

        Examples
        --------
        **Series**

        >>> import cudf, numpy as np
        >>> series = cudf.Series([1, 2, np.nan, None, 10], nan_as_null=False)
        >>> series
        0     1.0
        1     2.0
        2     NaN
        3    <NA>
        4    10.0
        dtype: float64
        >>> series.nans_to_nulls()
        0     1.0
        1     2.0
        2    <NA>
        3    <NA>
        4    10.0
        dtype: float64

        **DataFrame**

        >>> df = cudf.DataFrame()
        >>> df['a'] = cudf.Series([1, None, np.nan], nan_as_null=False)
        >>> df['b'] = cudf.Series([None, 3.14, np.nan], nan_as_null=False)
        >>> df
              a     b
        0   1.0  <NA>
        1  <NA>  3.14
        2   NaN   NaN
        >>> df.nans_to_nulls()
              a     b
        0   1.0  <NA>
        1  <NA>  3.14
        2  <NA>  <NA>
        """
        result_data = {}
        for name, col in self._data.items():
            try:
                result_data[name] = col.nans_to_nulls()
            except AttributeError:
                result_data[name] = col.copy()
        return self._from_data_like_self(result_data)

    @_cudf_nvtx_annotate
    def __invert__(self):
        """Bitwise invert (~) for integral dtypes, logical NOT for bools."""
        return self._from_data_like_self(
            {
                name: _apply_inverse_column(col)
                for name, col in self._data.items()
            }
        )

    @_cudf_nvtx_annotate
    def nunique(self, dropna: bool = True):
        """
        Returns a per column mapping with counts of unique values for
        each column.

        Parameters
        ----------
        dropna : bool, default True
            Don't include NaN in the counts.

        Returns
        -------
        dict
            Name and unique value counts of each column in frame.
        """
        return {
            name: col.distinct_count(dropna=dropna)
            for name, col in self._data.items()
        }

    @staticmethod
    @_cudf_nvtx_annotate
    def _repeat(
        columns: List[ColumnBase], repeats, axis=None
    ) -> List[ColumnBase]:
        if axis is not None:
            raise NotImplementedError(
                "Only axis=`None` supported at this time."
            )

        if not is_scalar(repeats):
            repeats = as_column(repeats)

        return libcudf.filling.repeat(columns, repeats)

    @_cudf_nvtx_annotate
    @_warn_no_dask_cudf
    def __dask_tokenize__(self):
        return [
            type(self),
            self._dtypes,
            self.to_pandas(),
        ]


def _apply_inverse_column(col: ColumnBase) -> ColumnBase:
    """Bitwise invert (~) for integral dtypes, logical NOT for bools."""
    if np.issubdtype(col.dtype, np.integer):
        return col.unary_operator("invert")
    elif is_bool_dtype(col.dtype):
        return col.unary_operator("not")
    else:
        raise TypeError(
            f"Operation `~` not supported on {col.dtype.type.__name__}"
        )<|MERGE_RESOLUTION|>--- conflicted
+++ resolved
@@ -1886,11 +1886,7 @@
     @_cudf_nvtx_annotate
     def min(
         self,
-<<<<<<< HEAD
         axis=0,
-=======
-        axis=no_default,
->>>>>>> 4ea3a754
         skipna=True,
         numeric_only=False,
         **kwargs,
@@ -1937,11 +1933,7 @@
     @_cudf_nvtx_annotate
     def max(
         self,
-<<<<<<< HEAD
         axis=0,
-=======
-        axis=no_default,
->>>>>>> 4ea3a754
         skipna=True,
         numeric_only=False,
         **kwargs,
@@ -2104,18 +2096,7 @@
     prod = product
 
     @_cudf_nvtx_annotate
-<<<<<<< HEAD
     def mean(self, axis=0, skipna=True, numeric_only=False, **kwargs):
-=======
-    def mean(
-        self,
-        axis=no_default,
-        skipna=True,
-        level=None,
-        numeric_only=None,
-        **kwargs,
-    ):
->>>>>>> 4ea3a754
         """
         Return the mean of the values for the requested axis.
 
@@ -2259,18 +2240,7 @@
         )
 
     @_cudf_nvtx_annotate
-<<<<<<< HEAD
     def kurtosis(self, axis=0, skipna=True, numeric_only=False, **kwargs):
-=======
-    def kurtosis(
-        self,
-        axis=no_default,
-        skipna=True,
-        level=None,
-        numeric_only=None,
-        **kwargs,
-    ):
->>>>>>> 4ea3a754
         """
         Return Fisher's unbiased kurtosis of a sample.
 
@@ -2325,18 +2295,7 @@
     kurt = kurtosis
 
     @_cudf_nvtx_annotate
-<<<<<<< HEAD
     def skew(self, axis=0, skipna=True, numeric_only=False, **kwargs):
-=======
-    def skew(
-        self,
-        axis=no_default,
-        skipna=True,
-        level=None,
-        numeric_only=None,
-        **kwargs,
-    ):
->>>>>>> 4ea3a754
         """
         Return unbiased Fisher-Pearson skew of a sample.
 
@@ -2422,11 +2381,7 @@
 
         Notes
         -----
-<<<<<<< HEAD
-        Parameters currently not supported are `axis`, `bool_only`.
-=======
-        Parameters currently not supported are `bool_only`, `level`.
->>>>>>> 4ea3a754
+        Parameters currently not supported are `bool_only`.
 
         Examples
         --------
@@ -2473,11 +2428,7 @@
 
         Notes
         -----
-<<<<<<< HEAD
-        Parameters currently not supported are `axis`, `bool_only`.
-=======
-        Parameters currently not supported are `bool_only`, `level`.
->>>>>>> 4ea3a754
+        Parameters currently not supported are `bool_only`.
 
         Examples
         --------
