# Copyright (c) 2020, NVIDIA CORPORATION.

from libcpp cimport bool
from libcpp.memory cimport unique_ptr, shared_ptr
from libcpp.string cimport string
from libcpp.map cimport map
from libcpp.pair cimport pair
from libcpp.vector cimport vector
from libcpp.pair cimport pair
from pyarrow.includes.libarrow cimport RandomAccessFile
from cudf._lib.cpp.table.table cimport table


cdef extern from "cudf/io/types.hpp" \
        namespace "cudf::io" nogil:

    ctypedef enum quote_style:
        QUOTE_MINIMAL "cudf::io::quote_style::MINIMAL"
        QUOTE_ALL "cudf::io::quote_style::ALL"
        QUOTE_NONNUMERIC "cudf::io::quote_style::NONNUMERIC"
        QUOTE_NONE "cudf::io::quote_style::NONE"

    ctypedef enum compression_type:
        NONE "cudf::io::compression_type::NONE"
        AUTO "cudf::io::compression_type::AUTO"
        SNAPPY "cudf::io::compression_type::SNAPPY"
        GZIP "cudf::io::compression_type::GZIP"
        BZIP2 "cudf::io::compression_type::BZIP2"
        BROTLI "cudf::io::compression_type::BROTLI"
        ZIP "cudf::io::compression_type::ZIP"
        XZ "cudf::io::compression_type::XZ"

    ctypedef enum io_type:
        FILEPATH "cudf::io::io_type::FILEPATH"
        HOST_BUFFER "cudf::io::io_type::HOST_BUFFER"
        ARROW_RANDOM_ACCESS_FILE \
<<<<<<< HEAD
            "cudf::experimental::io::io_type::ARROW_RANDOM_ACCESS_FILE"
        VOID "cudf::experimental::io::io_type::VOID"
        USER_IMPLEMENTED "cudf::experimental::io::io_type::USER_IMPLEMENTED"
=======
            "cudf::io::io_type::ARROW_RANDOM_ACCESS_FILE"
        VOID "cudf::io::io_type::VOID"
        USER_SINK "cudf::io::io_type::USER_SINK"
>>>>>>> ab3911d8

    ctypedef enum statistics_freq:
        STATISTICS_NONE = 0,
        STATISTICS_ROWGROUP = 1,
        STATISTICS_PAGE = 2,

    cdef cppclass table_metadata:
        table_metadata() except +

        vector[string] column_names
        map[string, string] user_data

    cdef cppclass table_metadata_with_nullability(table_metadata):
        table_metadata_with_nullability() except +

        vector[bool] nullability

    cdef cppclass table_with_metadata:
        unique_ptr[table] tbl
        table_metadata metadata

    cdef cppclass source_info:
        io_type type
        string filepath
        pair[const char*, size_t] buffer
        shared_ptr[RandomAccessFile] file

        source_info() except +
        source_info(const string filepath) except +
        source_info(const char* host_buffer, size_t size) except +
        source_info(const shared_ptr[RandomAccessFile] arrow_file) except +

    cdef cppclass sink_info:
        io_type type
        string filepath
        vector[char] * buffer
        data_sink * user_sink

        sink_info() except +
        sink_info(string file_path) except +
        sink_info(vector[char] * buffer) except +
        sink_info(data_sink * user_sink) except +


cdef extern from "cudf/io/data_sink.hpp" \
        namespace "cudf::io" nogil:

    cdef cppclass data_sink:
        pass<|MERGE_RESOLUTION|>--- conflicted
+++ resolved
@@ -34,15 +34,9 @@
         FILEPATH "cudf::io::io_type::FILEPATH"
         HOST_BUFFER "cudf::io::io_type::HOST_BUFFER"
         ARROW_RANDOM_ACCESS_FILE \
-<<<<<<< HEAD
-            "cudf::experimental::io::io_type::ARROW_RANDOM_ACCESS_FILE"
-        VOID "cudf::experimental::io::io_type::VOID"
-        USER_IMPLEMENTED "cudf::experimental::io::io_type::USER_IMPLEMENTED"
-=======
             "cudf::io::io_type::ARROW_RANDOM_ACCESS_FILE"
         VOID "cudf::io::io_type::VOID"
-        USER_SINK "cudf::io::io_type::USER_SINK"
->>>>>>> ab3911d8
+        USER_IMPLEMENTED "cudf::experimental::io::io_type::USER_IMPLEMENTED"
 
     ctypedef enum statistics_freq:
         STATISTICS_NONE = 0,
