--- conflicted
+++ resolved
@@ -23,12 +23,8 @@
     _FastSlowAttribute,
     _FunctionProxy,
     _Unusable,
-<<<<<<< HEAD
     get_final_type_map,
-    make_final_proxy_type,
-=======
     make_final_proxy_type as _make_final_proxy_type,
->>>>>>> 613508bf
     make_intermediate_proxy_type,
     register_proxy_func,
 )
