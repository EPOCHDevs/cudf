--- conflicted
+++ resolved
@@ -22,12 +22,8 @@
 
     cdef unique_ptr[table] apply_boolean_mask(
         table_view source_table,
-<<<<<<< HEAD
-        column_view boolean_mask) except +
-=======
         column_view boolean_mask
     ) except +
->>>>>>> 3103c4c7
 
     cdef unique_ptr[table] drop_duplicates(table_view source_table,
                                            vector[size_type] keys,
