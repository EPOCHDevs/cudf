--- conflicted
+++ resolved
@@ -1,10 +1,7 @@
-<<<<<<< HEAD
-=======
 # Copyright (c) 2020, NVIDIA CORPORATION.
 
 import numpy as np
 
->>>>>>> 6228b8b8
 from . import (
     copying,
     lib,
