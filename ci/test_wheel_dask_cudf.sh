--- conflicted
+++ resolved
@@ -31,13 +31,6 @@
 mkdir -p "${RAPIDS_TESTS_DIR}"
 
 # Run tests in dask_cudf/tests and dask_cudf/io/tests
-<<<<<<< HEAD
-python -m pytest -n 8 ./python/dask_cudf/dask_cudf/
-
-# Run tests in dask_cudf/tests and dask_cudf/io/tests with dask-expr
-echo "Running dask-cudf tests with dask-expr enabled..."
-DASK_DATAFRAME__QUERY_PLANNING=True python -m pytest -n 8 ./python/dask_cudf/dask_cudf/
-=======
 rapids-logger "pytest dask_cudf"
 pushd python/dask_cudf/dask_cudf
 python -m pytest \
@@ -45,4 +38,12 @@
   --numprocesses=8 \
   .
 popd
->>>>>>> 6638b524
+
+# Run tests in dask_cudf/tests and dask_cudf/io/tests with dask-expr
+rapids-logger "pytest dask_cudf + dask-expr"
+pushd python/dask_cudf/dask_cudf
+DASK_DATAFRAME__QUERY_PLANNING=True python -m pytest \
+  --junitxml="${RAPIDS_TESTS_DIR}/junit-dask-cudf-expr.xml" \
+  --numprocesses=8 \
+  .
+popd